Project: jackson-databind

------------------------------------------------------------------------
=== Releases ===
------------------------------------------------------------------------

<<<<<<< HEAD
2.8.0 (not released yet)

#1126: Allow deserialization of unknown Enums using a predefined value
 (contributed by Alejandro R)
#1136: Implement `TokenBuffer.writeEmbeddedObject(Object)`
 (suggested by Gregoire C, gcxRun@github)

2.7.2 (not released yet)
=======
2.7.3 (not yet released)
>>>>>>> a290f09c

#1150: Problem with Object id handling, explicit `null` token
 (reported by Xavi T)

2.7.2 (26-Feb-2016)

#1124: JsonAnyGetter ignores JsonSerialize(contentUsing=...)
 (reported by Jiri M)
#1128: UnrecognizedPropertyException in 2.7.1 for properties that work with version 2.6.5
 (reported by Roleek@github)
#1129: When applying type modifiers, don't ignore container types.
#1130: NPE in `StdDateFormat` hashCode and equals
 (reported by Kazuki S, kazuki43zoo@github)
#1134: Jackson 2.7 doesn't work with jdk6 due to use of `Collections.emptyIterator()`
 (reported by Timur S, saladinkzn@github)

2.7.1-1 (03-Feb-2016)

Special one-off "micro patch" for:

#1115: Problems with deprecated `TypeFactory.constructType(type, ctxt)` methods if `ctxt` is `null`

2.7.1 (02-Feb-2016)

#1079: Add back `TypeFactory.constructType(Type, Class)` as "deprecated" in 2.7.1
#1083: Field in base class is not recognized, when using `@JsonType.defaultImpl`
 (reported by Julian H)
#1095: Prevent coercion of `int` from empty String to `null` if
  `DeserializationFeature .FAIL_ON_NULL_FOR_PRIMITIVES` is `true`
 (reported by yzmyyff@github)
#1102: Handling of deprecated `SimpleType.construct()` too minimalistic
 (reported by Thibault K)
#1109: @JsonFormat is ignored by the DateSerializer unless either a custom pattern
  or a timezone are specified
 (contributed by Aleks S)

2.7.0 (10-Jan-2016)

#76: Problem handling datatypes Recursive type parameters
 (reported by Aram K)
#357: StackOverflowError with contentConverter that returns array type
 (reported by Florian S)
#432: `StdValueInstantiator` unwraps exceptions, losing context
 (reported by Miles K)
#497: Add new JsonInclude.Include feature to exclude maps after exclusion removes all elements
#803: Allow use of `StdDateFormat.setLenient()`
 (suggested by raj-ghodke@github)
#819: Add support for setting `FormatFeature` via `ObjectReader`, `ObjectWriter`
#857: Add support for java.beans.Transient (requires Java 7)
 (suggested by Thomas M)
#898: Add `ObjectMapper.getSerializerProviderInstance()`
#905: Add support for `@ConstructorProperties` (requires Java 7)
 (requested by Jonas K)
#909: Rename PropertyNamingStrategy CAMEL_CASE_TO_LOWER_CASE_WITH_UNDERSCORES as SNAKE_CASE,
   PASCAL_CASE_TO_CAMEL_CASE as UPPER_CAMEL_CASE
 (suggested by marcottedan@github)
#915: ObjectMapper default timezone is GMT, should be UTC
 (suggested by Infrag@github)
#918: Add `MapperFeature.ALLOW_EXPLICIT_PROPERTY_RENAMING`
 (contributed by David H)
#924: `SequenceWriter.writeAll()` could accept `Iterable`
 (suggested by Jiri-Kremser@github(
#932: Rewrite ser/deser for `AtomicReference`, based on "optional" ser/desers
#933: Close some gaps to allow using the `tryToResolveUnresolved` flows
#936: Deserialization into List subtype with JsonCreator no longer works
 (reported by adamjoeldavis@github)
#948: Support leap seconds, any number of millisecond digits for ISO-8601 Dates.
 (contributed by Jesse W)
#952: Revert non-empty handling of primitive numbers wrt `NON_EMPTY`; make
  `NON_DEFAULT` use extended criteria
#957: Merge `datatype-jdk7` stuff in (java.nio.file.Path handling)
#959: Schema generation: consider active view, discard non-included properties
#963: Add PropertyNameStrategy `KEBAB_CASE`
 (requested by Daniel M)
#978: ObjectMapper#canSerialize(Object.class) returns false even though FAIL_ON_EMPTY_BEANS is disabled
 (reported by Shumpei A)
#997: Add `MapperFeature.OVERRIDE_PUBLIC_ACCESS_MODIFIERS`
#998: Allow use of `NON_DEFAULT` for POJOs without default constructor
#1000: Add new mapping exception type for enums and UUIDs
 (suggesed by natnan@github)
#1010: Support for array delegator
 (contributed by Hugo W)
#1011: Change ObjectWriter::withAttributes() to take a Map with some kind of wildcard types
 (suggested by David B)
#1043: @JsonFormat(with = JsonFormat.Feature.ACCEPT_SINGLE_VALUE_AS_ARRAY) does not work on fields
 (reported by fabiolaa@github)
#1044: Add `AnnotationIntrospector.resolveSetterConflict(...)` to allow custom setter conflict resolution
 (suggested by clydebarrow@github)
- Make `JsonValueFormat` (self-)serializable, deserializable, to/from valid external
  value (as per JSON Schema spec)

INCOMPATIBILITIES:

- While unlikely to be problematic, #959 above required an addition of `SerializerProvider`
  argument for `depositSchemaProperty()` method `BeanProperty` and `PropertyWriter` interfaces
- JDK baseline now Java 7 (JDK 1.7), from Java 6/JDK 1.6

2.6.6 (not released yet)

#1088: NPE possibility in SimpleMixinResolver
 (reported by Laird N)
#1099: Fix custom comparator container node traversal
 (contributed by Daniel N)
#1108: Jackson not continue to parse after DeserializationFeature.FAIL_ON_INVALID_SUBTYPE error
 (reported by jefferyyuan@github)
#1112: Detailed error message from custom key deserializer is discarded
 (contributed by Benson M)
#1120: String value omitted from weirdStringException
 (reported by Benson M)
#1123: Serializing and Deserializing Locale.ROOT
 (reported by hookumsnivy@github)

2.6.5 (19-Jan-2016)

#1052: Don't generate a spurious NullNode after parsing an embedded object
 (reported by philipa@github)
#1061: Problem with Object Id and Type Id as Wrapper Object (regression in 2.5.1)
#1073: Add try-catch around `java.sql` type serializers
 (suggested by claudemt@github)
#1078: ObjectMapper.copy() still does not preserve _registeredModuleTypes
 (reported by ajonkisz@github)

2.6.4 (07-Dec-2015)

#984: JsonStreamContexts are not build the same way for write.. and convert methods
 (reported by Antibrumm@github)
#989: Deserialization from "{}" to java.lang.Object causes "out of END_OBJECT token" error
 (reported by Ievgen P)
#1003: JsonTypeInfo.As.EXTERNAL_PROPERTY does not work with a Delegate
 (reported by alexwen@github)
#1005: Synthetic constructors confusing Jackson data binding
 (reported by Jayson M)
#1013: `@JsonUnwrapped` is not treated as assuming `@JsonProperty("")`
 (reported by David B)
#1036: Problem with case-insensitive deserialization
 (repoted by Dmitry R)
- Fix a minor problem with `@JsonNaming` not recognizing default value

2.6.3 (12-Oct-2015)

#749: `EnumMap` serialization ignores `SerializationFeature.WRITE_ENUMS_USING_TO_STRING`
 (reported by scubasau@github)
#938: Regression: `StackOverflowError` with recursive types that contain `Map.Entry`
 (reported by jloisel@github)
#939: Regression: DateConversionError in 2.6.x 
 (reported by Andreas P, anpieber@github)
#940: Add missing `hashCode()` implementations for `JsonNode` types that did not have them
 (contributed by Sergio M)
#941: Deserialization from "{}" to ObjectNode field causes "out of END_OBJECT token" error
 (reported by Sadayuki F)
#942: Handle null type id for polymorphic values that use external type id
 (reported by Warren B, stormboy@github)
#943: Incorrect serialization of enum map key
 (reported by Benson M)
#944: Failure to use custom deserializer for key deserializer
 (contributed by Benson M)
#949: Report the offending substring when number parsing fails
 (contributed by Jesse W)
#965: BigDecimal values via @JsonTypeInfo/@JsonSubTypes get rounded
 (reported by gmjabs@github)

2.6.2 (14-Sep-2015)

#894: When using withFactory on ObjectMapper, the created Factory has a TypeParser
  which still has the original Factory
 (reported by lufe66@github)
#899: Problem serializing `ObjectReader` (and possibly `ObjectMapper`)
#913: ObjectMapper.copy does not preserve MappingJsonFactory features
 (reported, fixed by Daniel W)
#922: ObjectMapper.copy() does not preserve _registeredModuleTypes
#928: Problem deserializing External Type Id if type id comes before POJO

2.6.1 (09-Aug-2015)

#873: Add missing OSGi import
#881: BeanDeserializerBase having issues with non-CreatorProperty properties.
 (reported by dharaburda@github)
#884: ArrayIndexOutOfBoundException for `BeanPropertyMap` (with ObjectId)
 (reported by alterGauner@github)
#889: Configuring an ObjectMapper's DateFormat changes time zone
 (reported by Andy W, wilkinsona@github)
#890: Exception deserializing a byte[] when the target type comes from an annotation
 (reported by gmjabs@github)

2.6.0 (19-Jul-2015)

#77: Allow injection of 'transient' fields
#95: Allow read-only properties with `@JsonIgnoreProperties(allowGetters=true)`
#222: EXTERNAL_PROPERTY adds property multiple times and in multiple places
 (reported by Rob E, thatsnotright@github)
#296: Serialization of transient fields with public getters (add
    MapperFeature.PROPAGATE_TRANSIENT_MARKER)
 (suggested by Michal L)
#312: Support Type Id mappings where two ids map to same Class
#348: ObjectMapper.valueToTree does not work with @JsonRawValue
 (reported by Chris P, pimlottc@github)
#504: Add `DeserializationFeature.USE_LONG_FOR_INTS`
 (suggested by Jeff S)
#624: Allow setting external `ClassLoader` to use, via `TypeFactory`
#649: Make `BeanDeserializer` use new `parser.nextFieldName()` and `.hasTokenId()` methods
#664: Add `DeserializationFeature.ACCEPT_FLOAT_AS_INT` to prevent coercion of floating point
 numbers int `int`/`long`/`Integer`/`Long`
 (requested by wenzis@github)
#677: Specifying `Enum` value serialization using `@JsonProperty`
 (requested by Allen C, allenchen1154@github)
#679: Add `isEmpty()` implementation for `JsonNode` serializers
#688: Provide a means for an ObjectMapper to discover mixin annotation classes on demand
 (requested by Laird N)
#689: Add `ObjectMapper.setDefaultPrettyPrinter(PrettyPrinter)`
 (requested by derknorton@github)
#696: Copy constructor does not preserve `_injectableValues`
 (reported by Charles A)
#698: Add support for referential types (ReferenceType)
#700: Cannot Change Default Abstract Type Mapper from LinkedHashMap
 (reported by wealdtech@github)
#725: Auto-detect multi-argument constructor with implicit names if it is the only visible creator
#727: Improve `ObjectWriter.forType()` to avoid forcing base type for container types
#734: Add basic error-recovery for `ObjectReader.readValues()`
#737: Add support for writing raw values in TokenBuffer
 (suggested by Guillaume S, gsmet@github)
#740: Ensure proper `null` (as empty) handling for `AtomicReference`
#741: Pass `DeserializationContext' argument for `JsonDeserializer` methods "getNullValue()"
 and "getEmptyValue()"
#743: Add `RawValue` helper type, for piping raw values through `TokenBuffer`
#756: Disabling SerializationFeature.FAIL_ON_EMPTY_BEANS does not affect `canSerialize()`
 (reported by nickwongdev@github)
#762: Add `ObjectWriter.withoutRootName()`, `ObjectReader.withoutRootName()`
#765: `SimpleType.withStaticTyping()` impl incorrect
#769: Fix `JacksonAnnotationIntrospector.findDeserializer` to return `Object` (as per
  `AnnotationIntrospector`); similarly for other `findXxx(De)Serializer(...)` methods
#777: Allow missing build method if its name is empty ("")
 (suggested by galdosd@github)
#781: Support handling of `@JsonProperty.required` for Creator methods
#787: Add `ObjectMapper setFilterProvider(FilterProvider)` to allow chaining
 (suggested by rgoldberg@githin)
#790: Add `JsonNode.equals(Comparator<JsonNode>, JsonNode)` to support
  configurable/external equality comparison
#794: Add `SerializationFeature.WRITE_DATES_WITH_ZONE_ID` to allow inclusion/exclusion of
  timezone id for date/time values (as opposed to timezone offset)
#795: Converter annotation not honored for abstract types
 (reported by myrosia@github)
#797: `JsonNodeFactory` method `numberNode(long)` produces `IntNode` for small numbers
#810: Force value coercion for `java.util.Properties`, so that values are `String`s
#811: Add new option, `JsonInclude.Include.NON_ABSENT` (to support exclusion of
  JDK8/Guava Optionals)
#812: Java 8 breaks Class-value annotation properties, wrt generics: need to work around
#813: Add support for new property of `@JsonProperty.access` to support
  read-only/write-only use cases
#820: Add new method for `ObjectReader`, to bind from JSON Pointer position
 (contributed by Jerry Y, islanderman@github)
#824: Contextual `TimeZone` changes don't take effect wrt `java.util.Date`,
  `java.util.Calendar` serialization
#826: Replaced synchronized HashMap with ConcurrentHashMap in TypeDeserializerBase._findDeserializer
 (contributed by Lars P)
#827: Fix for polymorphic custom map key serializer
 (reported by mjr6140@gitgub)
#828: Respect DeserializationFeatures.WRAP_EXCEPTIONS in CollectionDeserializer
 (contributed by Steve G, thezerobit@github)
#840: Change semantics of `@JsonPropertyOrder(alphabetic)` to only count `true` value
#848: Custom serializer not used if POJO has `@JsonValue`
#849: Possible problem with `NON_EMPTY` exclusion, `int`s, `Strings`
#868: Annotations are lost in the case of duplicate methods
- Remove old cglib compatibility tests; cause problems in Eclipse
- Add `withFilterId()` method in `JsonSerializer` (demote from `BeanSerializer`)

2.5.5 (07-Dec-2015)

#844: Using JsonCreator still causes invalid path references in JsonMappingException
 (reported by Ian B)
#852: Accept scientific number notation for quoted numbers too
#878: serializeWithType on BeanSerializer does not setCurrentValue
 (reported by Chi K, chikim79@github)

2.5.4 (09-Jun-2015)

#676: Deserialization of class with generic collection inside depends on
  how is was deserialized first time
 (reported by lunaticare@github)
#771: Annotation bundles ignored when added to Mixin
 (reported by Andrew D)
#774: NPE from SqlDateSerializer as _useTimestamp is not checked for being null
 (reported by mrowkow@github)
#785: Add handlings for classes which are available in `Thread.currentThread().getContextClassLoader()`
 (contributed by Charles A)
#792: Ensure Constructor Parameter annotations are linked with those of Field, Getter, or Setter
#793: `ObjectMapper.readTree()` does not work with defaultTyping enabled
 (reported by gracefulgopher@github)
#801: Using `@JsonCreator` cause generating invalid path reference in `JsonMappingException`
 (contributed by Kamil B)
#815: Presence of PropertyNamingStrategy Makes Deserialization fail
#816: Allow date-only ISO strings to have no time zone
 (contributed by Andrew G)
- Fix handling of Enums wrt JSON Schema, when 'toString()' used for serialization

2.5.3 (24-Apr-2015)

#731: XmlAdapter result marshaling error in case of ValueType=Object
 (reported, debugged by Dmitry S)
#742: Allow deserialization of `null` Object Id (missing already allowed)
#744: Custom deserializer with parent object update failing
 (reported by migel@github)
#745: EnumDeserializer.deserializerForCreator fails when used to deserialize a Map key
 (contributed by John M)
#761: Builder deserializer: in-compatible type exception when return type is super type
 (contributed by Alexey G)
#766: Fix Infinite recursion (StackOverflowError) when serializing a SOAP object
 (contributed by Alain G)

2.5.2 (29-Mar-2015)

#609: Problem resolving locally declared generic type
 (repoted by Hal H)
#691: NullSerializer for MapProperty failing when using polymorphic handling
 (reported by Antibrumm@github)
#703: Multiple calls to ObjectMapper#canSerialize(Object.class) returns different values
 (reported by flexfrank@github)
#705: JsonAnyGetter doesn't work with JsonSerialize (except with keyUsing)
 (reported by natnan@github)
#728: TypeFactory#_fromVariable returns unknownType() even though it has enough information
  to provide a more specific type
 (reported by jkochaniak@github)
#733: MappingIterator should move past errors or not return hasNext() == true
 (reported by Lorrin N, lorrin@github)
#738: @JsonTypeInfo non-deterministically ignored in 2.5.1 (concurrency issue)
 (reported by Dylan S, dylanscott@github)
- Improvement to handling of custom `ValueInstantiator` for delegating mode; no more NPE
  if `getDelegateCreator()` returns null
- Refactor `TypedKey` into separate util class

2.5.1 (06-Feb-2015)

#667: Problem with bogus conflict between single-arg-String vs `CharSequence` constructor
#669: JSOG usage of @JsonTypeInfo and @JsonIdentityInfo(generator=JSOGGenerator.class) fails
 (reported by ericali78@github)
#671: Adding `java.util.Currency` deserialization support for maps
 (contributed by Alexandre S-C)
#674: Spring CGLIB proxies not handled as intended
 (reported by Zoltan F)
#682: Class<?>-valued Map keys not serialized properly
 (reported by Ludevik@github)
#684: FAIL_ON_NUMBERS_FOR_ENUMS does not fail when integer value is quoted
 (reported by kllp@github)
#696: Copy constructor does not preserve `_injectableValues`
 (reported by Charles A)
- Add a work-around in `ISO8601DateFormat` to allow omission of ':' from timezone
- Bit more work to complete #633

2.5.0 (01-Jan-2015)

#47: Support `@JsonValue` for (Map) key serialization 
#113: Problem deserializing polymorphic types with @JsonCreator
#165: Add `DeserializationContext.getContextualType()` to let deserializer
  known the expected type.
#299: Add `DeserializationFeature.FAIL_ON_UNRESOLVED_OBJECT_IDS` to allow missing
  Object Ids (as global default)
#408: External type id does not allow use of 'visible=true'
#421: @JsonCreator not used in case of multiple creators with parameter names
 (reported by Lovro P, lpandzic@github)
#427: Make array and Collection serializers call `JsonGenerator.writeStartArray(int)`
#521: Keep bundle annotations, prevent problems with recursive annotation types
 (reported by tea-dragon@github)
#527: Add support for `@JsonInclude(content=Include.NON_NULL)` (and others) for Maps
#528: Add support for `JsonType.As.EXISTING_PROPERTY`
 (reported by heapifyman@github; implemented by fleebytes@github)
#539: Problem with post-procesing of "empty bean" serializer; was not calling
  'BeanSerializerModifier.modifySerializer()` for empty beans
 (reported by Fabien R, fabienrenaud@github)
#540: Support deserializing `[]` as null or empty collection when the java type
  is a not an object, `DeserializationFeature.ACCEPT_EMPTY_ARRAY_AS_NULL_OBJECT`
 (requested by Fabien R, fabienrenaud@github)
#543: Problem resolving self-referential recursive types
 (reported by ahgittin@github)
#550: Minor optimization: prune introspection of "well-known" JDK types
#552: Improved handling for ISO-8601 (date) format
 (contributed by Jerome G, geronimo-iia@github)
#559: Add `getDateFormat()`, `getPropertyNamingStrategy()` in `ObjectMapper`
#560: @JsonCreator to deserialize BigInteger to Enum
 (requested by gisupp@github)
#565: Add support for handling `Map.Entry`
#566: Add support for case-insensitive deserialization (`MapperFeature.ACCEPT_CASE_INSENSITIVE_PROPERTIES`)
 (contributed by Michael R)
#571: Add support in ObjectMapper for custom `ObjectReader`, `ObjectWriter` (sub-classes)
#572: Override default serialization of Enums
 (requested by herau@github)
#576: Add fluent API for adding mixins
 (contributed by Adam S, adstro@github)
#594: `@JsonValue` on enum not used when enum value is a Map key
 (reported by chrylis@github)
#596: Add support for `@JsonProperty.defaultValue`, exposed via `BeanProperty.getMetadata().getDefaultValue()`
#597: Improve error messaging for cases where JSON Creator returns null (which
  is illegal)
 (contributed by Aurelien L)
#599: Add a simple mechanism for avoiding multiple registrations of the same module
#607: Allow (re)config of `JsonParser.Feature`s via `ObjectReader`
#608: Allow (re)config of `JsonGenerator.Feature`s via `ObjectWriter`
#614: Add a mechanism for using `@JsonCreator.mode` for resolving possible ambiguity between
  delegating- and property-based creators
#616: Add `SerializationFeature.WRITE_DURATIONS_AS_TIMESTAMPS`
#622: Support for non-scalar ObjectId Reference deserialiazation (like JSOG)
#623: Add `StdNodeBasedDeserializer`
#630: Add `KeyDeserializer` for `Class`
#631: Update `current value` of `JsonParser`, `JsonGenerator` from standard serializers,
 deserializers
 (suggested by Antibrumm@github)
#633: Allow returning null value from IdResolver to make type information optional
 (requested by Antibrumm@github)
#634: Add `typeFromId(DatabindContext,String)` in `TypeIdDeserializer`
#636: `ClassNotFoundException` for classes not (yet) needed during serialization
 (contributed by mspiegel@github)
#638: Add annotation-based method(s) for injecting properties during serialization
 (using @JsonAppend, VirtualBeanPropertyWriter)
#647: Deserialization fails when @JsonUnwrapped property contains an object with same property name
 (reported by Konstantin L)
#653: Jackson doesn't follow JavaBean naming convention (added `MapperFeature.USE_STD_BEAN_NAMING`)
#654: Add support for (re)configuring `JsonGenerator.setRootValueSeparator()` via `ObjectWriter`
#655: Add `ObjectWriter.writeValues()` for writing value sequences
#660: `@JsonCreator`-annotated factory method is ignored if constructor exists
- Allow use of `Shape.ARRAY` for Enums, as an alias to 'use index'
- Start using `JsonGenerator.writeStartArray(int)` to help data formats
  that benefit from knowing number of elements in arrays (and would otherwise
  need to buffer values to know length)
- Added new overload for `JsonSerializer.isEmpty()`, to eventually solve #588
- Improve error messaging (related to [jaxb-annotations#38]) to include known subtype ids.

2.4.6 (23-Apr-2015)

#735: (complete fix) @JsonDeserialize on Map with contentUsing custom deserializer overwrites default behavior
 (reported by blackfyre512@github) (regression due to #604)
$744: Custom deserializer with parent object update fails

2.4.5.1 (26-Mar-2015)

Special one-off "micro patch" for:

#706: Add support for `@JsonUnwrapped` via JSON Schema module
#707: Error in getting string representation of an ObjectNode with a float number value
 (reported by @navidqar)
#735: (partial) @JsonDeserialize on Map with contentUsing custom deserializer overwrites default behavior

2.4.5 (13-Jan-2015)

#635: Reduce cachability of `Map` deserializers, to avoid problems with per-property config changes
    (regression due to #604)
#656: `defaultImpl` configuration is ignored for `WRAPPER_OBJECT`
- Solve potential cyclic-resolution problem for `UntypedObjectDeserializer`

2.4.4 (24-Nov-2014)

(jackson-core)#158: Setter confusion on assignable types
 (reported by tsquared2763@github)
#245: Calls to ObjectMapper.addMixInAnnotations() on an instance returned by ObjectMapper.copy()
 don't work
 (reported by Erik D)
#580: delegate deserializers choke on a (single) abstract/polymorphic parameter
 (reported by Ian B, tea-dragon@github)
#590: Binding invalid Currency gives nonsense at end of the message
 (reported by Jerbell@github)
#592: Wrong `TokenBuffer` delegate deserialization using `@JsonCreator`
 (reported by Eugene L)
#601: ClassCastException for a custom serializer for enum key in `EnumMap`
 (reported by Benson M)
#604: `Map` deserializers not being cached, causing performance problems
#610: Fix forward reference in hierarchies
 (contributed by zeito@github)
#619: Off by one error in AnnotatedWithParams
 (reported by stevetodd@github)
- Minor fix to `EnumSerializer` regarding detection "serialize using index"
- Minor fix to number serializers, to call proper callback for schema generation

2.4.3 (02-Oct-2014)

#496: Wrong result with `new TextNode("false").asBoolean(true)`
 (reported by Ivar R, ivarru@github)
#511: DeserializationFeature.FAIL_ON_INVALID_SUBTYPE does not work
 (reported by sbelikov@github)
#523: MapDeserializer and friends do not report the field/key name for mapping exceptions
 (reported by Ian B, tea-dragon@github)
#524: @JsonIdentityReference(alwaysAsId = true) Custom resolver is reset to SimpleObjectIdResolver
 (reported by pkokorev@github)
#541: @JsonProperty in @JsonCreator is conflicting with POJOs getters/attributes
 (reported by fabienrenaud@github)
#543: Problem resolving self-referential generic types
#570: Add Support for Parsing All Compliant ISO-8601 Date Formats
 (requested by pfconrey@github)
- Fixed a problem with `acceptJsonFormatVisitor` with Collection/array types that
  are marked with `@JsonValue`; could cause NPE in JSON Schema generator module.

2.4.2 (14-Aug-2014)

#515: Mixin annotations lost when using a mixin class hierarchy with non-mixin interfaces
 (reported by 'stevebread@github')
- Fixed a problem related to [jackson-dataformat-smile#19].

2.4.1.2 (12-Jul-2014)

Special one-off "micro patch" for:

#503: Concurrency issue inside com.fasterxml.jackson.databind.util.LRUMap.get(Object)
 (reported by fjtc@github)

2.4.1.1 (18-Jun-2014)

Special one-off "micro patch" for:

#491: Temporary work-around for issue #490 (full fix for 2.5 needs to be
  in `jackson-annotations`)
#506: Index is never set for Collection and Array in InvalidFormatException.Reference
 (reported by Fabrice D, fabdouglas@github)
- Fixed a problem related to [jackson-dataformat-smile#19].

2.4.1 (17-Jun-2014)

#479: NPE on trying to deserialize a `String[]` that contains null
 (reported by huxi@github)
#482: Make date parsing error behavior consistent with JDK
 (suggested by Steve S, sanbeg@github)
#489 (partial): TypeFactory cache prevents garbage collection of custom ClassLoader
 (reported by sftwrengnr@github)

2.4.0 (02-Jun-2014)

#81: Allow use of @JsonUnwrapped with typed (@JsonTypeInfo) classes, provided
  that (new) feature `SerializationFeature.FAIL_ON_UNWRAPPED_TYPE_IDENTIFIERS`
  is disabled
 (constributed by Ben F, UnquietCode@github)
#88: Prevent use of type information for `JsonNode` via default typing
 (reported by electricmonk@github)
#149: Allow use of "stringified" indexes for Enum values
 (requested by chenboxiang@github)
#176: Allow use external Object Id resolver (to use with @JsonIdentityInfo etc)
 (implemented by Pascal G)
#193: Conflicting property name definitions
 (reported by Stuart J, sgjohnston@github)
#323: Serialization of the field with deserialization config
 (reported by metanet@github)
#327: Should not consider explicitly differing renames a fail, as long as all are explicit
#335: Allow use of `@JsonPropertyOrder(alphabetic=true)` for Map properties
#352 Add `ObjectMapper.setConfig()` for overriding `SerializationConfig`/`DeserializationConfig`
#353: Problems with polymorphic types, `JsonNode` (related to #88)
 (reported by cemo@github)
#359: Converted object not using explicitly annotated serializer
 (reported by Florian S [fschopp@github])
#369: Incorrect comparison for renaming in `POJOPropertyBuilder`
#375: Add `readValue()`/`readPropertyValue()` methods in `DeserializationContext`
#376: Add support for `@JsonFormat(shape=STRING)` for number serializers
#381: Allow inlining/unwrapping of value from single-component JSON array
 (contributed by yinzara@github)
#390: Change order in which managed/back references are resolved (now back-ref
 first, then forward)
 (requested by zAlbee@github)
#407: Properly use null handlers for value types when serializer Collection
 and array types
 (contributed by Will P)
#425: Add support for using `Void.class` as "no class", instead of `NoClass.class`
#428: `PropertyNamingStrategy` will rename even explicit name from `@JsonProperty`
 (reported by turskip@github)
#435: Performance bottleneck in TypeFactory._fromClass
 (reported by Sean D, sdonovanuk@github)
#434: Ensure that DecimalNodes with mathematically equal values are equal
 (contributed by Francis G)
#435: Performance bottleneck in TypeFactory._fromClass
 (reported by sdonovanuk@github)
#438: Add support for accessing `@JsonProperty(index=N)` annotations
#442: Make `@JsonUnwrapped` indicate property inclusion
 (suggested by Ben F)
#447: ArrayNode#addAll should accept Collection<? extends JsonNode>
 (suggested by alias@github)
#461: Add new standard naming strategy, `PropertyNamingStrategy.LowerCaseStrategy`
#463: Add 'JsonNode.asText(String defaultValue)`
 (suggested by Chris C)
#464: Include `JsonLocation` in more mapping exceptions
 (contributed by Andy C (q3aiml@github))
#465: Make it easier to support serialization of custom subtypes of `Number`
#467: Unwanted POJO's embedded in tree via serialization to tree
 (reported by Benson M)
- Slightly improve `SqlDateSerializer` to support `@JsonFormat`
- Improve handling of native type ids (YAML, CBOR) to use non-native type ids
  as fallback

2.3.5 (13-Jan-2015)

#496: Wrong result for TextNode("false").asBoolean(true)
 (reported by Ivar R, ivarru@github)
#543: Problems resolving self-referential generic types.
#656: defaultImpl configuration is ignored for WRAPPER_OBJECT

2.3.4 (17-Jul-2014)

#459: BeanDeserializerBuilder copy constructor not copying `_injectables`
#462: Annotation-provided Deserializers are not contextualized inside CreatorProperties
 (reported by aarondav@github)

2.3.3 (10-Apr-2014)

#420: Remove 'final' modifier from `BeanDeserializerBase.deserializeWithType`
 (requested by Ghoughpteighbteau@github)
#422: Allow use of "True" and "False" as aliases for booleans when coercing from
  JSON String
#423: Fix `CalendarSerializer` to work with custom format
 (reported by sergeymetallic@github)
#433: `ObjectMapper`'s `.valueToTree()` wraps `JsonSerializable` objects into a POJONode
 (reported by Francis G)
- Fix null-handling for `CollectionSerializer`

2.3.2 (01-Mar-2014)

#378: Fix a problem with custom enum deserializer construction
 (reported by BokoEnos@github)
#379: Fix a problem with (re)naming of Creator properties; needed to make
 Paranamer module work with NamingStrategy.
 (reported by Chris P, cpilsworth@github)
#398: Should deserialize empty (not null) URI from empty String
 (reported by pgieser@github)
#406: @JsonTypeIdResolver not working with external type ids
 (reported by Martin T)
#411: NumberDeserializers throws exception with NaN and +/- Infinity
 (reported by clarkbreyman@github)
#412: ObjectMapper.writerWithType() does not change root name being used
 (repoted by jhalterman@github)
- Added `BeanSerializerBase._serializeObjectId()` needed by modules that
  override standard BeanSerializer; specifically, XML module.

2.3.1 (28-Dec-2013)

#346: Fix problem deserializing `ObjectNode`, with @JsonCreator, empty
  JSON Object
 (reported by gaff78@github)
#358: `IterableSerializer` ignoring annotated content serializer
 (reported by Florian S)
#361: Reduce sync overhead for SerializerCache by using volatile, double-locking
 (contributed by stuartwdouglas@github)
#362: UUID output as Base64 String with ObjectMapper.convertValue()
 (reported by jknack@github)
#367: Make `TypeNameIdResolver` call `TypeResolver` for resolving base type
 (suggested by Ben F)
#370: Fail to add Object Id for POJO with no properties
 (reported by jh3141@github)
- Fix for [jackson-module-afterburner#38]: need to remove @JacksonStdImpl from
  `RawSerializer`, to avoid accidental removal of proper handling.

2.3.0 (13-Nov-2013)

#48: Add support for `InetSocketAddress`
 (contributed by Nick T)
#152: Add support for traversing `JsonNode` with (new!) `JsonPointer` implementation
 (suggested by fge@github)
#208: Accept "fromString()" as an implicit Creator (factory) method (alias for "valueOf()")
 (requested by David P)
#215: Allow registering custom `CharacterEscapes` to use for serialization,
 via `ObjectWriter.with(CharacterEscapes)` (and `ObjectMapper.writer(CharacterEscapes)`)
#227: Allow "generic" Enum serializers, deserializers, via `SimpleModule`
#234: Incorrect type information for deeply nested Maps
 (reported by Andrei P)
#237: Add `DeserializationFeature.FAIL_ON_READING_DUP_TREE_KEY` to optionally
  throw `JsonMappingException` on duplicate keys, tree model (`JsonNode`)
#238: Allow existence of overlapping getter, is-getter (choose 'regular' getter)
#239: Support `ByteBuffer`
 (suggested by mckamey@github)
#240: Make sure `@JsonSerialize.include` does not accidentally override
  class inclusion settings
 (requested by thierryhenrio@github)
#253: `DelegatingDeserializer` causes problems for Managed/BackReferences
 (reported by bfelaco@github)
#257: Make `UntypedObjectDeserializer` support overides for `List`, `Map` etc
#268: Add new variant of `ObjectMapper.canSerialize()` that can return `Throwable`
 that caused false to be returned (if any)
#269: Add support for new `@JsonPropertyDescription` via `AnnotationIntrospector`
 as well as `BeanProperty.getMedata().getDescription()`
#270: Add `SerializationFeature.USE_EQUALITY_FOR_OBJECT_ID` to allow use of equality
 (instead of identity) for figuring out when to use Object Id
 (requested by beku8@github)
#271: Support handling of `@JsonUnwrapped` for in-built JSON Schema generation
#277: Make `TokenBuffer` support new native type and object ids
#302: Add `setNamingStrategy` in `Module.SetupContext`
 (suggested by Miguel C)
#305: Add support for accessing `TypeFactory` via `TypeIdResolverBase`
 (not yet via `TypeIdResolver` interface), other configuration
#306: Allow use of `@JsonFilter` for properties, not just classes 
#307: Allow use of `@JsonFilter` for Maps in addition to POJOs
#308: Improve serialization and deserialization speed of `java.util.UUID` by 4x
 (suggested by David P)
#310: Improve `java.util.UUID` serialization with binary codecs, to use "raw" form.
#311: Make sure that "creator properties" are alphabetically ordered too, if
  so requested.
#315: Allow per-property definition of null serializer to use, using
 new `@JsonSerialize(nullsUsing=xxx)` annotation property
#317: Fix `JsonNode` support for nulls bound to `ObjectNode`, `ArrayNode`
 (contributed by Seth P)
#318: Problems with `ObjectMapper.updateValue()`, creator property-backed accessors
#319: Add support for per-call ("contextual") attributes, with defaulting,
 to allow keeping track of state during (de)serialization
#324: Make sure to throw `JsonMappingException` from `EnumDeserializer` creator,
  not `IllegalArgumentException`
 (reported by beverku@github)
#326: Support `@JsonFilter` for "any getter" properties
#334: Make `ArrayNode`, `ObjectNode` non-final again
#337: `AnySetter` does not support polymorphic types
 (reported by askvortsov@github)
#340: AtomicReference not working with polymorphic types
#342: Add `DeserializationFeature.FAIL_ON_IGNORED_PROPERTIES` to make `ObjectMapper`
  throw exception when encountering explicitly ignored properties
 (requested by Ruslan M)
[JACKSON-890]: Support managed/back-references for polymorphic (abstract) types
- Add 'BeanPropertyWriter.isUnwrapping()' for future needs (by Afterburner)
- Add coercions from String "null" (as if null token was parsed) for primitives/Wrappers.
- Add `JsonDeserializer.handledType()`

2.2.4 (10-Jun-2014)

#292: Problems with abstract `Map`s, `Collection`s, polymorphic deserialization
#324: EnumDeserializer should throw JsonMappingException, not IllegalArgumentException
#346: Problems deserializing `ObjectNode` from empty JSON Object, with @JsonCreator

2.2.3 (22-Aug-2013)

#234: Problems with serializing types for deeply nested generic Maps, default typing 
#251: SerializationFeature.WRITE_BIGDECIMAL_AS_PLAIN ignored with JsonNode
  serialization
 (reported by fge@github)
#259: Fix a problem with JSON Schema generation for `@JsonValue`
 (reported by Lior L)
#267: Handle negative, stringified timestamps
 (reported by Drecth@github)
#281: Make `NullNode` use configured null-value serializer
#287: Fix problems with converters, Maps with Object values
 (reported by antubis@github)
#288: Fix problem with serialization converters assigned with annotations
 (reported by cemo@github)

2.2.2 (26-May-2013)

#216: Problems with Android, 1.6-only types
#217: JsonProcessingExceptions not all wrapped as expected
 (reported by karldmoore@github)
#220: ContainerNode missing 'createNumber(BigInteger)'
 (reported by Pascal G)
#223: Duplicated nulls with @JsonFormat(shape=Shape.ARRAY)
 (reported by lukegh@github)
#226: Field mapping fail on deserialization to common referenced object when
  @JsonUnwrapped is used
 (reported by ikvia@github)
#232: Converting bound BigDecimal value to tree fails with WRITE_BIGDECIMAL_AS_PLAIN
 (reported by celkings@github)
- Minor fix to handle primitive types for key deserializer lookups
- Add convenience method `MappingIterator.getCurrentLocation()`
 (suggested by Tomdz@github)

2.2.1 (03-May-2013)

#214: Problem with LICENSE, NOTICE, Android packaging
 (reported by thierryd@github)

2.2.0 (22-Apr-2013)

Fixes:

#23: Fixing typing of root-level collections
#118: JsonTypeInfo.as.EXTERNAL_PROPERTY not working correctly
 with missing type id, scalar types
#130: TimeZone not set for GregorianCalendar, even if configured
#144: MissingNode.isValueNode() should return 'false'
 (reported by 'fge@github')
#146: Creator properties were not being renamed as expected
 (contributed by Christoper C)
#188: Problem with ObjectId serialization, 'alwaysAsId' references

Improvements:

#116: JavaType implements `java.lang.reflect.Type` (as does `TypeReference`)
#147: Defer reporting of problems with missing creator parameters
 (contributed by Christoper C)
#155: Make `ObjectNode` and `ArrayNode` final (other node types already were)
 (requested by fge@github)
#161: Add deserializer for java.util.concurrent.ArrayBlockingQueue
#173: Add 'JsonNode.traverse(ObjectCodec)' for convenience
#181: Improve error reporting for missing '_valueDeserializer'
#194: Add `FloatNode` type in tree model (JsonNode)
 (requested by msteiger@github)
#199: Allow deserializing `Iterable` instances (as basic `Collection`s)
 (requested by electrum@github)
#206: Make 'ObjectMapper.createDeserializationContext()' overridable
 (requested by noter@github)
#207: Add explicit support for `short` datatypes, for tree model
 (contributed by msteiger@github)

New features:

#120: Extend BeanDeserializerModifier to work with non-POJO deserializers
#121: Extend BeanSerializerModifier to work with non-POJO serializers
#124: Add support for serialization converters (@JsonSerializer(converter=...))
#124: Add support for deserialization converters (@JsonDeserializer(converter=...))
#140: Add 'SerializationFeature.WRITE_BIGDECIMAL_AS_PLAIN' to allow forcing
  of non-scientific notation when serializing BigDecimals.
 (suggested by phedny@github)
#148: Add 'DeserializationFeature.FAIL_ON_INVALID_SUBTYPE`, which allows mapping
  entries with missing or invalid type id into null references (instead of failing).
  Also allows use of '@JsonTypeInfo.defaultImpl = NoClass.class' as alternative.
#159: Add more accessors in 'MappingIterator': getParser(), getParserSchema(),
  readAll()
 (suggested by Tom D)
#190: Add 'MapperFeature.ALLOW_FINAL_FIELDS_AS_MUTATORS' (default: true) for
 pruning out final fields (to avoid using as mutators)
 (requested by Eric T)
#195: Add 'MapperFeature.INFER_PROPERTY_MUTATORS' (default: enabled) for finer
  control of what mutators are auto-detected.
 (requested by Dain S)
#198: Add SPI metadata, handling in ObjectMapper (findModules()), for
  automatic registration of auto-detected extension modules
 (suggested by 'beamerblvd@github')
#203: Added new features to support advanced date/time handling:
  - SerializationFeature.WRITE_DATE_TIMESTAMPS_AS_NANOSECONDS
  - DeserializationFeature.READ_DATE_TIMESTAMPS_AS_NANOSECONDS
  - DeserializationFeature.ADJUST_DATES_TO_CONTEXT_TIME_ZONE

Other:

#126: Update JDK baseline to 1.6
* API under 'com.fasterxml.jackson.databind.jsonFormatVisitors' changed significantly
  based on experiences with external JSON Schema generator.
* Version information accessed via code-generated access class, instead of reading
  VERSION.txt
* Added 2 methods in Converter interface: getInputType(), getOutputType(),
  to allow programmatic overrides (needed by JAXB annotation module)

2.1.4 (26-Feb-2013)

* [JACKSON-887]: StackOverflow with parameterized sub-class field
 (reported by Alexander M)
* [#130]: TimeZone not set for GregorianCalendar, when deserializing
* [#157]: NPE when registering module twice
* [#162]: JsonNodeFactory: work around an old bug with BigDecimal and zero
 (submitted by fge@github)
* [#166]: Incorrect optimization for `ObjectMapper.convertValue(Class)`
 (reported by Eric T)
* [#167]: Problems with @JsonValue, polymorphic types (regression from 1.x)
 (reported by Eric T)
* [#170]: Problems deserializing `java.io.File` if creator auto-discovery disabled
 (reported by Eric T)
* [#175]: NPE for JsonMappingException, if no path is specified
 (reported by bramp@github)

2.1.3 (19-Jan-2013)

* [Issue#141]: ACCEPT_EMPTY_STRING_AS_NULL_OBJECT not working for enums
* [Issue#142]: Serialization of class containing EnumMap with polymorphic enum
  fails to generate class type data
 (reported by kidavis4@github)

2.1.2 (04-Dec-2012)

* [Issue#106]: NPE in ObjectArraySerializer.createContextual(...)
* [Issue#117]: HandlerInstantiator defaulting not working
 (reported by Alexander B)
* [Issue#118]: Problems with JsonTypeInfo.As.EXTERNAL_PROPERTY, scalar values
 (reported by Adva11@github)
* [Issue#119]: Problems with @JsonValue, JsonTypeInfo.As.EXTERNAL_PROPERTY
 (reported by Adva11@github)
* [Issue#122]: ObjectMapper.copy() was not copying underlying mix-in map
 (reported by rzlo@github)

2.1.1 (11-Nov-2012)

Fixes:

* [JACKSON-875]: Enum values not found if Feature.USE_ANNOTATIONS disabled
 (reported by Laurent P)
* [Issue#93]: ObjectNode.setAll() broken; would not add anything for
  empty ObjectNodes.
 (reported by Francis G)
* Making things implement java.io.Serializable:
  - Issues: #94, #99, #100, #102
    (reported by Sean B)
* [Issue#96]: Problem with JsonTypeInfo.As.EXTERNAL_PROPERTY, defaultImpl
 (reported by Adva11@github)

2.1.0 (08-Oct-2012)

  New minor version for 2.x series. Major improvements in multiple areas,
  including:

  - Dataformat auto-detection
  - More `@JsonFormat.shape` variant to serialize Collections as
    JSON Objects, POJOs as JSON Arrays (csv-like).
  - Much more configuration accessible via ObjectReader, ObjectWriter
  - New mechanism for JSON Schema generation, other uses (in future)

Fixes:

* [JACKSON-830]/[Issue#19]: Change OSGi bundle name to be fully-qualified
* ]JACKSON-847]: Make @JsonIdentityInfo work with property-based creator
* [JACKSON-851]: State corruption with ObjectWriter, DefaultPrettyPrinter
 (reported by Duncan A)
* [Issue#75]: Too aggressive KeySerializer caching
* Minor fix wrt [Issue#11], coercion needed extra checks

Improvements:

* [JACKSON-758]: Remove 'IOException' from throws clauses of "writeValueAsString"
  and "writeValueAsBytes" of ObjectMapper/ObjectWriter
 (suggested by G-T Chen)
* [JACKSON-839]: Allow "upgrade" of integer number types for
  UntypedObjectDeserializer, even with default typing enabled.
* [JACKSON-850]: Allow use of zero-arg factory methods as "default creator"
  (suggested by Razvan D)
* [Issue#9]: Implement 'required' JSON Schema attribute for bean properties
* [Issue#20]: Add new exception type, InvalidFormatException (sub-type of
  JsonMappingException) to indicate data format problems
 (suggested by HolySamosa@github)
* [Issue#30]: ObjectReader and ObjectWriter now try to pre-fetch root
  (de)serializer if possible; minor performance improvement (2% for small POJOs).
* [Issue#33]: Simplified/clarified definition of 'ObjectReader.readValues()';
  minor change in behavior for JSON Array "wrapped" sequences
* [Issue#60]: Add 'JsonNode.hasNonNull(...)' method(s)
 (suggested by Jeff S on mailing list) 
* [Issue#64]: Add new "standard" PropertyNamingStrategy, PascalCaseStrategy
  (PropertyNamingStrategy.PASCAL_CASE_TO_CAMEL_CASE)
 (contributed by Sean B)
* [Issue#65]: Add getters to `ObjectMapper`, DeserializationContext/-Factory.
 (contributed by Dmitry K)
* [Issue#69]: Add `PropertyName` abstraction, new methods in AnnotationIntrospector
* [Issue#80]: Make `DecimalNode` normalize input, to make "1.0" and "1.00"equal
 (reported by fge@github)

New features:

* [Issue#15]: Support data format auto-detection via ObjectReader (added
  'withFormatDetection(...)' fluent factories)
* [Issue#21]: Add 'ObjectNode.set(...)' method (and related) to improve
  chaining, semantic consistency of Tree Model API
 (suggested by fge@Github)
* [Issue#22]: Add 'ObjectMapper.setAnnotationIntrospectors()' which allows
  defining different introspectors for serialization, deserialization
* [Issue#24]: Allow serialization of Enums as JSON Objects
 (suggested by rveloso@github)
* [Issue#28]: Add 'ObjectMapper.copy()', to create non-linked copy of
  mapper, with same configuration settings
* [Issue#29]: Allow serializing, deserializing POJOs as JSON Arrays
  by using `@JsonFormat(shape=Shape.ARRAY)`
* [Issue#40]: Allow serialization of Collections as JSON Objects
  (and deserialization from)
 (suggested by 'rveloso@github')
* [Issue#42]: Allow specifying Base64 variant to use for Base64-encoded data
  using ObjectReader.with(Base64Variant), ObjectWriter.with(Base64Variant).
 (suggested by 'mpfau@github')
* [Issue#45]: Add '@JsonNaming' annotation to define per-class PropertyNamingStrategy
 (suggested by Mark W)
* [Pull#58]: Make 'MappingIterator' implement 'Closable'
 (contributed by Pascal G)
* [Issue#72]: Add 'MapperFeature.USE_WRAPPER_NAME_AS_PROPERTY_NAME' to use
  wrapper name annotations for renaming properties
* [Issue#87]: Add 'StdDelegatingSerializer', 'StdDelegatingDeserializer' to
  simplify writing of two-step handlers
* (issue #4 of jackson-annotations): Add `@JsonIdentityReference(alwaysAsId=true)`
  to force ALL references to an object written as Object Id, even the first one.
* Added 'ObjectReader#withHandler' to allow for reconfiguring deserialization
  problem handler
 (suggested by 'electricmonk')

Other changes:

* New variant of AnnotationIntrospector.getFormat(), to support class
  annotations
* It is now possible to serialize instances of plain old Object, iff
  'FAIL_ON_EMPTY_BEANS' is disabled.
* Trying to remove reference to "JSON" in datatype conversion errors
 (since databinding is format-agnostic)

INCOMPATIBILITIES: (rats!)

* Note that [Issue#33] (see above) is, technically speaking, backwards
  imcompatible change. It is estimated that it should NOT affect most
  users, as changes are to edge cases (and undocumented ones at that).
  However, it can potentially cause problems with upgrade.
* Implementation of `JsonFormatVisitable` resulting in 2 new methods
  being added in `BeanPropertyFilter` interface -- this is unfortunate,
  but was required to support full traversability.

2.0.4 (26-Jun-2012)

* [Issue#6]: element count for PrettyPrinter, endObject wrong
   (reported by "thebluemountain")
* [JACKSON-838]: Utf8StreamParser._reportInvalidToken() skips letters
    from reported token name
   (reported by Lóránt Pintér)
* [JACKSON-841] Data is doubled in SegmentedStringWriter output
   (reported by Scott S)
* [JACKSON-842] ArrayIndexOutOfBoundsException when skipping C-style comments
   (reported by Sebastien R)

2.0.3: no version 2.0.3 released -- only used for extension modules

2.0.2 [14-May-2012]

Fixes:

* [Issue#14]: Annotations were not included from parent classes of
  mix-in classes
 (reported by @guillaup)
* [JACKSON-824]: Combination of JSON Views, ObjectMapper.readerForUpdating()
  was not working
 (reported by Nir S)
(and all fixes from 1.9.7)

Improvements:

* [Issue#11]: Improve ObjectMapper.convertValue()/.treeToValue() to use
  cast if possible

2.0.1 [23-Apr-2012]

Fixes:

* [JACKSON-827] Ensure core packages work on JDK 1.5
 (reported by Pascal g)
* [JACKSON-829] Custom serializers not working for List<String> properties,
  @JsonSerialize(contentUsing)
 (reported by James R)

Improvements:

* [Issue#5]: Add support for maps with java.util.Locale keys to the set of
  StdKeyDeserializers
 (contributed by Ryan G)

2.0.0 [25-Mar-2012]

Fixes:

* [JACKSON-368]: Problems with managed references, abstract types
* [JACKSON-711]: Delegating @JsonCreator did not work with Injectable values
* [JACKSON-798]: Problem with external type id, creators
  (reported by Casey L)
(and all fixes up until and including 1.9.6)

Improvements:

* [JACKSON-546]: Indicate end-of-input with JsonMappingException instead
  of EOFException, when there is no parsing exception
* [JACKSON-664]: Reduce overhead of type resolution by adding caching
  in TypeFactory
* [JACKSON-690]: Pass DeserializationContext through ValueInstantiator
* [JACKSON-695]: Add 'isEmpty(value)' in JsonSerializer to allow
  customizing handling of serialization of empty values
* [JACKSON-710]: 'ObjectMapper.convertValue()' should ignore root value
  wrapping/unwrapping settings
* [JACKSON-730] Split various features (JsonParser, JsonGenerator,
  SerializationConfig, DeserializationConfig) into per-factory
  features (MapperFeature, JsonFactory.Feature) an per
  instance features (existing ones)
* [JACKSON-732]: Allow 'AnnotationIntrospector.findContentDeserializer()'
  (and similar) to return instance, not just Class<?> for instance
 (requested by James R)
* [JACKSON-736]: Add (more) access to array, container and map serializers
* [JACKSON-737]: Allow accessing of "creator properties" for BeanDeserializer
* [JACKSON-748]: Add 'registerSubtypes' to 'Module.setupContext' (and SimpleModule)
* [JACKSON-749]: Make @JsonValue work for Enum deserialization
* [JACKSON-769]: ObjectNode/ArrayNode: change 'put', 'insert', 'add' to return
  'this node' (unless already returning something)
* [JACKSON-770]: Simplify method naming for JsonNode, drop unnecessary 'get' prefix
  from methods like 'getTextValue()' (becomes 'textValue()')
* [JACKSON-777]: Rename 'SerializationConfig.Feature' as 'SerializationFeature',
  'DeserializationConfig.Feature' as 'DeserializationFeature'
* [JACKSON-780]: MissingNode, NullNode should return 'defaultValue' from 'asXxx' methods,
  (not 0 for numbers), as they are not numeric types
* [JACKSON-787]: Allow use of @JsonIgnoreProperties for properties (fields, getters, setters)
* [JACKSON-795]: @JsonValue was not working for Maps, Collections
* [JACKSON-800]: Add 'Module.SetupContext#addDeserializationProblemHandler'
 (suggested by James R)

New features:

* [JACKSON-107]: Add support for Object Identity (to handled cycles, shared refs),
  with @JsonIdentityInfo
* [JACKSON-435]: Allow per-property Date formatting using @JsonFormat.
* [JACKSON-437]: Allow injecting of type id as POJO property, by setting
  new '@JsonTypeInfo.visible' property to true.
* [JACKSON-469]: Support "Builder pattern" for deserialiation; that is, allow
  use of separate Builder object for data binding, creating actual value
* [JACKSON-608]: Allow use of JSON Views for deserialization
* [JACKSON-636]: Add 'SerializationFeature.ORDER_MAP_ENTRIES_BY_KEYS' to allow
  forced sorting of Maps during serialization
  (suggested by Joern H)
* [JACKSON-669]: Allow prefix/suffix for @JsonUnwrapped properties
 (requested by Aner P)
* [JACKSON-707]: Add 'JsonNode.deepCopy()', to create safe deep copies
  of ObjectNodes, ArrayNodes.
* [JACKSON-714]: Add general-purpose @JsonFormat annotation
* [JACKSON-718]: Added 'JsonNode.canConvertToInt()', 'JsonNode.canConvertToLong()'
* [JACKSON-747]: Allow changing of 'SerializationFeature' for ObjectWriter,
  'DeserializationFeature' for ObjectReader.
* [JACKSON-752]: Add @JsonInclude (replacement of @JsonSerialize.include)
* [JACKSON-754]: Add @JacksonAnnotationsInside for creating "annotation
  bundles" (also: AnnotationIntrospector.isAnnotationBundle())
* [JACKSON-762]: Allow using @JsonTypeId to specify property to use as
  type id, instead of using separate type id resolver.
* [JACKSON-764]: Allow specifying "root name" to use for root wrapping
  via ObjectReader, ObjectWriter.
* [JACKSON-772]: Add 'JsonNode.withArray()' to use for traversing Array nodes.
* [JACKSON-793]: Add support for configurable Locale, TimeZone to use
  (via SerializationConfig, DeserializationConfig)
* [JACKSON-805]: Add 'SerializationFeature.WRITE_SINGLE_ELEM_ARRAYS_UNWRAPPED'
  to improve interoperability with BadgerFish/Jettison
* [JACKSON-810]: Deserialization Feature: Allow unknown Enum values via
  'DeserializationFeature.READ_UNKNOWN_ENUM_VALUES_AS_NULL'
  (suggested by Raymond R)
* [JACKSON-813]: Add '@JsonSerializableSchema.id' attribute, to indicate
  'id' value to add to generated JSON Schemas.

[entries for versions 1.x and earlier not retained; refer to earlier releases)<|MERGE_RESOLUTION|>--- conflicted
+++ resolved
@@ -4,7 +4,6 @@
 === Releases ===
 ------------------------------------------------------------------------
 
-<<<<<<< HEAD
 2.8.0 (not released yet)
 
 #1126: Allow deserialization of unknown Enums using a predefined value
@@ -12,10 +11,7 @@
 #1136: Implement `TokenBuffer.writeEmbeddedObject(Object)`
  (suggested by Gregoire C, gcxRun@github)
 
-2.7.2 (not released yet)
-=======
 2.7.3 (not yet released)
->>>>>>> a290f09c
 
 #1150: Problem with Object id handling, explicit `null` token
  (reported by Xavi T)
