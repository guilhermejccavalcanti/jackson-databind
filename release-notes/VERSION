--- conflicted
+++ resolved
@@ -3,7 +3,6 @@
 === Releases === 
 ------------------------------------------------------------------------
 
-<<<<<<< HEAD
 2.9.1 (not yet released)
 
 #1705: Non-generic interface method hides type resolution info from generic base class
@@ -113,10 +112,7 @@
   `MapperFeature.ALLOW_COERCION_OF_SCALARS`
  (requested by magdel@github)
 
-2.8.10 (not yet released)
-=======
 2.8.10 (24-Aug-2017)
->>>>>>> fc0222ba
 
 #1657: `StdDateFormat` deserializes dates with no tz/offset as UTC instead of
   configured timezone
