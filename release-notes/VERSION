Project: jackson-databind

------------------------------------------------------------------------
=== Releases ===
------------------------------------------------------------------------

<<<<<<< HEAD
2.8.0 (not released yet)

#621: Allow definition of "ignorable types" without annotation (using
  `Mapper.configOverride(type).setIsIgnoredType(true)`
#867: Support `SerializationFeature.WRITE_EMPTY_JSON_ARRAYS ` for `JsonNode`
#903: Add `JsonGenerator` reference to `SerializerProvider`
#931: Add new method in `Deserializers.Base` to support `ReferenceType`
#960: `@JsonCreator` not working on a factory with no arguments for an enum type
 (reported by Artur J)
#990: Allow failing on `null` values for creator (add 
  `DeserializationFeature.FAIL_ON_NULL_CREATOR_PROPERTIES`)
 (contributed by mkokho@github)
#999: External property is not deserialized
 (reported by Aleksandr O)
#1017: Add new mapping exception type ('InvalidTypeIdException') for subtype resolution errors
 (suggested by natnan@github)
#1028: Ignore USE_BIG_DECIMAL_FOR_FLOATS for NaN/Infinity
 (reported by Vladimir K, lightoze@github)
#1047: Allow use of `@JsonAnySetter` on a Map-valued field, no need for setter
#1082: Can not use static Creator factory methods for `Enum`s, with JsonCreator.Mode.PROPERTIES
 (contributed by Lokesh K)
#1084: Change `TypeDeserializerBase` to take `JavaType` for `defaultImpl`, NOT `Class`
#1126: Allow deserialization of unknown Enums using a predefined value
 (contributed by Alejandro R)
#1136: Implement `TokenBuffer.writeEmbeddedObject(Object)`
 (suggested by Gregoire C, gcxRun@github)
#1165: CoreXMLDeserializers does not handle time-only XMLGregorianCalendars
 (reported, contributed fix by Ross G)
#1181: Add the ability to specify the initial capacity of the ArrayNode
 (suggested by Matt V, mveitas@github)
#1184: Allow overriding of `transient` with explicit inclusion with `@JsonProperty`
 (suggested by Maarten B)
#1187: Refactor `AtomicReferenceDeserializer` into `ReferenceTypeDeserializer`
#1204: Add a convenience accessor `JavaType.hasContentType()` (true for container or reference type)
#1206: Add "anchor type" member for `ReferenceType`
#1211: Change `JsonValueSerializer` to get `AnnotatedMethod`, not "raw" method
#1217: `@JsonIgnoreProperties` on Pojo fields not working for deserialization
 (reported by Lokesh K)
#1221: Use `Throwable.addSuppressed()` directly and/or via try-with-resources
#1232: Add support for `JsonFormat.Feature.ACCEPT_CASE_INSENSITIVE_PROPERTIES`
#1233: Add support for `JsonFormat.Feature.WRITE_SORTED_MAP_ENTRIES`
#1235: `java.nio.file.Path` support incomplete
 (reported by, fix contributed by Benson M)
#1261: JsonIdentityInfo broken deserialization involving forward references and/or cycles
 (reported by, fix contributed by Ari F)
#1270: Generic type returned from type id resolver seems to be ignored
 (reported by Benson M)
=======
2.7.6 (not yet released)

#1279: Ensure DOM parsing defaults to not expanding external entities
>>>>>>> 4929735b

2.7.5 (11-Jun-2016)

#1098: DeserializationFeature.FAIL_ON_INVALID_SUBTYPE does not work with
  `JsonTypeInfo.Id.CLASS`
 (reported by szaccaria@github)
#1223: `BasicClassIntrospector.forSerialization(...).findProperties` should
  respect MapperFeature.AUTO_DETECT_GETTERS/SETTERS?
 (reported by William H)
#1225: `JsonMappingException` should override getProcessor()
 (reported by Nick B)
#1228: @JsonAnySetter does not deserialize null to Deserializer's NullValue
 (contributed by Eric S)
#1231: `@JsonSerialize(as=superType)` behavior disallowed in 2.7.4
 (reported by Mark W)
#1248: `Annotated` returns raw type in place of Generic Type in 2.7.x
 (reported by Andrew J, apjoseph@github)
#1253: Problem with context handling for `TokenBuffer`, field name
#1260: `NullPointerException` in `JsonNodeDeserializer`
 (reported by Eric S)

2.7.4 (29-Apr-2016)

#1122: Jackson 2.7 and Lombok: 'Conflicting/ambiguous property name definitions'
#1178: `@JsonSerialize(contentAs=superType)` behavior disallowed in 2.7
#1186: SimpleAbstractTypeResolver breaks generic parameters
 (reported by tobiash@github)
#1189: Converter called twice results in ClassCastException
 (reported by carrino@github)
#1191: Non-matching quotes used in error message for date parsing
#1194: Incorrect signature for generic type via `JavaType.getGenericSignature
#1195: `JsonMappingException` not Serializable due to 2.7 reference to source (parser)
 (reported by mjustin@github)
#1197: `SNAKE_CASE` doesn't work when using Lombok's `@AllArgsConstructor`
#1198: Problem with `@JsonTypeInfo.As.EXTERNAL_PROPERTY`, `defaultImpl`, missing type id, NPE
#1203: `@JsonTypeInfo` does not work correctly for ReferenceTypes like `AtomicReference`
#1208: treeToValue doesn't handle POJONodes that contain exactly the requested value type
  (reported by Tom M)
- Improve handling of custom content (de)serializers for `AtomicReference`

2.7.3 (16-Mar-2016)

#1125: Problem with polymorphic types, losing properties from base type(s)
#1150: Problem with Object id handling, explicit `null` token
 (reported by Xavi T)
#1154: @JsonFormat.pattern on dates is now ignored if shape is not explicitely provided
 (reported by Yoann R)
#1161: `DeserializationFeature.READ_ENUMS_USING_TO_STRING` not dynamically
  changeable with 2.7
 (reported by asa-git@github)
- Minor fixes to `AnnotationIntrospector.findEnumValues()` to correct problems with
  merging of explicit enum value names.

2.7.2 (26-Feb-2016)

#1124: JsonAnyGetter ignores JsonSerialize(contentUsing=...)
 (reported by Jiri M)
#1128: UnrecognizedPropertyException in 2.7.1 for properties that work with version 2.6.5
 (reported by Roleek@github)
#1129: When applying type modifiers, don't ignore container types.
#1130: NPE in `StdDateFormat` hashCode and equals
 (reported by Kazuki S, kazuki43zoo@github)
#1134: Jackson 2.7 doesn't work with jdk6 due to use of `Collections.emptyIterator()`
 (reported by Timur S, saladinkzn@github)

2.7.1-1 (03-Feb-2016)

Special one-off "micro patch" for:

#1115: Problems with deprecated `TypeFactory.constructType(type, ctxt)` methods if `ctxt` is `null`

2.7.1 (02-Feb-2016)

#1079: Add back `TypeFactory.constructType(Type, Class)` as "deprecated" in 2.7.1
#1083: Field in base class is not recognized, when using `@JsonType.defaultImpl`
 (reported by Julian H)
#1095: Prevent coercion of `int` from empty String to `null` if
  `DeserializationFeature .FAIL_ON_NULL_FOR_PRIMITIVES` is `true`
 (reported by yzmyyff@github)
#1102: Handling of deprecated `SimpleType.construct()` too minimalistic
 (reported by Thibault K)
#1109: @JsonFormat is ignored by the DateSerializer unless either a custom pattern
  or a timezone are specified
 (contributed by Aleks S)

2.7.0 (10-Jan-2016)

#76: Problem handling datatypes Recursive type parameters
 (reported by Aram K)
#357: StackOverflowError with contentConverter that returns array type
 (reported by Florian S)
#432: `StdValueInstantiator` unwraps exceptions, losing context
 (reported by Miles K)
#497: Add new JsonInclude.Include feature to exclude maps after exclusion removes all elements
#803: Allow use of `StdDateFormat.setLenient()`
 (suggested by raj-ghodke@github)
#819: Add support for setting `FormatFeature` via `ObjectReader`, `ObjectWriter`
#857: Add support for java.beans.Transient (requires Java 7)
 (suggested by Thomas M)
#898: Add `ObjectMapper.getSerializerProviderInstance()`
#905: Add support for `@ConstructorProperties` (requires Java 7)
 (requested by Jonas K)
#909: Rename PropertyNamingStrategy CAMEL_CASE_TO_LOWER_CASE_WITH_UNDERSCORES as SNAKE_CASE,
   PASCAL_CASE_TO_CAMEL_CASE as UPPER_CAMEL_CASE
 (suggested by marcottedan@github)
#915: ObjectMapper default timezone is GMT, should be UTC
 (suggested by Infrag@github)
#918: Add `MapperFeature.ALLOW_EXPLICIT_PROPERTY_RENAMING`
 (contributed by David H)
#924: `SequenceWriter.writeAll()` could accept `Iterable`
 (suggested by Jiri-Kremser@github(
#932: Rewrite ser/deser for `AtomicReference`, based on "optional" ser/desers
#933: Close some gaps to allow using the `tryToResolveUnresolved` flows
#936: Deserialization into List subtype with JsonCreator no longer works
 (reported by adamjoeldavis@github)
#948: Support leap seconds, any number of millisecond digits for ISO-8601 Dates.
 (contributed by Jesse W)
#952: Revert non-empty handling of primitive numbers wrt `NON_EMPTY`; make
  `NON_DEFAULT` use extended criteria
#957: Merge `datatype-jdk7` stuff in (java.nio.file.Path handling)
#959: Schema generation: consider active view, discard non-included properties
#963: Add PropertyNameStrategy `KEBAB_CASE`
 (requested by Daniel M)
#978: ObjectMapper#canSerialize(Object.class) returns false even though FAIL_ON_EMPTY_BEANS is disabled
 (reported by Shumpei A)
#997: Add `MapperFeature.OVERRIDE_PUBLIC_ACCESS_MODIFIERS`
#998: Allow use of `NON_DEFAULT` for POJOs without default constructor
#1000: Add new mapping exception type for enums and UUIDs
 (suggesed by natnan@github)
#1010: Support for array delegator
 (contributed by Hugo W)
#1011: Change ObjectWriter::withAttributes() to take a Map with some kind of wildcard types
 (suggested by David B)
#1043: @JsonFormat(with = JsonFormat.Feature.ACCEPT_SINGLE_VALUE_AS_ARRAY) does not work on fields
 (reported by fabiolaa@github)
#1044: Add `AnnotationIntrospector.resolveSetterConflict(...)` to allow custom setter conflict resolution
 (suggested by clydebarrow@github)
- Make `JsonValueFormat` (self-)serializable, deserializable, to/from valid external
  value (as per JSON Schema spec)

INCOMPATIBILITIES:

- While unlikely to be problematic, #959 above required an addition of `SerializerProvider`
  argument for `depositSchemaProperty()` method `BeanProperty` and `PropertyWriter` interfaces
- JDK baseline now Java 7 (JDK 1.7), from Java 6/JDK 1.6

2.6.6 (05-Apr-2016)

#1088: NPE possibility in SimpleMixinResolver
 (reported by Laird N)
#1099: Fix custom comparator container node traversal
 (contributed by Daniel N)
#1108: Jackson not continue to parse after DeserializationFeature.FAIL_ON_INVALID_SUBTYPE error
 (reported by jefferyyuan@github)
#1112: Detailed error message from custom key deserializer is discarded
 (contributed by Benson M)
#1120: String value omitted from weirdStringException
 (reported by Benson M)
#1123: Serializing and Deserializing Locale.ROOT
 (reported by hookumsnivy@github)

2.6.5 (19-Jan-2016)

#1052: Don't generate a spurious NullNode after parsing an embedded object
 (reported by philipa@github)
#1061: Problem with Object Id and Type Id as Wrapper Object (regression in 2.5.1)
#1073: Add try-catch around `java.sql` type serializers
 (suggested by claudemt@github)
#1078: ObjectMapper.copy() still does not preserve _registeredModuleTypes
 (reported by ajonkisz@github)

2.6.4 (07-Dec-2015)

#984: JsonStreamContexts are not build the same way for write.. and convert methods
 (reported by Antibrumm@github)
#989: Deserialization from "{}" to java.lang.Object causes "out of END_OBJECT token" error
 (reported by Ievgen P)
#1003: JsonTypeInfo.As.EXTERNAL_PROPERTY does not work with a Delegate
 (reported by alexwen@github)
#1005: Synthetic constructors confusing Jackson data binding
 (reported by Jayson M)
#1013: `@JsonUnwrapped` is not treated as assuming `@JsonProperty("")`
 (reported by David B)
#1036: Problem with case-insensitive deserialization
 (repoted by Dmitry R)
- Fix a minor problem with `@JsonNaming` not recognizing default value

2.6.3 (12-Oct-2015)

#749: `EnumMap` serialization ignores `SerializationFeature.WRITE_ENUMS_USING_TO_STRING`
 (reported by scubasau@github)
#938: Regression: `StackOverflowError` with recursive types that contain `Map.Entry`
 (reported by jloisel@github)
#939: Regression: DateConversionError in 2.6.x 
 (reported by Andreas P, anpieber@github)
#940: Add missing `hashCode()` implementations for `JsonNode` types that did not have them
 (contributed by Sergio M)
#941: Deserialization from "{}" to ObjectNode field causes "out of END_OBJECT token" error
 (reported by Sadayuki F)
#942: Handle null type id for polymorphic values that use external type id
 (reported by Warren B, stormboy@github)
#943: Incorrect serialization of enum map key
 (reported by Benson M)
#944: Failure to use custom deserializer for key deserializer
 (contributed by Benson M)
#949: Report the offending substring when number parsing fails
 (contributed by Jesse W)
#965: BigDecimal values via @JsonTypeInfo/@JsonSubTypes get rounded
 (reported by gmjabs@github)

2.6.2 (14-Sep-2015)

#894: When using withFactory on ObjectMapper, the created Factory has a TypeParser
  which still has the original Factory
 (reported by lufe66@github)
#899: Problem serializing `ObjectReader` (and possibly `ObjectMapper`)
#913: ObjectMapper.copy does not preserve MappingJsonFactory features
 (reported, fixed by Daniel W)
#922: ObjectMapper.copy() does not preserve _registeredModuleTypes
#928: Problem deserializing External Type Id if type id comes before POJO

2.6.1 (09-Aug-2015)

#873: Add missing OSGi import
#881: BeanDeserializerBase having issues with non-CreatorProperty properties.
 (reported by dharaburda@github)
#884: ArrayIndexOutOfBoundException for `BeanPropertyMap` (with ObjectId)
 (reported by alterGauner@github)
#889: Configuring an ObjectMapper's DateFormat changes time zone
 (reported by Andy W, wilkinsona@github)
#890: Exception deserializing a byte[] when the target type comes from an annotation
 (reported by gmjabs@github)

2.6.0 (19-Jul-2015)

#77: Allow injection of 'transient' fields
#95: Allow read-only properties with `@JsonIgnoreProperties(allowGetters=true)`
#222: EXTERNAL_PROPERTY adds property multiple times and in multiple places
 (reported by Rob E, thatsnotright@github)
#296: Serialization of transient fields with public getters (add
    MapperFeature.PROPAGATE_TRANSIENT_MARKER)
 (suggested by Michal L)
#312: Support Type Id mappings where two ids map to same Class
#348: ObjectMapper.valueToTree does not work with @JsonRawValue
 (reported by Chris P, pimlottc@github)
#504: Add `DeserializationFeature.USE_LONG_FOR_INTS`
 (suggested by Jeff S)
#624: Allow setting external `ClassLoader` to use, via `TypeFactory`
#649: Make `BeanDeserializer` use new `parser.nextFieldName()` and `.hasTokenId()` methods
#664: Add `DeserializationFeature.ACCEPT_FLOAT_AS_INT` to prevent coercion of floating point
 numbers int `int`/`long`/`Integer`/`Long`
 (requested by wenzis@github)
#677: Specifying `Enum` value serialization using `@JsonProperty`
 (requested by Allen C, allenchen1154@github)
#679: Add `isEmpty()` implementation for `JsonNode` serializers
#688: Provide a means for an ObjectMapper to discover mixin annotation classes on demand
 (requested by Laird N)
#689: Add `ObjectMapper.setDefaultPrettyPrinter(PrettyPrinter)`
 (requested by derknorton@github)
#696: Copy constructor does not preserve `_injectableValues`
 (reported by Charles A)
#698: Add support for referential types (ReferenceType)
#700: Cannot Change Default Abstract Type Mapper from LinkedHashMap
 (reported by wealdtech@github)
#725: Auto-detect multi-argument constructor with implicit names if it is the only visible creator
#727: Improve `ObjectWriter.forType()` to avoid forcing base type for container types
#734: Add basic error-recovery for `ObjectReader.readValues()`
#737: Add support for writing raw values in TokenBuffer
 (suggested by Guillaume S, gsmet@github)
#740: Ensure proper `null` (as empty) handling for `AtomicReference`
#741: Pass `DeserializationContext' argument for `JsonDeserializer` methods "getNullValue()"
 and "getEmptyValue()"
#743: Add `RawValue` helper type, for piping raw values through `TokenBuffer`
#756: Disabling SerializationFeature.FAIL_ON_EMPTY_BEANS does not affect `canSerialize()`
 (reported by nickwongdev@github)
#762: Add `ObjectWriter.withoutRootName()`, `ObjectReader.withoutRootName()`
#765: `SimpleType.withStaticTyping()` impl incorrect
#769: Fix `JacksonAnnotationIntrospector.findDeserializer` to return `Object` (as per
  `AnnotationIntrospector`); similarly for other `findXxx(De)Serializer(...)` methods
#777: Allow missing build method if its name is empty ("")
 (suggested by galdosd@github)
#781: Support handling of `@JsonProperty.required` for Creator methods
#787: Add `ObjectMapper setFilterProvider(FilterProvider)` to allow chaining
 (suggested by rgoldberg@githin)
#790: Add `JsonNode.equals(Comparator<JsonNode>, JsonNode)` to support
  configurable/external equality comparison
#794: Add `SerializationFeature.WRITE_DATES_WITH_ZONE_ID` to allow inclusion/exclusion of
  timezone id for date/time values (as opposed to timezone offset)
#795: Converter annotation not honored for abstract types
 (reported by myrosia@github)
#797: `JsonNodeFactory` method `numberNode(long)` produces `IntNode` for small numbers
#810: Force value coercion for `java.util.Properties`, so that values are `String`s
#811: Add new option, `JsonInclude.Include.NON_ABSENT` (to support exclusion of
  JDK8/Guava Optionals)
#812: Java 8 breaks Class-value annotation properties, wrt generics: need to work around
#813: Add support for new property of `@JsonProperty.access` to support
  read-only/write-only use cases
#820: Add new method for `ObjectReader`, to bind from JSON Pointer position
 (contributed by Jerry Y, islanderman@github)
#824: Contextual `TimeZone` changes don't take effect wrt `java.util.Date`,
  `java.util.Calendar` serialization
#826: Replaced synchronized HashMap with ConcurrentHashMap in TypeDeserializerBase._findDeserializer
 (contributed by Lars P)
#827: Fix for polymorphic custom map key serializer
 (reported by mjr6140@gitgub)
#828: Respect DeserializationFeatures.WRAP_EXCEPTIONS in CollectionDeserializer
 (contributed by Steve G, thezerobit@github)
#840: Change semantics of `@JsonPropertyOrder(alphabetic)` to only count `true` value
#848: Custom serializer not used if POJO has `@JsonValue`
#849: Possible problem with `NON_EMPTY` exclusion, `int`s, `Strings`
#868: Annotations are lost in the case of duplicate methods
- Remove old cglib compatibility tests; cause problems in Eclipse
- Add `withFilterId()` method in `JsonSerializer` (demote from `BeanSerializer`)

2.5.5 (07-Dec-2015)

#844: Using JsonCreator still causes invalid path references in JsonMappingException
 (reported by Ian B)
#852: Accept scientific number notation for quoted numbers too
#878: serializeWithType on BeanSerializer does not setCurrentValue
 (reported by Chi K, chikim79@github)

2.5.4 (09-Jun-2015)

#676: Deserialization of class with generic collection inside depends on
  how is was deserialized first time
 (reported by lunaticare@github)
#771: Annotation bundles ignored when added to Mixin
 (reported by Andrew D)
#774: NPE from SqlDateSerializer as _useTimestamp is not checked for being null
 (reported by mrowkow@github)
#785: Add handlings for classes which are available in `Thread.currentThread().getContextClassLoader()`
 (contributed by Charles A)
#792: Ensure Constructor Parameter annotations are linked with those of Field, Getter, or Setter
#793: `ObjectMapper.readTree()` does not work with defaultTyping enabled
 (reported by gracefulgopher@github)
#801: Using `@JsonCreator` cause generating invalid path reference in `JsonMappingException`
 (contributed by Kamil B)
#815: Presence of PropertyNamingStrategy Makes Deserialization fail
#816: Allow date-only ISO strings to have no time zone
 (contributed by Andrew G)
- Fix handling of Enums wrt JSON Schema, when 'toString()' used for serialization

2.5.3 (24-Apr-2015)

#731: XmlAdapter result marshaling error in case of ValueType=Object
 (reported, debugged by Dmitry S)
#742: Allow deserialization of `null` Object Id (missing already allowed)
#744: Custom deserializer with parent object update failing
 (reported by migel@github)
#745: EnumDeserializer.deserializerForCreator fails when used to deserialize a Map key
 (contributed by John M)
#761: Builder deserializer: in-compatible type exception when return type is super type
 (contributed by Alexey G)
#766: Fix Infinite recursion (StackOverflowError) when serializing a SOAP object
 (contributed by Alain G)

2.5.2 (29-Mar-2015)

#609: Problem resolving locally declared generic type
 (repoted by Hal H)
#691: NullSerializer for MapProperty failing when using polymorphic handling
 (reported by Antibrumm@github)
#703: Multiple calls to ObjectMapper#canSerialize(Object.class) returns different values
 (reported by flexfrank@github)
#705: JsonAnyGetter doesn't work with JsonSerialize (except with keyUsing)
 (reported by natnan@github)
#728: TypeFactory#_fromVariable returns unknownType() even though it has enough information
  to provide a more specific type
 (reported by jkochaniak@github)
#733: MappingIterator should move past errors or not return hasNext() == true
 (reported by Lorrin N, lorrin@github)
#738: @JsonTypeInfo non-deterministically ignored in 2.5.1 (concurrency issue)
 (reported by Dylan S, dylanscott@github)
- Improvement to handling of custom `ValueInstantiator` for delegating mode; no more NPE
  if `getDelegateCreator()` returns null
- Refactor `TypedKey` into separate util class

2.5.1 (06-Feb-2015)

#667: Problem with bogus conflict between single-arg-String vs `CharSequence` constructor
#669: JSOG usage of @JsonTypeInfo and @JsonIdentityInfo(generator=JSOGGenerator.class) fails
 (reported by ericali78@github)
#671: Adding `java.util.Currency` deserialization support for maps
 (contributed by Alexandre S-C)
#674: Spring CGLIB proxies not handled as intended
 (reported by Zoltan F)
#682: Class<?>-valued Map keys not serialized properly
 (reported by Ludevik@github)
#684: FAIL_ON_NUMBERS_FOR_ENUMS does not fail when integer value is quoted
 (reported by kllp@github)
#696: Copy constructor does not preserve `_injectableValues`
 (reported by Charles A)
- Add a work-around in `ISO8601DateFormat` to allow omission of ':' from timezone
- Bit more work to complete #633

2.5.0 (01-Jan-2015)

#47: Support `@JsonValue` for (Map) key serialization 
#113: Problem deserializing polymorphic types with @JsonCreator
#165: Add `DeserializationContext.getContextualType()` to let deserializer
  known the expected type.
#299: Add `DeserializationFeature.FAIL_ON_UNRESOLVED_OBJECT_IDS` to allow missing
  Object Ids (as global default)
#408: External type id does not allow use of 'visible=true'
#421: @JsonCreator not used in case of multiple creators with parameter names
 (reported by Lovro P, lpandzic@github)
#427: Make array and Collection serializers call `JsonGenerator.writeStartArray(int)`
#521: Keep bundle annotations, prevent problems with recursive annotation types
 (reported by tea-dragon@github)
#527: Add support for `@JsonInclude(content=Include.NON_NULL)` (and others) for Maps
#528: Add support for `JsonType.As.EXISTING_PROPERTY`
 (reported by heapifyman@github; implemented by fleebytes@github)
#539: Problem with post-procesing of "empty bean" serializer; was not calling
  'BeanSerializerModifier.modifySerializer()` for empty beans
 (reported by Fabien R, fabienrenaud@github)
#540: Support deserializing `[]` as null or empty collection when the java type
  is a not an object, `DeserializationFeature.ACCEPT_EMPTY_ARRAY_AS_NULL_OBJECT`
 (requested by Fabien R, fabienrenaud@github)
#543: Problem resolving self-referential recursive types
 (reported by ahgittin@github)
#550: Minor optimization: prune introspection of "well-known" JDK types
#552: Improved handling for ISO-8601 (date) format
 (contributed by Jerome G, geronimo-iia@github)
#559: Add `getDateFormat()`, `getPropertyNamingStrategy()` in `ObjectMapper`
#560: @JsonCreator to deserialize BigInteger to Enum
 (requested by gisupp@github)
#565: Add support for handling `Map.Entry`
#566: Add support for case-insensitive deserialization (`MapperFeature.ACCEPT_CASE_INSENSITIVE_PROPERTIES`)
 (contributed by Michael R)
#571: Add support in ObjectMapper for custom `ObjectReader`, `ObjectWriter` (sub-classes)
#572: Override default serialization of Enums
 (requested by herau@github)
#576: Add fluent API for adding mixins
 (contributed by Adam S, adstro@github)
#594: `@JsonValue` on enum not used when enum value is a Map key
 (reported by chrylis@github)
#596: Add support for `@JsonProperty.defaultValue`, exposed via `BeanProperty.getMetadata().getDefaultValue()`
#597: Improve error messaging for cases where JSON Creator returns null (which
  is illegal)
 (contributed by Aurelien L)
#599: Add a simple mechanism for avoiding multiple registrations of the same module
#607: Allow (re)config of `JsonParser.Feature`s via `ObjectReader`
#608: Allow (re)config of `JsonGenerator.Feature`s via `ObjectWriter`
#614: Add a mechanism for using `@JsonCreator.mode` for resolving possible ambiguity between
  delegating- and property-based creators
#616: Add `SerializationFeature.WRITE_DURATIONS_AS_TIMESTAMPS`
#622: Support for non-scalar ObjectId Reference deserialiazation (like JSOG)
#623: Add `StdNodeBasedDeserializer`
#630: Add `KeyDeserializer` for `Class`
#631: Update `current value` of `JsonParser`, `JsonGenerator` from standard serializers,
 deserializers
 (suggested by Antibrumm@github)
#633: Allow returning null value from IdResolver to make type information optional
 (requested by Antibrumm@github)
#634: Add `typeFromId(DatabindContext,String)` in `TypeIdDeserializer`
#636: `ClassNotFoundException` for classes not (yet) needed during serialization
 (contributed by mspiegel@github)
#638: Add annotation-based method(s) for injecting properties during serialization
 (using @JsonAppend, VirtualBeanPropertyWriter)
#647: Deserialization fails when @JsonUnwrapped property contains an object with same property name
 (reported by Konstantin L)
#653: Jackson doesn't follow JavaBean naming convention (added `MapperFeature.USE_STD_BEAN_NAMING`)
#654: Add support for (re)configuring `JsonGenerator.setRootValueSeparator()` via `ObjectWriter`
#655: Add `ObjectWriter.writeValues()` for writing value sequences
#660: `@JsonCreator`-annotated factory method is ignored if constructor exists
- Allow use of `Shape.ARRAY` for Enums, as an alias to 'use index'
- Start using `JsonGenerator.writeStartArray(int)` to help data formats
  that benefit from knowing number of elements in arrays (and would otherwise
  need to buffer values to know length)
- Added new overload for `JsonSerializer.isEmpty()`, to eventually solve #588
- Improve error messaging (related to [jaxb-annotations#38]) to include known subtype ids.

2.4.6 (23-Apr-2015)

#735: (complete fix) @JsonDeserialize on Map with contentUsing custom deserializer overwrites default behavior
 (reported by blackfyre512@github) (regression due to #604)
$744: Custom deserializer with parent object update fails

2.4.5.1 (26-Mar-2015)

Special one-off "micro patch" for:

#706: Add support for `@JsonUnwrapped` via JSON Schema module
#707: Error in getting string representation of an ObjectNode with a float number value
 (reported by @navidqar)
#735: (partial) @JsonDeserialize on Map with contentUsing custom deserializer overwrites default behavior

2.4.5 (13-Jan-2015)

#635: Reduce cachability of `Map` deserializers, to avoid problems with per-property config changes
    (regression due to #604)
#656: `defaultImpl` configuration is ignored for `WRAPPER_OBJECT`
- Solve potential cyclic-resolution problem for `UntypedObjectDeserializer`

2.4.4 (24-Nov-2014)

(jackson-core)#158: Setter confusion on assignable types
 (reported by tsquared2763@github)
#245: Calls to ObjectMapper.addMixInAnnotations() on an instance returned by ObjectMapper.copy()
 don't work
 (reported by Erik D)
#580: delegate deserializers choke on a (single) abstract/polymorphic parameter
 (reported by Ian B, tea-dragon@github)
#590: Binding invalid Currency gives nonsense at end of the message
 (reported by Jerbell@github)
#592: Wrong `TokenBuffer` delegate deserialization using `@JsonCreator`
 (reported by Eugene L)
#601: ClassCastException for a custom serializer for enum key in `EnumMap`
 (reported by Benson M)
#604: `Map` deserializers not being cached, causing performance problems
#610: Fix forward reference in hierarchies
 (contributed by zeito@github)
#619: Off by one error in AnnotatedWithParams
 (reported by stevetodd@github)
- Minor fix to `EnumSerializer` regarding detection "serialize using index"
- Minor fix to number serializers, to call proper callback for schema generation

2.4.3 (02-Oct-2014)

#496: Wrong result with `new TextNode("false").asBoolean(true)`
 (reported by Ivar R, ivarru@github)
#511: DeserializationFeature.FAIL_ON_INVALID_SUBTYPE does not work
 (reported by sbelikov@github)
#523: MapDeserializer and friends do not report the field/key name for mapping exceptions
 (reported by Ian B, tea-dragon@github)
#524: @JsonIdentityReference(alwaysAsId = true) Custom resolver is reset to SimpleObjectIdResolver
 (reported by pkokorev@github)
#541: @JsonProperty in @JsonCreator is conflicting with POJOs getters/attributes
 (reported by fabienrenaud@github)
#543: Problem resolving self-referential generic types
#570: Add Support for Parsing All Compliant ISO-8601 Date Formats
 (requested by pfconrey@github)
- Fixed a problem with `acceptJsonFormatVisitor` with Collection/array types that
  are marked with `@JsonValue`; could cause NPE in JSON Schema generator module.

2.4.2 (14-Aug-2014)

#515: Mixin annotations lost when using a mixin class hierarchy with non-mixin interfaces
 (reported by 'stevebread@github')
- Fixed a problem related to [jackson-dataformat-smile#19].

2.4.1.2 (12-Jul-2014)

Special one-off "micro patch" for:

#503: Concurrency issue inside com.fasterxml.jackson.databind.util.LRUMap.get(Object)
 (reported by fjtc@github)

2.4.1.1 (18-Jun-2014)

Special one-off "micro patch" for:

#491: Temporary work-around for issue #490 (full fix for 2.5 needs to be
  in `jackson-annotations`)
#506: Index is never set for Collection and Array in InvalidFormatException.Reference
 (reported by Fabrice D, fabdouglas@github)
- Fixed a problem related to [jackson-dataformat-smile#19].

2.4.1 (17-Jun-2014)

#479: NPE on trying to deserialize a `String[]` that contains null
 (reported by huxi@github)
#482: Make date parsing error behavior consistent with JDK
 (suggested by Steve S, sanbeg@github)
#489 (partial): TypeFactory cache prevents garbage collection of custom ClassLoader
 (reported by sftwrengnr@github)

2.4.0 (02-Jun-2014)

#81: Allow use of @JsonUnwrapped with typed (@JsonTypeInfo) classes, provided
  that (new) feature `SerializationFeature.FAIL_ON_UNWRAPPED_TYPE_IDENTIFIERS`
  is disabled
 (constributed by Ben F, UnquietCode@github)
#88: Prevent use of type information for `JsonNode` via default typing
 (reported by electricmonk@github)
#149: Allow use of "stringified" indexes for Enum values
 (requested by chenboxiang@github)
#176: Allow use external Object Id resolver (to use with @JsonIdentityInfo etc)
 (implemented by Pascal G)
#193: Conflicting property name definitions
 (reported by Stuart J, sgjohnston@github)
#323: Serialization of the field with deserialization config
 (reported by metanet@github)
#327: Should not consider explicitly differing renames a fail, as long as all are explicit
#335: Allow use of `@JsonPropertyOrder(alphabetic=true)` for Map properties
#351: ObjectId does not properly handle forward references during deserialization
 (contributed by pgelinas)
#352 Add `ObjectMapper.setConfig()` for overriding `SerializationConfig`/`DeserializationConfig`
#353: Problems with polymorphic types, `JsonNode` (related to #88)
 (reported by cemo@github)
#359: Converted object not using explicitly annotated serializer
 (reported by Florian S [fschopp@github])
#369: Incorrect comparison for renaming in `POJOPropertyBuilder`
#375: Add `readValue()`/`readPropertyValue()` methods in `DeserializationContext`
#376: Add support for `@JsonFormat(shape=STRING)` for number serializers
#381: Allow inlining/unwrapping of value from single-component JSON array
 (contributed by yinzara@github)
#390: Change order in which managed/back references are resolved (now back-ref
 first, then forward)
 (requested by zAlbee@github)
#407: Properly use null handlers for value types when serializer Collection
 and array types
 (contributed by Will P)
#425: Add support for using `Void.class` as "no class", instead of `NoClass.class`
#428: `PropertyNamingStrategy` will rename even explicit name from `@JsonProperty`
 (reported by turskip@github)
#435: Performance bottleneck in TypeFactory._fromClass
 (reported by Sean D, sdonovanuk@github)
#434: Ensure that DecimalNodes with mathematically equal values are equal
 (contributed by Francis G)
#435: Performance bottleneck in TypeFactory._fromClass
 (reported by sdonovanuk@github)
#438: Add support for accessing `@JsonProperty(index=N)` annotations
#442: Make `@JsonUnwrapped` indicate property inclusion
 (suggested by Ben F)
#447: ArrayNode#addAll should accept Collection<? extends JsonNode>
 (suggested by alias@github)
#461: Add new standard naming strategy, `PropertyNamingStrategy.LowerCaseStrategy`
#463: Add 'JsonNode.asText(String defaultValue)`
 (suggested by Chris C)
#464: Include `JsonLocation` in more mapping exceptions
 (contributed by Andy C (q3aiml@github))
#465: Make it easier to support serialization of custom subtypes of `Number`
#467: Unwanted POJO's embedded in tree via serialization to tree
 (reported by Benson M)
- Slightly improve `SqlDateSerializer` to support `@JsonFormat`
- Improve handling of native type ids (YAML, CBOR) to use non-native type ids
  as fallback

2.3.5 (13-Jan-2015)

#496: Wrong result for TextNode("false").asBoolean(true)
 (reported by Ivar R, ivarru@github)
#543: Problems resolving self-referential generic types.
#656: defaultImpl configuration is ignored for WRAPPER_OBJECT

2.3.4 (17-Jul-2014)

#459: BeanDeserializerBuilder copy constructor not copying `_injectables`
#462: Annotation-provided Deserializers are not contextualized inside CreatorProperties
 (reported by aarondav@github)

2.3.3 (10-Apr-2014)

#420: Remove 'final' modifier from `BeanDeserializerBase.deserializeWithType`
 (requested by Ghoughpteighbteau@github)
#422: Allow use of "True" and "False" as aliases for booleans when coercing from
  JSON String
#423: Fix `CalendarSerializer` to work with custom format
 (reported by sergeymetallic@github)
#433: `ObjectMapper`'s `.valueToTree()` wraps `JsonSerializable` objects into a POJONode
 (reported by Francis G)
- Fix null-handling for `CollectionSerializer`

2.3.2 (01-Mar-2014)

#378: Fix a problem with custom enum deserializer construction
 (reported by BokoEnos@github)
#379: Fix a problem with (re)naming of Creator properties; needed to make
 Paranamer module work with NamingStrategy.
 (reported by Chris P, cpilsworth@github)
#398: Should deserialize empty (not null) URI from empty String
 (reported by pgieser@github)
#406: @JsonTypeIdResolver not working with external type ids
 (reported by Martin T)
#411: NumberDeserializers throws exception with NaN and +/- Infinity
 (reported by clarkbreyman@github)
#412: ObjectMapper.writerWithType() does not change root name being used
 (repoted by jhalterman@github)
- Added `BeanSerializerBase._serializeObjectId()` needed by modules that
  override standard BeanSerializer; specifically, XML module.

2.3.1 (28-Dec-2013)

#346: Fix problem deserializing `ObjectNode`, with @JsonCreator, empty
  JSON Object
 (reported by gaff78@github)
#358: `IterableSerializer` ignoring annotated content serializer
 (reported by Florian S)
#361: Reduce sync overhead for SerializerCache by using volatile, double-locking
 (contributed by stuartwdouglas@github)
#362: UUID output as Base64 String with ObjectMapper.convertValue()
 (reported by jknack@github)
#367: Make `TypeNameIdResolver` call `TypeResolver` for resolving base type
 (suggested by Ben F)
#370: Fail to add Object Id for POJO with no properties
 (reported by jh3141@github)
- Fix for [jackson-module-afterburner#38]: need to remove @JacksonStdImpl from
  `RawSerializer`, to avoid accidental removal of proper handling.

2.3.0 (13-Nov-2013)

#48: Add support for `InetSocketAddress`
 (contributed by Nick T)
#152: Add support for traversing `JsonNode` with (new!) `JsonPointer` implementation
 (suggested by fge@github)
#208: Accept "fromString()" as an implicit Creator (factory) method (alias for "valueOf()")
 (requested by David P)
#215: Allow registering custom `CharacterEscapes` to use for serialization,
 via `ObjectWriter.with(CharacterEscapes)` (and `ObjectMapper.writer(CharacterEscapes)`)
#227: Allow "generic" Enum serializers, deserializers, via `SimpleModule`
#234: Incorrect type information for deeply nested Maps
 (reported by Andrei P)
#237: Add `DeserializationFeature.FAIL_ON_READING_DUP_TREE_KEY` to optionally
  throw `JsonMappingException` on duplicate keys, tree model (`JsonNode`)
#238: Allow existence of overlapping getter, is-getter (choose 'regular' getter)
#239: Support `ByteBuffer`
 (suggested by mckamey@github)
#240: Make sure `@JsonSerialize.include` does not accidentally override
  class inclusion settings
 (requested by thierryhenrio@github)
#253: `DelegatingDeserializer` causes problems for Managed/BackReferences
 (reported by bfelaco@github)
#257: Make `UntypedObjectDeserializer` support overides for `List`, `Map` etc
#268: Add new variant of `ObjectMapper.canSerialize()` that can return `Throwable`
 that caused false to be returned (if any)
#269: Add support for new `@JsonPropertyDescription` via `AnnotationIntrospector`
 as well as `BeanProperty.getMedata().getDescription()`
#270: Add `SerializationFeature.USE_EQUALITY_FOR_OBJECT_ID` to allow use of equality
 (instead of identity) for figuring out when to use Object Id
 (requested by beku8@github)
#271: Support handling of `@JsonUnwrapped` for in-built JSON Schema generation
#277: Make `TokenBuffer` support new native type and object ids
#302: Add `setNamingStrategy` in `Module.SetupContext`
 (suggested by Miguel C)
#305: Add support for accessing `TypeFactory` via `TypeIdResolverBase`
 (not yet via `TypeIdResolver` interface), other configuration
#306: Allow use of `@JsonFilter` for properties, not just classes 
#307: Allow use of `@JsonFilter` for Maps in addition to POJOs
#308: Improve serialization and deserialization speed of `java.util.UUID` by 4x
 (suggested by David P)
#310: Improve `java.util.UUID` serialization with binary codecs, to use "raw" form.
#311: Make sure that "creator properties" are alphabetically ordered too, if
  so requested.
#315: Allow per-property definition of null serializer to use, using
 new `@JsonSerialize(nullsUsing=xxx)` annotation property
#317: Fix `JsonNode` support for nulls bound to `ObjectNode`, `ArrayNode`
 (contributed by Seth P)
#318: Problems with `ObjectMapper.updateValue()`, creator property-backed accessors
#319: Add support for per-call ("contextual") attributes, with defaulting,
 to allow keeping track of state during (de)serialization
#324: Make sure to throw `JsonMappingException` from `EnumDeserializer` creator,
  not `IllegalArgumentException`
 (reported by beverku@github)
#326: Support `@JsonFilter` for "any getter" properties
#334: Make `ArrayNode`, `ObjectNode` non-final again
#337: `AnySetter` does not support polymorphic types
 (reported by askvortsov@github)
#340: AtomicReference not working with polymorphic types
#342: Add `DeserializationFeature.FAIL_ON_IGNORED_PROPERTIES` to make `ObjectMapper`
  throw exception when encountering explicitly ignored properties
 (requested by Ruslan M)
[JACKSON-890]: Support managed/back-references for polymorphic (abstract) types
- Add 'BeanPropertyWriter.isUnwrapping()' for future needs (by Afterburner)
- Add coercions from String "null" (as if null token was parsed) for primitives/Wrappers.
- Add `JsonDeserializer.handledType()`

2.2.4 (10-Jun-2014)

#292: Problems with abstract `Map`s, `Collection`s, polymorphic deserialization
#324: EnumDeserializer should throw JsonMappingException, not IllegalArgumentException
#346: Problems deserializing `ObjectNode` from empty JSON Object, with @JsonCreator

2.2.3 (22-Aug-2013)

#234: Problems with serializing types for deeply nested generic Maps, default typing 
#251: SerializationFeature.WRITE_BIGDECIMAL_AS_PLAIN ignored with JsonNode
  serialization
 (reported by fge@github)
#259: Fix a problem with JSON Schema generation for `@JsonValue`
 (reported by Lior L)
#267: Handle negative, stringified timestamps
 (reported by Drecth@github)
#281: Make `NullNode` use configured null-value serializer
#287: Fix problems with converters, Maps with Object values
 (reported by antubis@github)
#288: Fix problem with serialization converters assigned with annotations
 (reported by cemo@github)

2.2.2 (26-May-2013)

#216: Problems with Android, 1.6-only types
#217: JsonProcessingExceptions not all wrapped as expected
 (reported by karldmoore@github)
#220: ContainerNode missing 'createNumber(BigInteger)'
 (reported by Pascal G)
#223: Duplicated nulls with @JsonFormat(shape=Shape.ARRAY)
 (reported by lukegh@github)
#226: Field mapping fail on deserialization to common referenced object when
  @JsonUnwrapped is used
 (reported by ikvia@github)
#232: Converting bound BigDecimal value to tree fails with WRITE_BIGDECIMAL_AS_PLAIN
 (reported by celkings@github)
- Minor fix to handle primitive types for key deserializer lookups
- Add convenience method `MappingIterator.getCurrentLocation()`
 (suggested by Tomdz@github)

2.2.1 (03-May-2013)

#214: Problem with LICENSE, NOTICE, Android packaging
 (reported by thierryd@github)

2.2.0 (22-Apr-2013)

Fixes:

#23: Fixing typing of root-level collections
#118: JsonTypeInfo.as.EXTERNAL_PROPERTY not working correctly
 with missing type id, scalar types
#130: TimeZone not set for GregorianCalendar, even if configured
#144: MissingNode.isValueNode() should return 'false'
 (reported by 'fge@github')
#146: Creator properties were not being renamed as expected
 (contributed by Christoper C)
#188: Problem with ObjectId serialization, 'alwaysAsId' references

Improvements:

#116: JavaType implements `java.lang.reflect.Type` (as does `TypeReference`)
#147: Defer reporting of problems with missing creator parameters
 (contributed by Christoper C)
#155: Make `ObjectNode` and `ArrayNode` final (other node types already were)
 (requested by fge@github)
#161: Add deserializer for java.util.concurrent.ArrayBlockingQueue
#173: Add 'JsonNode.traverse(ObjectCodec)' for convenience
#181: Improve error reporting for missing '_valueDeserializer'
#194: Add `FloatNode` type in tree model (JsonNode)
 (requested by msteiger@github)
#199: Allow deserializing `Iterable` instances (as basic `Collection`s)
 (requested by electrum@github)
#206: Make 'ObjectMapper.createDeserializationContext()' overridable
 (requested by noter@github)
#207: Add explicit support for `short` datatypes, for tree model
 (contributed by msteiger@github)

New features:

#120: Extend BeanDeserializerModifier to work with non-POJO deserializers
#121: Extend BeanSerializerModifier to work with non-POJO serializers
#124: Add support for serialization converters (@JsonSerializer(converter=...))
#124: Add support for deserialization converters (@JsonDeserializer(converter=...))
#140: Add 'SerializationFeature.WRITE_BIGDECIMAL_AS_PLAIN' to allow forcing
  of non-scientific notation when serializing BigDecimals.
 (suggested by phedny@github)
#148: Add 'DeserializationFeature.FAIL_ON_INVALID_SUBTYPE`, which allows mapping
  entries with missing or invalid type id into null references (instead of failing).
  Also allows use of '@JsonTypeInfo.defaultImpl = NoClass.class' as alternative.
#159: Add more accessors in 'MappingIterator': getParser(), getParserSchema(),
  readAll()
 (suggested by Tom D)
#190: Add 'MapperFeature.ALLOW_FINAL_FIELDS_AS_MUTATORS' (default: true) for
 pruning out final fields (to avoid using as mutators)
 (requested by Eric T)
#195: Add 'MapperFeature.INFER_PROPERTY_MUTATORS' (default: enabled) for finer
  control of what mutators are auto-detected.
 (requested by Dain S)
#198: Add SPI metadata, handling in ObjectMapper (findModules()), for
  automatic registration of auto-detected extension modules
 (suggested by 'beamerblvd@github')
#203: Added new features to support advanced date/time handling:
  - SerializationFeature.WRITE_DATE_TIMESTAMPS_AS_NANOSECONDS
  - DeserializationFeature.READ_DATE_TIMESTAMPS_AS_NANOSECONDS
  - DeserializationFeature.ADJUST_DATES_TO_CONTEXT_TIME_ZONE

Other:

#126: Update JDK baseline to 1.6
* API under 'com.fasterxml.jackson.databind.jsonFormatVisitors' changed significantly
  based on experiences with external JSON Schema generator.
* Version information accessed via code-generated access class, instead of reading
  VERSION.txt
* Added 2 methods in Converter interface: getInputType(), getOutputType(),
  to allow programmatic overrides (needed by JAXB annotation module)

2.1.4 (26-Feb-2013)

* [JACKSON-887]: StackOverflow with parameterized sub-class field
 (reported by Alexander M)
* [#130]: TimeZone not set for GregorianCalendar, when deserializing
* [#157]: NPE when registering module twice
* [#162]: JsonNodeFactory: work around an old bug with BigDecimal and zero
 (submitted by fge@github)
* [#166]: Incorrect optimization for `ObjectMapper.convertValue(Class)`
 (reported by Eric T)
* [#167]: Problems with @JsonValue, polymorphic types (regression from 1.x)
 (reported by Eric T)
* [#170]: Problems deserializing `java.io.File` if creator auto-discovery disabled
 (reported by Eric T)
* [#175]: NPE for JsonMappingException, if no path is specified
 (reported by bramp@github)

2.1.3 (19-Jan-2013)

* [Issue#141]: ACCEPT_EMPTY_STRING_AS_NULL_OBJECT not working for enums
* [Issue#142]: Serialization of class containing EnumMap with polymorphic enum
  fails to generate class type data
 (reported by kidavis4@github)

2.1.2 (04-Dec-2012)

* [Issue#106]: NPE in ObjectArraySerializer.createContextual(...)
* [Issue#117]: HandlerInstantiator defaulting not working
 (reported by Alexander B)
* [Issue#118]: Problems with JsonTypeInfo.As.EXTERNAL_PROPERTY, scalar values
 (reported by Adva11@github)
* [Issue#119]: Problems with @JsonValue, JsonTypeInfo.As.EXTERNAL_PROPERTY
 (reported by Adva11@github)
* [Issue#122]: ObjectMapper.copy() was not copying underlying mix-in map
 (reported by rzlo@github)

2.1.1 (11-Nov-2012)

Fixes:

* [JACKSON-875]: Enum values not found if Feature.USE_ANNOTATIONS disabled
 (reported by Laurent P)
* [Issue#93]: ObjectNode.setAll() broken; would not add anything for
  empty ObjectNodes.
 (reported by Francis G)
* Making things implement java.io.Serializable:
  - Issues: #94, #99, #100, #102
    (reported by Sean B)
* [Issue#96]: Problem with JsonTypeInfo.As.EXTERNAL_PROPERTY, defaultImpl
 (reported by Adva11@github)

2.1.0 (08-Oct-2012)

  New minor version for 2.x series. Major improvements in multiple areas,
  including:

  - Dataformat auto-detection
  - More `@JsonFormat.shape` variant to serialize Collections as
    JSON Objects, POJOs as JSON Arrays (csv-like).
  - Much more configuration accessible via ObjectReader, ObjectWriter
  - New mechanism for JSON Schema generation, other uses (in future)

Fixes:

* [JACKSON-830]/[Issue#19]: Change OSGi bundle name to be fully-qualified
* ]JACKSON-847]: Make @JsonIdentityInfo work with property-based creator
* [JACKSON-851]: State corruption with ObjectWriter, DefaultPrettyPrinter
 (reported by Duncan A)
* [Issue#75]: Too aggressive KeySerializer caching
* Minor fix wrt [Issue#11], coercion needed extra checks

Improvements:

* [JACKSON-758]: Remove 'IOException' from throws clauses of "writeValueAsString"
  and "writeValueAsBytes" of ObjectMapper/ObjectWriter
 (suggested by G-T Chen)
* [JACKSON-839]: Allow "upgrade" of integer number types for
  UntypedObjectDeserializer, even with default typing enabled.
* [JACKSON-850]: Allow use of zero-arg factory methods as "default creator"
  (suggested by Razvan D)
* [Issue#9]: Implement 'required' JSON Schema attribute for bean properties
* [Issue#20]: Add new exception type, InvalidFormatException (sub-type of
  JsonMappingException) to indicate data format problems
 (suggested by HolySamosa@github)
* [Issue#30]: ObjectReader and ObjectWriter now try to pre-fetch root
  (de)serializer if possible; minor performance improvement (2% for small POJOs).
* [Issue#33]: Simplified/clarified definition of 'ObjectReader.readValues()';
  minor change in behavior for JSON Array "wrapped" sequences
* [Issue#60]: Add 'JsonNode.hasNonNull(...)' method(s)
 (suggested by Jeff S on mailing list) 
* [Issue#64]: Add new "standard" PropertyNamingStrategy, PascalCaseStrategy
  (PropertyNamingStrategy.PASCAL_CASE_TO_CAMEL_CASE)
 (contributed by Sean B)
* [Issue#65]: Add getters to `ObjectMapper`, DeserializationContext/-Factory.
 (contributed by Dmitry K)
* [Issue#69]: Add `PropertyName` abstraction, new methods in AnnotationIntrospector
* [Issue#80]: Make `DecimalNode` normalize input, to make "1.0" and "1.00"equal
 (reported by fge@github)

New features:

* [Issue#15]: Support data format auto-detection via ObjectReader (added
  'withFormatDetection(...)' fluent factories)
* [Issue#21]: Add 'ObjectNode.set(...)' method (and related) to improve
  chaining, semantic consistency of Tree Model API
 (suggested by fge@Github)
* [Issue#22]: Add 'ObjectMapper.setAnnotationIntrospectors()' which allows
  defining different introspectors for serialization, deserialization
* [Issue#24]: Allow serialization of Enums as JSON Objects
 (suggested by rveloso@github)
* [Issue#28]: Add 'ObjectMapper.copy()', to create non-linked copy of
  mapper, with same configuration settings
* [Issue#29]: Allow serializing, deserializing POJOs as JSON Arrays
  by using `@JsonFormat(shape=Shape.ARRAY)`
* [Issue#40]: Allow serialization of Collections as JSON Objects
  (and deserialization from)
 (suggested by 'rveloso@github')
* [Issue#42]: Allow specifying Base64 variant to use for Base64-encoded data
  using ObjectReader.with(Base64Variant), ObjectWriter.with(Base64Variant).
 (suggested by 'mpfau@github')
* [Issue#45]: Add '@JsonNaming' annotation to define per-class PropertyNamingStrategy
 (suggested by Mark W)
* [Pull#58]: Make 'MappingIterator' implement 'Closable'
 (contributed by Pascal G)
* [Issue#72]: Add 'MapperFeature.USE_WRAPPER_NAME_AS_PROPERTY_NAME' to use
  wrapper name annotations for renaming properties
* [Issue#87]: Add 'StdDelegatingSerializer', 'StdDelegatingDeserializer' to
  simplify writing of two-step handlers
* (issue #4 of jackson-annotations): Add `@JsonIdentityReference(alwaysAsId=true)`
  to force ALL references to an object written as Object Id, even the first one.
* Added 'ObjectReader#withHandler' to allow for reconfiguring deserialization
  problem handler
 (suggested by 'electricmonk')

Other changes:

* New variant of AnnotationIntrospector.getFormat(), to support class
  annotations
* It is now possible to serialize instances of plain old Object, iff
  'FAIL_ON_EMPTY_BEANS' is disabled.
* Trying to remove reference to "JSON" in datatype conversion errors
 (since databinding is format-agnostic)

INCOMPATIBILITIES: (rats!)

* Note that [Issue#33] (see above) is, technically speaking, backwards
  imcompatible change. It is estimated that it should NOT affect most
  users, as changes are to edge cases (and undocumented ones at that).
  However, it can potentially cause problems with upgrade.
* Implementation of `JsonFormatVisitable` resulting in 2 new methods
  being added in `BeanPropertyFilter` interface -- this is unfortunate,
  but was required to support full traversability.

2.0.4 (26-Jun-2012)

* [Issue#6]: element count for PrettyPrinter, endObject wrong
   (reported by "thebluemountain")
* [JACKSON-838]: Utf8StreamParser._reportInvalidToken() skips letters
    from reported token name
   (reported by Lóránt Pintér)
* [JACKSON-841] Data is doubled in SegmentedStringWriter output
   (reported by Scott S)
* [JACKSON-842] ArrayIndexOutOfBoundsException when skipping C-style comments
   (reported by Sebastien R)

2.0.3: no version 2.0.3 released -- only used for extension modules

2.0.2 [14-May-2012]

Fixes:

* [Issue#14]: Annotations were not included from parent classes of
  mix-in classes
 (reported by @guillaup)
* [JACKSON-824]: Combination of JSON Views, ObjectMapper.readerForUpdating()
  was not working
 (reported by Nir S)
(and all fixes from 1.9.7)

Improvements:

* [Issue#11]: Improve ObjectMapper.convertValue()/.treeToValue() to use
  cast if possible

2.0.1 [23-Apr-2012]

Fixes:

* [JACKSON-827] Ensure core packages work on JDK 1.5
 (reported by Pascal g)
* [JACKSON-829] Custom serializers not working for List<String> properties,
  @JsonSerialize(contentUsing)
 (reported by James R)

Improvements:

* [Issue#5]: Add support for maps with java.util.Locale keys to the set of
  StdKeyDeserializers
 (contributed by Ryan G)

2.0.0 [25-Mar-2012]

Fixes:

* [JACKSON-368]: Problems with managed references, abstract types
* [JACKSON-711]: Delegating @JsonCreator did not work with Injectable values
* [JACKSON-798]: Problem with external type id, creators
  (reported by Casey L)
(and all fixes up until and including 1.9.6)

Improvements:

* [JACKSON-546]: Indicate end-of-input with JsonMappingException instead
  of EOFException, when there is no parsing exception
* [JACKSON-664]: Reduce overhead of type resolution by adding caching
  in TypeFactory
* [JACKSON-690]: Pass DeserializationContext through ValueInstantiator
* [JACKSON-695]: Add 'isEmpty(value)' in JsonSerializer to allow
  customizing handling of serialization of empty values
* [JACKSON-710]: 'ObjectMapper.convertValue()' should ignore root value
  wrapping/unwrapping settings
* [JACKSON-730] Split various features (JsonParser, JsonGenerator,
  SerializationConfig, DeserializationConfig) into per-factory
  features (MapperFeature, JsonFactory.Feature) an per
  instance features (existing ones)
* [JACKSON-732]: Allow 'AnnotationIntrospector.findContentDeserializer()'
  (and similar) to return instance, not just Class<?> for instance
 (requested by James R)
* [JACKSON-736]: Add (more) access to array, container and map serializers
* [JACKSON-737]: Allow accessing of "creator properties" for BeanDeserializer
* [JACKSON-748]: Add 'registerSubtypes' to 'Module.setupContext' (and SimpleModule)
* [JACKSON-749]: Make @JsonValue work for Enum deserialization
* [JACKSON-769]: ObjectNode/ArrayNode: change 'put', 'insert', 'add' to return
  'this node' (unless already returning something)
* [JACKSON-770]: Simplify method naming for JsonNode, drop unnecessary 'get' prefix
  from methods like 'getTextValue()' (becomes 'textValue()')
* [JACKSON-777]: Rename 'SerializationConfig.Feature' as 'SerializationFeature',
  'DeserializationConfig.Feature' as 'DeserializationFeature'
* [JACKSON-780]: MissingNode, NullNode should return 'defaultValue' from 'asXxx' methods,
  (not 0 for numbers), as they are not numeric types
* [JACKSON-787]: Allow use of @JsonIgnoreProperties for properties (fields, getters, setters)
* [JACKSON-795]: @JsonValue was not working for Maps, Collections
* [JACKSON-800]: Add 'Module.SetupContext#addDeserializationProblemHandler'
 (suggested by James R)

New features:

* [JACKSON-107]: Add support for Object Identity (to handled cycles, shared refs),
  with @JsonIdentityInfo
* [JACKSON-435]: Allow per-property Date formatting using @JsonFormat.
* [JACKSON-437]: Allow injecting of type id as POJO property, by setting
  new '@JsonTypeInfo.visible' property to true.
* [JACKSON-469]: Support "Builder pattern" for deserialiation; that is, allow
  use of separate Builder object for data binding, creating actual value
* [JACKSON-608]: Allow use of JSON Views for deserialization
* [JACKSON-636]: Add 'SerializationFeature.ORDER_MAP_ENTRIES_BY_KEYS' to allow
  forced sorting of Maps during serialization
  (suggested by Joern H)
* [JACKSON-669]: Allow prefix/suffix for @JsonUnwrapped properties
 (requested by Aner P)
* [JACKSON-707]: Add 'JsonNode.deepCopy()', to create safe deep copies
  of ObjectNodes, ArrayNodes.
* [JACKSON-714]: Add general-purpose @JsonFormat annotation
* [JACKSON-718]: Added 'JsonNode.canConvertToInt()', 'JsonNode.canConvertToLong()'
* [JACKSON-747]: Allow changing of 'SerializationFeature' for ObjectWriter,
  'DeserializationFeature' for ObjectReader.
* [JACKSON-752]: Add @JsonInclude (replacement of @JsonSerialize.include)
* [JACKSON-754]: Add @JacksonAnnotationsInside for creating "annotation
  bundles" (also: AnnotationIntrospector.isAnnotationBundle())
* [JACKSON-762]: Allow using @JsonTypeId to specify property to use as
  type id, instead of using separate type id resolver.
* [JACKSON-764]: Allow specifying "root name" to use for root wrapping
  via ObjectReader, ObjectWriter.
* [JACKSON-772]: Add 'JsonNode.withArray()' to use for traversing Array nodes.
* [JACKSON-793]: Add support for configurable Locale, TimeZone to use
  (via SerializationConfig, DeserializationConfig)
* [JACKSON-805]: Add 'SerializationFeature.WRITE_SINGLE_ELEM_ARRAYS_UNWRAPPED'
  to improve interoperability with BadgerFish/Jettison
* [JACKSON-810]: Deserialization Feature: Allow unknown Enum values via
  'DeserializationFeature.READ_UNKNOWN_ENUM_VALUES_AS_NULL'
  (suggested by Raymond R)
* [JACKSON-813]: Add '@JsonSerializableSchema.id' attribute, to indicate
  'id' value to add to generated JSON Schemas.

[entries for versions 1.x and earlier not retained; refer to earlier releases)<|MERGE_RESOLUTION|>--- conflicted
+++ resolved
@@ -4,7 +4,6 @@
 === Releases ===
 ------------------------------------------------------------------------
 
-<<<<<<< HEAD
 2.8.0 (not released yet)
 
 #621: Allow definition of "ignorable types" without annotation (using
@@ -52,11 +51,10 @@
  (reported by, fix contributed by Ari F)
 #1270: Generic type returned from type id resolver seems to be ignored
  (reported by Benson M)
-=======
+
 2.7.6 (not yet released)
 
 #1279: Ensure DOM parsing defaults to not expanding external entities
->>>>>>> 4929735b
 
 2.7.5 (11-Jun-2016)
 
