Project: jackson-databind

------------------------------------------------------------------------
=== Releases ===
------------------------------------------------------------------------

<<<<<<< HEAD
2.9.0 (not yet released)

#1341: FAIL_ON_MISSING_EXTERNAL_TYPE_ID_PROPERTY
 (contributed by Connor K)
#1369: Improve `@JsonCreator` detection via `AnnotationIntrospector`
 by passing `MappingConfig`
#1371: Add `MapperFeature.INFER_CREATOR_FROM_CONSTRUCTOR_PROPERTIES` to allow
 disabling use of `@CreatorProperties` as explicit `@JsonCreator` equivalent
=======
2.8.4 (not yet released)

#1384: `@JsonDeserialize(keyUsing = ...)` does not work correctly together with
  DefaultTyping.NON_FINAL
 (reported by Oleg Z)
>>>>>>> e59194aa

2.8.3 (17-Sep-2016)

#1351: `@JsonInclude(NON_DEFAULT)` doesn't omit null fields
 (reported by Gili T)
#1353: Improve error-handling for `java.net.URL` deserialization
#1361: Change `TokenBuffer` to use new `writeEmbeddedObject()` if possible

2.8.2 (30-Aug-2016)

#1315: Binding numeric values can BigDecimal lose precision
 (reported by Andrew S)
#1327: Class level `@JsonInclude(JsonInclude.Include.NON_EMPTY)` is ignored
 (reported by elruwen@github)
#1335: Unconditionally call `TypeIdResolver.getDescForKnownTypeIds`
 (contributed by Chris J-Y)

2.8.1 (20-Jul-2016)

#1256: `Optional.empty()` not excluded if property declared with type `Object`
#1288: Type id not exposed for `JsonTypeInfo.As.EXTERNAL_PROPERTY` even when `visible` set to `true`
 (reported by libetl@github)
#1289: Optimize construction of `ArrayList`, `LinkedHashMap` instances
#1291: Backward-incompatible behaviour of 2.8: deserializing enum types
   with two static factory methods fail by default
#1297: Deserialization of generic type with Map.class
 (reported by Arek G)
#1302: NPE for `ResolvedRecursiveType` in 2.8.0 due to caching

2.8.0 (04-Jul-2016)

#621: Allow definition of "ignorable types" without annotation (using
  `Mapper.configOverride(type).setIsIgnoredType(true)`
#867: Support `SerializationFeature.WRITE_EMPTY_JSON_ARRAYS ` for `JsonNode`
#903: Add `JsonGenerator` reference to `SerializerProvider`
#931: Add new method in `Deserializers.Base` to support `ReferenceType`
#960: `@JsonCreator` not working on a factory with no arguments for an enum type
 (reported by Artur J)
#990: Allow failing on `null` values for creator (add 
  `DeserializationFeature.FAIL_ON_NULL_CREATOR_PROPERTIES`)
 (contributed by mkokho@github)
#999: External property is not deserialized
 (reported by Aleksandr O)
#1017: Add new mapping exception type ('InvalidTypeIdException') for subtype resolution errors
 (suggested by natnan@github)
#1028: Ignore USE_BIG_DECIMAL_FOR_FLOATS for NaN/Infinity
 (reported by Vladimir K, lightoze@github)
#1047: Allow use of `@JsonAnySetter` on a Map-valued field, no need for setter
#1082: Can not use static Creator factory methods for `Enum`s, with JsonCreator.Mode.PROPERTIES
 (contributed by Lokesh K)
#1084: Change `TypeDeserializerBase` to take `JavaType` for `defaultImpl`, NOT `Class`
#1126: Allow deserialization of unknown Enums using a predefined value
 (contributed by Alejandro R)
#1136: Implement `TokenBuffer.writeEmbeddedObject(Object)`
 (suggested by Gregoire C, gcxRun@github)
#1165: CoreXMLDeserializers does not handle time-only XMLGregorianCalendars
 (reported, contributed fix by Ross G)
#1181: Add the ability to specify the initial capacity of the ArrayNode
 (suggested by Matt V, mveitas@github)
#1184: Allow overriding of `transient` with explicit inclusion with `@JsonProperty`
 (suggested by Maarten B)
#1187: Refactor `AtomicReferenceDeserializer` into `ReferenceTypeDeserializer`
#1204: Add a convenience accessor `JavaType.hasContentType()` (true for container or reference type)
#1206: Add "anchor type" member for `ReferenceType`
#1211: Change `JsonValueSerializer` to get `AnnotatedMethod`, not "raw" method
#1217: `@JsonIgnoreProperties` on Pojo fields not working for deserialization
 (reported by Lokesh K)
#1221: Use `Throwable.addSuppressed()` directly and/or via try-with-resources
#1232: Add support for `JsonFormat.Feature.ACCEPT_CASE_INSENSITIVE_PROPERTIES`
#1233: Add support for `JsonFormat.Feature.WRITE_SORTED_MAP_ENTRIES`
#1235: `java.nio.file.Path` support incomplete
 (reported by, fix contributed by Benson M)
#1261: JsonIdentityInfo broken deserialization involving forward references and/or cycles
 (reported by, fix contributed by Ari F)
#1270: Generic type returned from type id resolver seems to be ignored
 (reported by Benson M)
#1277: Add caching of resolved generic types for `TypeFactory`
 (requested by Andriy P)

2.7.8 (not yet released)

#877: @JsonIgnoreProperties`: ignoring the "cause" property of `Throwable` on GAE
#1359: Improve `JsonNode` deserializer to create `FloatNode` if parser supports
#1362: ObjectReader.readValues()` ignores offset and length when reading an array
 (reported by wastevenson@github)
#1363: The static field ClassUtil.sCached can cause a class loader leak
 (reported by Stuart D)
#1368: Problem serializing `JsonMappingException` due to addition of non-ignored
  `processor` property (added in 2.7)
 (reported, suggesed fix by Josh C)
#1383: Problem with `@JsonCreator` with 1-arg factory-method, implicit param names

2.7.7 (27-Aug-2016)

#1322: EnumMap keys not using enum's `@JsonProperty` values unlike Enum values
 (reported by MichaelChambers@github)
#1332: Fixed ArrayIndexOutOfBoundException for enum by index deser
 (reported by Max D)
#1344: Deserializing locale assumes JDK separator (underscore), does not
  accept RFC specified (hyphen)
 (reported by Jim M)

2.7.6 (23-Jul-2016)

#1215: Problem with type specialization for Maps with `@JsonDeserialize(as=subtype)`
 (reported by brentryan@github)
#1279: Ensure DOM parsing defaults to not expanding external entities
#1288: Type id not exposed for `JsonTypeInfo.As.EXTERNAL_PROPERTY` even when `visible` set to `true`
#1299: Timestamp deserialization error
 (reported by liyuj@github)
#1301: Problem with `JavaType.toString()` for recursive (self-referential) types
 (reported by Brian P)
#1307: `TypeWrappedDeserializer` doesn't delegate the `getNullValue()` method to `_deserializer`
 (reported by vfries@github)

2.7.5 (11-Jun-2016)

#1098: DeserializationFeature.FAIL_ON_INVALID_SUBTYPE does not work with
  `JsonTypeInfo.Id.CLASS`
 (reported by szaccaria@github)
#1223: `BasicClassIntrospector.forSerialization(...).findProperties` should
  respect MapperFeature.AUTO_DETECT_GETTERS/SETTERS?
 (reported by William H)
#1225: `JsonMappingException` should override getProcessor()
 (reported by Nick B)
#1228: @JsonAnySetter does not deserialize null to Deserializer's NullValue
 (contributed by Eric S)
#1231: `@JsonSerialize(as=superType)` behavior disallowed in 2.7.4
 (reported by Mark W)
#1248: `Annotated` returns raw type in place of Generic Type in 2.7.x
 (reported by Andrew J, apjoseph@github)
#1253: Problem with context handling for `TokenBuffer`, field name
#1260: `NullPointerException` in `JsonNodeDeserializer`
 (reported by Eric S)

2.7.4 (29-Apr-2016)

#1122: Jackson 2.7 and Lombok: 'Conflicting/ambiguous property name definitions'
#1178: `@JsonSerialize(contentAs=superType)` behavior disallowed in 2.7
#1186: SimpleAbstractTypeResolver breaks generic parameters
 (reported by tobiash@github)
#1189: Converter called twice results in ClassCastException
 (reported by carrino@github)
#1191: Non-matching quotes used in error message for date parsing
#1194: Incorrect signature for generic type via `JavaType.getGenericSignature
#1195: `JsonMappingException` not Serializable due to 2.7 reference to source (parser)
 (reported by mjustin@github)
#1197: `SNAKE_CASE` doesn't work when using Lombok's `@AllArgsConstructor`
#1198: Problem with `@JsonTypeInfo.As.EXTERNAL_PROPERTY`, `defaultImpl`, missing type id, NPE
#1203: `@JsonTypeInfo` does not work correctly for ReferenceTypes like `AtomicReference`
#1208: treeToValue doesn't handle POJONodes that contain exactly the requested value type
  (reported by Tom M)
- Improve handling of custom content (de)serializers for `AtomicReference`

2.7.3 (16-Mar-2016)

#1125: Problem with polymorphic types, losing properties from base type(s)
#1150: Problem with Object id handling, explicit `null` token
 (reported by Xavi T)
#1154: @JsonFormat.pattern on dates is now ignored if shape is not explicitely provided
 (reported by Yoann R)
#1161: `DeserializationFeature.READ_ENUMS_USING_TO_STRING` not dynamically
  changeable with 2.7
 (reported by asa-git@github)
- Minor fixes to `AnnotationIntrospector.findEnumValues()` to correct problems with
  merging of explicit enum value names.

2.7.2 (26-Feb-2016)

#1124: JsonAnyGetter ignores JsonSerialize(contentUsing=...)
 (reported by Jiri M)
#1128: UnrecognizedPropertyException in 2.7.1 for properties that work with version 2.6.5
 (reported by Roleek@github)
#1129: When applying type modifiers, don't ignore container types.
#1130: NPE in `StdDateFormat` hashCode and equals
 (reported by Kazuki S, kazuki43zoo@github)
#1134: Jackson 2.7 doesn't work with jdk6 due to use of `Collections.emptyIterator()`
 (reported by Timur S, saladinkzn@github)

2.7.1-1 (03-Feb-2016)

Special one-off "micro patch" for:

#1115: Problems with deprecated `TypeFactory.constructType(type, ctxt)` methods if `ctxt` is `null`

2.7.1 (02-Feb-2016)

#1079: Add back `TypeFactory.constructType(Type, Class)` as "deprecated" in 2.7.1
#1083: Field in base class is not recognized, when using `@JsonType.defaultImpl`
 (reported by Julian H)
#1095: Prevent coercion of `int` from empty String to `null` if
  `DeserializationFeature .FAIL_ON_NULL_FOR_PRIMITIVES` is `true`
 (reported by yzmyyff@github)
#1102: Handling of deprecated `SimpleType.construct()` too minimalistic
 (reported by Thibault K)
#1109: @JsonFormat is ignored by the DateSerializer unless either a custom pattern
  or a timezone are specified
 (contributed by Aleks S)

2.7.0 (10-Jan-2016)

#76: Problem handling datatypes Recursive type parameters
 (reported by Aram K)
#357: StackOverflowError with contentConverter that returns array type
 (reported by Florian S)
#432: `StdValueInstantiator` unwraps exceptions, losing context
 (reported by Miles K)
#497: Add new JsonInclude.Include feature to exclude maps after exclusion removes all elements
#803: Allow use of `StdDateFormat.setLenient()`
 (suggested by raj-ghodke@github)
#819: Add support for setting `FormatFeature` via `ObjectReader`, `ObjectWriter`
#857: Add support for java.beans.Transient (requires Java 7)
 (suggested by Thomas M)
#898: Add `ObjectMapper.getSerializerProviderInstance()`
#905: Add support for `@ConstructorProperties` (requires Java 7)
 (requested by Jonas K)
#909: Rename PropertyNamingStrategy CAMEL_CASE_TO_LOWER_CASE_WITH_UNDERSCORES as SNAKE_CASE,
   PASCAL_CASE_TO_CAMEL_CASE as UPPER_CAMEL_CASE
 (suggested by marcottedan@github)
#915: ObjectMapper default timezone is GMT, should be UTC
 (suggested by Infrag@github)
#918: Add `MapperFeature.ALLOW_EXPLICIT_PROPERTY_RENAMING`
 (contributed by David H)
#924: `SequenceWriter.writeAll()` could accept `Iterable`
 (suggested by Jiri-Kremser@github(
#932: Rewrite ser/deser for `AtomicReference`, based on "optional" ser/desers
#933: Close some gaps to allow using the `tryToResolveUnresolved` flows
#936: Deserialization into List subtype with JsonCreator no longer works
 (reported by adamjoeldavis@github)
#948: Support leap seconds, any number of millisecond digits for ISO-8601 Dates.
 (contributed by Jesse W)
#952: Revert non-empty handling of primitive numbers wrt `NON_EMPTY`; make
  `NON_DEFAULT` use extended criteria
#957: Merge `datatype-jdk7` stuff in (java.nio.file.Path handling)
#959: Schema generation: consider active view, discard non-included properties
#963: Add PropertyNameStrategy `KEBAB_CASE`
 (requested by Daniel M)
#978: ObjectMapper#canSerialize(Object.class) returns false even though FAIL_ON_EMPTY_BEANS is disabled
 (reported by Shumpei A)
#997: Add `MapperFeature.OVERRIDE_PUBLIC_ACCESS_MODIFIERS`
#998: Allow use of `NON_DEFAULT` for POJOs without default constructor
#1000: Add new mapping exception type for enums and UUIDs
 (suggesed by natnan@github)
#1010: Support for array delegator
 (contributed by Hugo W)
#1011: Change ObjectWriter::withAttributes() to take a Map with some kind of wildcard types
 (suggested by David B)
#1043: @JsonFormat(with = JsonFormat.Feature.ACCEPT_SINGLE_VALUE_AS_ARRAY) does not work on fields
 (reported by fabiolaa@github)
#1044: Add `AnnotationIntrospector.resolveSetterConflict(...)` to allow custom setter conflict resolution
 (suggested by clydebarrow@github)
- Make `JsonValueFormat` (self-)serializable, deserializable, to/from valid external
  value (as per JSON Schema spec)

INCOMPATIBILITIES:

- While unlikely to be problematic, #959 above required an addition of `SerializerProvider`
  argument for `depositSchemaProperty()` method `BeanProperty` and `PropertyWriter` interfaces
- JDK baseline now Java 7 (JDK 1.7), from Java 6/JDK 1.6

2.6.6 (05-Apr-2016)

#1088: NPE possibility in SimpleMixinResolver
 (reported by Laird N)
#1099: Fix custom comparator container node traversal
 (contributed by Daniel N)
#1108: Jackson not continue to parse after DeserializationFeature.FAIL_ON_INVALID_SUBTYPE error
 (reported by jefferyyuan@github)
#1112: Detailed error message from custom key deserializer is discarded
 (contributed by Benson M)
#1120: String value omitted from weirdStringException
 (reported by Benson M)
#1123: Serializing and Deserializing Locale.ROOT
 (reported by hookumsnivy@github)

2.6.5 (19-Jan-2016)

#1052: Don't generate a spurious NullNode after parsing an embedded object
 (reported by philipa@github)
#1061: Problem with Object Id and Type Id as Wrapper Object (regression in 2.5.1)
#1073: Add try-catch around `java.sql` type serializers
 (suggested by claudemt@github)
#1078: ObjectMapper.copy() still does not preserve _registeredModuleTypes
 (reported by ajonkisz@github)

2.6.4 (07-Dec-2015)

#984: JsonStreamContexts are not build the same way for write.. and convert methods
 (reported by Antibrumm@github)
#989: Deserialization from "{}" to java.lang.Object causes "out of END_OBJECT token" error
 (reported by Ievgen P)
#1003: JsonTypeInfo.As.EXTERNAL_PROPERTY does not work with a Delegate
 (reported by alexwen@github)
#1005: Synthetic constructors confusing Jackson data binding
 (reported by Jayson M)
#1013: `@JsonUnwrapped` is not treated as assuming `@JsonProperty("")`
 (reported by David B)
#1036: Problem with case-insensitive deserialization
 (repoted by Dmitry R)
- Fix a minor problem with `@JsonNaming` not recognizing default value

2.6.3 (12-Oct-2015)

#749: `EnumMap` serialization ignores `SerializationFeature.WRITE_ENUMS_USING_TO_STRING`
 (reported by scubasau@github)
#938: Regression: `StackOverflowError` with recursive types that contain `Map.Entry`
 (reported by jloisel@github)
#939: Regression: DateConversionError in 2.6.x 
 (reported by Andreas P, anpieber@github)
#940: Add missing `hashCode()` implementations for `JsonNode` types that did not have them
 (contributed by Sergio M)
#941: Deserialization from "{}" to ObjectNode field causes "out of END_OBJECT token" error
 (reported by Sadayuki F)
#942: Handle null type id for polymorphic values that use external type id
 (reported by Warren B, stormboy@github)
#943: Incorrect serialization of enum map key
 (reported by Benson M)
#944: Failure to use custom deserializer for key deserializer
 (contributed by Benson M)
#949: Report the offending substring when number parsing fails
 (contributed by Jesse W)
#965: BigDecimal values via @JsonTypeInfo/@JsonSubTypes get rounded
 (reported by gmjabs@github)

2.6.2 (14-Sep-2015)

#894: When using withFactory on ObjectMapper, the created Factory has a TypeParser
  which still has the original Factory
 (reported by lufe66@github)
#899: Problem serializing `ObjectReader` (and possibly `ObjectMapper`)
#913: ObjectMapper.copy does not preserve MappingJsonFactory features
 (reported, fixed by Daniel W)
#922: ObjectMapper.copy() does not preserve _registeredModuleTypes
#928: Problem deserializing External Type Id if type id comes before POJO

2.6.1 (09-Aug-2015)

#873: Add missing OSGi import
#881: BeanDeserializerBase having issues with non-CreatorProperty properties.
 (reported by dharaburda@github)
#884: ArrayIndexOutOfBoundException for `BeanPropertyMap` (with ObjectId)
 (reported by alterGauner@github)
#889: Configuring an ObjectMapper's DateFormat changes time zone
 (reported by Andy W, wilkinsona@github)
#890: Exception deserializing a byte[] when the target type comes from an annotation
 (reported by gmjabs@github)

2.6.0 (19-Jul-2015)

#77: Allow injection of 'transient' fields
#95: Allow read-only properties with `@JsonIgnoreProperties(allowGetters=true)`
#222: EXTERNAL_PROPERTY adds property multiple times and in multiple places
 (reported by Rob E, thatsnotright@github)
#296: Serialization of transient fields with public getters (add
    MapperFeature.PROPAGATE_TRANSIENT_MARKER)
 (suggested by Michal L)
#312: Support Type Id mappings where two ids map to same Class
#348: ObjectMapper.valueToTree does not work with @JsonRawValue
 (reported by Chris P, pimlottc@github)
#504: Add `DeserializationFeature.USE_LONG_FOR_INTS`
 (suggested by Jeff S)
#624: Allow setting external `ClassLoader` to use, via `TypeFactory`
#649: Make `BeanDeserializer` use new `parser.nextFieldName()` and `.hasTokenId()` methods
#664: Add `DeserializationFeature.ACCEPT_FLOAT_AS_INT` to prevent coercion of floating point
 numbers int `int`/`long`/`Integer`/`Long`
 (requested by wenzis@github)
#677: Specifying `Enum` value serialization using `@JsonProperty`
 (requested by Allen C, allenchen1154@github)
#679: Add `isEmpty()` implementation for `JsonNode` serializers
#688: Provide a means for an ObjectMapper to discover mixin annotation classes on demand
 (requested by Laird N)
#689: Add `ObjectMapper.setDefaultPrettyPrinter(PrettyPrinter)`
 (requested by derknorton@github)
#696: Copy constructor does not preserve `_injectableValues`
 (reported by Charles A)
#698: Add support for referential types (ReferenceType)
#700: Cannot Change Default Abstract Type Mapper from LinkedHashMap
 (reported by wealdtech@github)
#725: Auto-detect multi-argument constructor with implicit names if it is the only visible creator
#727: Improve `ObjectWriter.forType()` to avoid forcing base type for container types
#734: Add basic error-recovery for `ObjectReader.readValues()`
#737: Add support for writing raw values in TokenBuffer
 (suggested by Guillaume S, gsmet@github)
#740: Ensure proper `null` (as empty) handling for `AtomicReference`
#741: Pass `DeserializationContext' argument for `JsonDeserializer` methods "getNullValue()"
 and "getEmptyValue()"
#743: Add `RawValue` helper type, for piping raw values through `TokenBuffer`
#756: Disabling SerializationFeature.FAIL_ON_EMPTY_BEANS does not affect `canSerialize()`
 (reported by nickwongdev@github)
#762: Add `ObjectWriter.withoutRootName()`, `ObjectReader.withoutRootName()`
#765: `SimpleType.withStaticTyping()` impl incorrect
#769: Fix `JacksonAnnotationIntrospector.findDeserializer` to return `Object` (as per
  `AnnotationIntrospector`); similarly for other `findXxx(De)Serializer(...)` methods
#777: Allow missing build method if its name is empty ("")
 (suggested by galdosd@github)
#781: Support handling of `@JsonProperty.required` for Creator methods
#787: Add `ObjectMapper setFilterProvider(FilterProvider)` to allow chaining
 (suggested by rgoldberg@githin)
#790: Add `JsonNode.equals(Comparator<JsonNode>, JsonNode)` to support
  configurable/external equality comparison
#794: Add `SerializationFeature.WRITE_DATES_WITH_ZONE_ID` to allow inclusion/exclusion of
  timezone id for date/time values (as opposed to timezone offset)
#795: Converter annotation not honored for abstract types
 (reported by myrosia@github)
#797: `JsonNodeFactory` method `numberNode(long)` produces `IntNode` for small numbers
#810: Force value coercion for `java.util.Properties`, so that values are `String`s
#811: Add new option, `JsonInclude.Include.NON_ABSENT` (to support exclusion of
  JDK8/Guava Optionals)
#812: Java 8 breaks Class-value annotation properties, wrt generics: need to work around
#813: Add support for new property of `@JsonProperty.access` to support
  read-only/write-only use cases
#820: Add new method for `ObjectReader`, to bind from JSON Pointer position
 (contributed by Jerry Y, islanderman@github)
#824: Contextual `TimeZone` changes don't take effect wrt `java.util.Date`,
  `java.util.Calendar` serialization
#826: Replaced synchronized HashMap with ConcurrentHashMap in TypeDeserializerBase._findDeserializer
 (contributed by Lars P)
#827: Fix for polymorphic custom map key serializer
 (reported by mjr6140@gitgub)
#828: Respect DeserializationFeatures.WRAP_EXCEPTIONS in CollectionDeserializer
 (contributed by Steve G, thezerobit@github)
#840: Change semantics of `@JsonPropertyOrder(alphabetic)` to only count `true` value
#848: Custom serializer not used if POJO has `@JsonValue`
#849: Possible problem with `NON_EMPTY` exclusion, `int`s, `Strings`
#868: Annotations are lost in the case of duplicate methods
- Remove old cglib compatibility tests; cause problems in Eclipse
- Add `withFilterId()` method in `JsonSerializer` (demote from `BeanSerializer`)

2.5.5 (07-Dec-2015)

#844: Using JsonCreator still causes invalid path references in JsonMappingException
 (reported by Ian B)
#852: Accept scientific number notation for quoted numbers too
#878: serializeWithType on BeanSerializer does not setCurrentValue
 (reported by Chi K, chikim79@github)

2.5.4 (09-Jun-2015)

#676: Deserialization of class with generic collection inside depends on
  how is was deserialized first time
 (reported by lunaticare@github)
#771: Annotation bundles ignored when added to Mixin
 (reported by Andrew D)
#774: NPE from SqlDateSerializer as _useTimestamp is not checked for being null
 (reported by mrowkow@github)
#785: Add handlings for classes which are available in `Thread.currentThread().getContextClassLoader()`
 (contributed by Charles A)
#792: Ensure Constructor Parameter annotations are linked with those of Field, Getter, or Setter
#793: `ObjectMapper.readTree()` does not work with defaultTyping enabled
 (reported by gracefulgopher@github)
#801: Using `@JsonCreator` cause generating invalid path reference in `JsonMappingException`
 (contributed by Kamil B)
#815: Presence of PropertyNamingStrategy Makes Deserialization fail
#816: Allow date-only ISO strings to have no time zone
 (contributed by Andrew G)
- Fix handling of Enums wrt JSON Schema, when 'toString()' used for serialization

2.5.3 (24-Apr-2015)

#731: XmlAdapter result marshaling error in case of ValueType=Object
 (reported, debugged by Dmitry S)
#742: Allow deserialization of `null` Object Id (missing already allowed)
#744: Custom deserializer with parent object update failing
 (reported by migel@github)
#745: EnumDeserializer.deserializerForCreator fails when used to deserialize a Map key
 (contributed by John M)
#761: Builder deserializer: in-compatible type exception when return type is super type
 (contributed by Alexey G)
#766: Fix Infinite recursion (StackOverflowError) when serializing a SOAP object
 (contributed by Alain G)

2.5.2 (29-Mar-2015)

#609: Problem resolving locally declared generic type
 (repoted by Hal H)
#691: NullSerializer for MapProperty failing when using polymorphic handling
 (reported by Antibrumm@github)
#703: Multiple calls to ObjectMapper#canSerialize(Object.class) returns different values
 (reported by flexfrank@github)
#705: JsonAnyGetter doesn't work with JsonSerialize (except with keyUsing)
 (reported by natnan@github)
#728: TypeFactory#_fromVariable returns unknownType() even though it has enough information
  to provide a more specific type
 (reported by jkochaniak@github)
#733: MappingIterator should move past errors or not return hasNext() == true
 (reported by Lorrin N, lorrin@github)
#738: @JsonTypeInfo non-deterministically ignored in 2.5.1 (concurrency issue)
 (reported by Dylan S, dylanscott@github)
- Improvement to handling of custom `ValueInstantiator` for delegating mode; no more NPE
  if `getDelegateCreator()` returns null
- Refactor `TypedKey` into separate util class

2.5.1 (06-Feb-2015)

#667: Problem with bogus conflict between single-arg-String vs `CharSequence` constructor
#669: JSOG usage of @JsonTypeInfo and @JsonIdentityInfo(generator=JSOGGenerator.class) fails
 (reported by ericali78@github)
#671: Adding `java.util.Currency` deserialization support for maps
 (contributed by Alexandre S-C)
#674: Spring CGLIB proxies not handled as intended
 (reported by Zoltan F)
#682: Class<?>-valued Map keys not serialized properly
 (reported by Ludevik@github)
#684: FAIL_ON_NUMBERS_FOR_ENUMS does not fail when integer value is quoted
 (reported by kllp@github)
#696: Copy constructor does not preserve `_injectableValues`
 (reported by Charles A)
- Add a work-around in `ISO8601DateFormat` to allow omission of ':' from timezone
- Bit more work to complete #633

2.5.0 (01-Jan-2015)

#47: Support `@JsonValue` for (Map) key serialization 
#113: Problem deserializing polymorphic types with @JsonCreator
#165: Add `DeserializationContext.getContextualType()` to let deserializer
  known the expected type.
#299: Add `DeserializationFeature.FAIL_ON_UNRESOLVED_OBJECT_IDS` to allow missing
  Object Ids (as global default)
#408: External type id does not allow use of 'visible=true'
#421: @JsonCreator not used in case of multiple creators with parameter names
 (reported by Lovro P, lpandzic@github)
#427: Make array and Collection serializers call `JsonGenerator.writeStartArray(int)`
#521: Keep bundle annotations, prevent problems with recursive annotation types
 (reported by tea-dragon@github)
#527: Add support for `@JsonInclude(content=Include.NON_NULL)` (and others) for Maps
#528: Add support for `JsonType.As.EXISTING_PROPERTY`
 (reported by heapifyman@github; implemented by fleebytes@github)
#539: Problem with post-procesing of "empty bean" serializer; was not calling
  'BeanSerializerModifier.modifySerializer()` for empty beans
 (reported by Fabien R, fabienrenaud@github)
#540: Support deserializing `[]` as null or empty collection when the java type
  is a not an object, `DeserializationFeature.ACCEPT_EMPTY_ARRAY_AS_NULL_OBJECT`
 (requested by Fabien R, fabienrenaud@github)
#543: Problem resolving self-referential recursive types
 (reported by ahgittin@github)
#550: Minor optimization: prune introspection of "well-known" JDK types
#552: Improved handling for ISO-8601 (date) format
 (contributed by Jerome G, geronimo-iia@github)
#559: Add `getDateFormat()`, `getPropertyNamingStrategy()` in `ObjectMapper`
#560: @JsonCreator to deserialize BigInteger to Enum
 (requested by gisupp@github)
#565: Add support for handling `Map.Entry`
#566: Add support for case-insensitive deserialization (`MapperFeature.ACCEPT_CASE_INSENSITIVE_PROPERTIES`)
 (contributed by Michael R)
#571: Add support in ObjectMapper for custom `ObjectReader`, `ObjectWriter` (sub-classes)
#572: Override default serialization of Enums
 (requested by herau@github)
#576: Add fluent API for adding mixins
 (contributed by Adam S, adstro@github)
#594: `@JsonValue` on enum not used when enum value is a Map key
 (reported by chrylis@github)
#596: Add support for `@JsonProperty.defaultValue`, exposed via `BeanProperty.getMetadata().getDefaultValue()`
#597: Improve error messaging for cases where JSON Creator returns null (which
  is illegal)
 (contributed by Aurelien L)
#599: Add a simple mechanism for avoiding multiple registrations of the same module
#607: Allow (re)config of `JsonParser.Feature`s via `ObjectReader`
#608: Allow (re)config of `JsonGenerator.Feature`s via `ObjectWriter`
#614: Add a mechanism for using `@JsonCreator.mode` for resolving possible ambiguity between
  delegating- and property-based creators
#616: Add `SerializationFeature.WRITE_DURATIONS_AS_TIMESTAMPS`
#622: Support for non-scalar ObjectId Reference deserialiazation (like JSOG)
#623: Add `StdNodeBasedDeserializer`
#630: Add `KeyDeserializer` for `Class`
#631: Update `current value` of `JsonParser`, `JsonGenerator` from standard serializers,
 deserializers
 (suggested by Antibrumm@github)
#633: Allow returning null value from IdResolver to make type information optional
 (requested by Antibrumm@github)
#634: Add `typeFromId(DatabindContext,String)` in `TypeIdDeserializer`
#636: `ClassNotFoundException` for classes not (yet) needed during serialization
 (contributed by mspiegel@github)
#638: Add annotation-based method(s) for injecting properties during serialization
 (using @JsonAppend, VirtualBeanPropertyWriter)
#647: Deserialization fails when @JsonUnwrapped property contains an object with same property name
 (reported by Konstantin L)
#653: Jackson doesn't follow JavaBean naming convention (added `MapperFeature.USE_STD_BEAN_NAMING`)
#654: Add support for (re)configuring `JsonGenerator.setRootValueSeparator()` via `ObjectWriter`
#655: Add `ObjectWriter.writeValues()` for writing value sequences
#660: `@JsonCreator`-annotated factory method is ignored if constructor exists
- Allow use of `Shape.ARRAY` for Enums, as an alias to 'use index'
- Start using `JsonGenerator.writeStartArray(int)` to help data formats
  that benefit from knowing number of elements in arrays (and would otherwise
  need to buffer values to know length)
- Added new overload for `JsonSerializer.isEmpty()`, to eventually solve #588
- Improve error messaging (related to [jaxb-annotations#38]) to include known subtype ids.

2.4.6 (23-Apr-2015)

#735: (complete fix) @JsonDeserialize on Map with contentUsing custom deserializer overwrites default behavior
 (reported by blackfyre512@github) (regression due to #604)
$744: Custom deserializer with parent object update fails

2.4.5.1 (26-Mar-2015)

Special one-off "micro patch" for:

#706: Add support for `@JsonUnwrapped` via JSON Schema module
#707: Error in getting string representation of an ObjectNode with a float number value
 (reported by @navidqar)
#735: (partial) @JsonDeserialize on Map with contentUsing custom deserializer overwrites default behavior

2.4.5 (13-Jan-2015)

#635: Reduce cachability of `Map` deserializers, to avoid problems with per-property config changes
    (regression due to #604)
#656: `defaultImpl` configuration is ignored for `WRAPPER_OBJECT`
- Solve potential cyclic-resolution problem for `UntypedObjectDeserializer`

2.4.4 (24-Nov-2014)

(jackson-core)#158: Setter confusion on assignable types
 (reported by tsquared2763@github)
#245: Calls to ObjectMapper.addMixInAnnotations() on an instance returned by ObjectMapper.copy()
 don't work
 (reported by Erik D)
#580: delegate deserializers choke on a (single) abstract/polymorphic parameter
 (reported by Ian B, tea-dragon@github)
#590: Binding invalid Currency gives nonsense at end of the message
 (reported by Jerbell@github)
#592: Wrong `TokenBuffer` delegate deserialization using `@JsonCreator`
 (reported by Eugene L)
#601: ClassCastException for a custom serializer for enum key in `EnumMap`
 (reported by Benson M)
#604: `Map` deserializers not being cached, causing performance problems
#610: Fix forward reference in hierarchies
 (contributed by zeito@github)
#619: Off by one error in AnnotatedWithParams
 (reported by stevetodd@github)
- Minor fix to `EnumSerializer` regarding detection "serialize using index"
- Minor fix to number serializers, to call proper callback for schema generation

2.4.3 (02-Oct-2014)

#496: Wrong result with `new TextNode("false").asBoolean(true)`
 (reported by Ivar R, ivarru@github)
#511: DeserializationFeature.FAIL_ON_INVALID_SUBTYPE does not work
 (reported by sbelikov@github)
#523: MapDeserializer and friends do not report the field/key name for mapping exceptions
 (reported by Ian B, tea-dragon@github)
#524: @JsonIdentityReference(alwaysAsId = true) Custom resolver is reset to SimpleObjectIdResolver
 (reported by pkokorev@github)
#541: @JsonProperty in @JsonCreator is conflicting with POJOs getters/attributes
 (reported by fabienrenaud@github)
#543: Problem resolving self-referential generic types
#570: Add Support for Parsing All Compliant ISO-8601 Date Formats
 (requested by pfconrey@github)
- Fixed a problem with `acceptJsonFormatVisitor` with Collection/array types that
  are marked with `@JsonValue`; could cause NPE in JSON Schema generator module.

2.4.2 (14-Aug-2014)

#515: Mixin annotations lost when using a mixin class hierarchy with non-mixin interfaces
 (reported by 'stevebread@github')
- Fixed a problem related to [jackson-dataformat-smile#19].

2.4.1.2 (12-Jul-2014)

Special one-off "micro patch" for:

#503: Concurrency issue inside com.fasterxml.jackson.databind.util.LRUMap.get(Object)
 (reported by fjtc@github)

2.4.1.1 (18-Jun-2014)

Special one-off "micro patch" for:

#491: Temporary work-around for issue #490 (full fix for 2.5 needs to be
  in `jackson-annotations`)
#506: Index is never set for Collection and Array in InvalidFormatException.Reference
 (reported by Fabrice D, fabdouglas@github)
- Fixed a problem related to [jackson-dataformat-smile#19].

2.4.1 (17-Jun-2014)

#479: NPE on trying to deserialize a `String[]` that contains null
 (reported by huxi@github)
#482: Make date parsing error behavior consistent with JDK
 (suggested by Steve S, sanbeg@github)
#489 (partial): TypeFactory cache prevents garbage collection of custom ClassLoader
 (reported by sftwrengnr@github)

2.4.0 (02-Jun-2014)

#81: Allow use of @JsonUnwrapped with typed (@JsonTypeInfo) classes, provided
  that (new) feature `SerializationFeature.FAIL_ON_UNWRAPPED_TYPE_IDENTIFIERS`
  is disabled
 (constributed by Ben F, UnquietCode@github)
#88: Prevent use of type information for `JsonNode` via default typing
 (reported by electricmonk@github)
#149: Allow use of "stringified" indexes for Enum values
 (requested by chenboxiang@github)
#176: Allow use external Object Id resolver (to use with @JsonIdentityInfo etc)
 (implemented by Pascal G)
#193: Conflicting property name definitions
 (reported by Stuart J, sgjohnston@github)
#323: Serialization of the field with deserialization config
 (reported by metanet@github)
#327: Should not consider explicitly differing renames a fail, as long as all are explicit
#335: Allow use of `@JsonPropertyOrder(alphabetic=true)` for Map properties
#351: ObjectId does not properly handle forward references during deserialization
 (contributed by pgelinas)
#352 Add `ObjectMapper.setConfig()` for overriding `SerializationConfig`/`DeserializationConfig`
#353: Problems with polymorphic types, `JsonNode` (related to #88)
 (reported by cemo@github)
#359: Converted object not using explicitly annotated serializer
 (reported by Florian S [fschopp@github])
#369: Incorrect comparison for renaming in `POJOPropertyBuilder`
#375: Add `readValue()`/`readPropertyValue()` methods in `DeserializationContext`
#376: Add support for `@JsonFormat(shape=STRING)` for number serializers
#381: Allow inlining/unwrapping of value from single-component JSON array
 (contributed by yinzara@github)
#390: Change order in which managed/back references are resolved (now back-ref
 first, then forward)
 (requested by zAlbee@github)
#407: Properly use null handlers for value types when serializer Collection
 and array types
 (contributed by Will P)
#425: Add support for using `Void.class` as "no class", instead of `NoClass.class`
#428: `PropertyNamingStrategy` will rename even explicit name from `@JsonProperty`
 (reported by turskip@github)
#435: Performance bottleneck in TypeFactory._fromClass
 (reported by Sean D, sdonovanuk@github)
#434: Ensure that DecimalNodes with mathematically equal values are equal
 (contributed by Francis G)
#435: Performance bottleneck in TypeFactory._fromClass
 (reported by sdonovanuk@github)
#438: Add support for accessing `@JsonProperty(index=N)` annotations
#442: Make `@JsonUnwrapped` indicate property inclusion
 (suggested by Ben F)
#447: ArrayNode#addAll should accept Collection<? extends JsonNode>
 (suggested by alias@github)
#461: Add new standard naming strategy, `PropertyNamingStrategy.LowerCaseStrategy`
#463: Add 'JsonNode.asText(String defaultValue)`
 (suggested by Chris C)
#464: Include `JsonLocation` in more mapping exceptions
 (contributed by Andy C (q3aiml@github))
#465: Make it easier to support serialization of custom subtypes of `Number`
#467: Unwanted POJO's embedded in tree via serialization to tree
 (reported by Benson M)
- Slightly improve `SqlDateSerializer` to support `@JsonFormat`
- Improve handling of native type ids (YAML, CBOR) to use non-native type ids
  as fallback

2.3.5 (13-Jan-2015)

#496: Wrong result for TextNode("false").asBoolean(true)
 (reported by Ivar R, ivarru@github)
#543: Problems resolving self-referential generic types.
#656: defaultImpl configuration is ignored for WRAPPER_OBJECT

2.3.4 (17-Jul-2014)

#459: BeanDeserializerBuilder copy constructor not copying `_injectables`
#462: Annotation-provided Deserializers are not contextualized inside CreatorProperties
 (reported by aarondav@github)

2.3.3 (10-Apr-2014)

#420: Remove 'final' modifier from `BeanDeserializerBase.deserializeWithType`
 (requested by Ghoughpteighbteau@github)
#422: Allow use of "True" and "False" as aliases for booleans when coercing from
  JSON String
#423: Fix `CalendarSerializer` to work with custom format
 (reported by sergeymetallic@github)
#433: `ObjectMapper`'s `.valueToTree()` wraps `JsonSerializable` objects into a POJONode
 (reported by Francis G)
- Fix null-handling for `CollectionSerializer`

2.3.2 (01-Mar-2014)

#378: Fix a problem with custom enum deserializer construction
 (reported by BokoEnos@github)
#379: Fix a problem with (re)naming of Creator properties; needed to make
 Paranamer module work with NamingStrategy.
 (reported by Chris P, cpilsworth@github)
#398: Should deserialize empty (not null) URI from empty String
 (reported by pgieser@github)
#406: @JsonTypeIdResolver not working with external type ids
 (reported by Martin T)
#411: NumberDeserializers throws exception with NaN and +/- Infinity
 (reported by clarkbreyman@github)
#412: ObjectMapper.writerWithType() does not change root name being used
 (repoted by jhalterman@github)
- Added `BeanSerializerBase._serializeObjectId()` needed by modules that
  override standard BeanSerializer; specifically, XML module.

2.3.1 (28-Dec-2013)

#346: Fix problem deserializing `ObjectNode`, with @JsonCreator, empty
  JSON Object
 (reported by gaff78@github)
#358: `IterableSerializer` ignoring annotated content serializer
 (reported by Florian S)
#361: Reduce sync overhead for SerializerCache by using volatile, double-locking
 (contributed by stuartwdouglas@github)
#362: UUID output as Base64 String with ObjectMapper.convertValue()
 (reported by jknack@github)
#367: Make `TypeNameIdResolver` call `TypeResolver` for resolving base type
 (suggested by Ben F)
#370: Fail to add Object Id for POJO with no properties
 (reported by jh3141@github)
- Fix for [jackson-module-afterburner#38]: need to remove @JacksonStdImpl from
  `RawSerializer`, to avoid accidental removal of proper handling.

2.3.0 (13-Nov-2013)

#48: Add support for `InetSocketAddress`
 (contributed by Nick T)
#152: Add support for traversing `JsonNode` with (new!) `JsonPointer` implementation
 (suggested by fge@github)
#208: Accept "fromString()" as an implicit Creator (factory) method (alias for "valueOf()")
 (requested by David P)
#215: Allow registering custom `CharacterEscapes` to use for serialization,
 via `ObjectWriter.with(CharacterEscapes)` (and `ObjectMapper.writer(CharacterEscapes)`)
#227: Allow "generic" Enum serializers, deserializers, via `SimpleModule`
#234: Incorrect type information for deeply nested Maps
 (reported by Andrei P)
#237: Add `DeserializationFeature.FAIL_ON_READING_DUP_TREE_KEY` to optionally
  throw `JsonMappingException` on duplicate keys, tree model (`JsonNode`)
#238: Allow existence of overlapping getter, is-getter (choose 'regular' getter)
#239: Support `ByteBuffer`
 (suggested by mckamey@github)
#240: Make sure `@JsonSerialize.include` does not accidentally override
  class inclusion settings
 (requested by thierryhenrio@github)
#253: `DelegatingDeserializer` causes problems for Managed/BackReferences
 (reported by bfelaco@github)
#257: Make `UntypedObjectDeserializer` support overides for `List`, `Map` etc
#268: Add new variant of `ObjectMapper.canSerialize()` that can return `Throwable`
 that caused false to be returned (if any)
#269: Add support for new `@JsonPropertyDescription` via `AnnotationIntrospector`
 as well as `BeanProperty.getMedata().getDescription()`
#270: Add `SerializationFeature.USE_EQUALITY_FOR_OBJECT_ID` to allow use of equality
 (instead of identity) for figuring out when to use Object Id
 (requested by beku8@github)
#271: Support handling of `@JsonUnwrapped` for in-built JSON Schema generation
#277: Make `TokenBuffer` support new native type and object ids
#302: Add `setNamingStrategy` in `Module.SetupContext`
 (suggested by Miguel C)
#305: Add support for accessing `TypeFactory` via `TypeIdResolverBase`
 (not yet via `TypeIdResolver` interface), other configuration
#306: Allow use of `@JsonFilter` for properties, not just classes 
#307: Allow use of `@JsonFilter` for Maps in addition to POJOs
#308: Improve serialization and deserialization speed of `java.util.UUID` by 4x
 (suggested by David P)
#310: Improve `java.util.UUID` serialization with binary codecs, to use "raw" form.
#311: Make sure that "creator properties" are alphabetically ordered too, if
  so requested.
#315: Allow per-property definition of null serializer to use, using
 new `@JsonSerialize(nullsUsing=xxx)` annotation property
#317: Fix `JsonNode` support for nulls bound to `ObjectNode`, `ArrayNode`
 (contributed by Seth P)
#318: Problems with `ObjectMapper.updateValue()`, creator property-backed accessors
#319: Add support for per-call ("contextual") attributes, with defaulting,
 to allow keeping track of state during (de)serialization
#324: Make sure to throw `JsonMappingException` from `EnumDeserializer` creator,
  not `IllegalArgumentException`
 (reported by beverku@github)
#326: Support `@JsonFilter` for "any getter" properties
#334: Make `ArrayNode`, `ObjectNode` non-final again
#337: `AnySetter` does not support polymorphic types
 (reported by askvortsov@github)
#340: AtomicReference not working with polymorphic types
#342: Add `DeserializationFeature.FAIL_ON_IGNORED_PROPERTIES` to make `ObjectMapper`
  throw exception when encountering explicitly ignored properties
 (requested by Ruslan M)
[JACKSON-890]: Support managed/back-references for polymorphic (abstract) types
- Add 'BeanPropertyWriter.isUnwrapping()' for future needs (by Afterburner)
- Add coercions from String "null" (as if null token was parsed) for primitives/Wrappers.
- Add `JsonDeserializer.handledType()`

2.2.4 (10-Jun-2014)

#292: Problems with abstract `Map`s, `Collection`s, polymorphic deserialization
#324: EnumDeserializer should throw JsonMappingException, not IllegalArgumentException
#346: Problems deserializing `ObjectNode` from empty JSON Object, with @JsonCreator

2.2.3 (22-Aug-2013)

#234: Problems with serializing types for deeply nested generic Maps, default typing 
#251: SerializationFeature.WRITE_BIGDECIMAL_AS_PLAIN ignored with JsonNode
  serialization
 (reported by fge@github)
#259: Fix a problem with JSON Schema generation for `@JsonValue`
 (reported by Lior L)
#267: Handle negative, stringified timestamps
 (reported by Drecth@github)
#281: Make `NullNode` use configured null-value serializer
#287: Fix problems with converters, Maps with Object values
 (reported by antubis@github)
#288: Fix problem with serialization converters assigned with annotations
 (reported by cemo@github)

2.2.2 (26-May-2013)

#216: Problems with Android, 1.6-only types
#217: JsonProcessingExceptions not all wrapped as expected
 (reported by karldmoore@github)
#220: ContainerNode missing 'createNumber(BigInteger)'
 (reported by Pascal G)
#223: Duplicated nulls with @JsonFormat(shape=Shape.ARRAY)
 (reported by lukegh@github)
#226: Field mapping fail on deserialization to common referenced object when
  @JsonUnwrapped is used
 (reported by ikvia@github)
#232: Converting bound BigDecimal value to tree fails with WRITE_BIGDECIMAL_AS_PLAIN
 (reported by celkings@github)
- Minor fix to handle primitive types for key deserializer lookups
- Add convenience method `MappingIterator.getCurrentLocation()`
 (suggested by Tomdz@github)

2.2.1 (03-May-2013)

#214: Problem with LICENSE, NOTICE, Android packaging
 (reported by thierryd@github)

2.2.0 (22-Apr-2013)

Fixes:

#23: Fixing typing of root-level collections
#118: JsonTypeInfo.as.EXTERNAL_PROPERTY not working correctly
 with missing type id, scalar types
#130: TimeZone not set for GregorianCalendar, even if configured
#144: MissingNode.isValueNode() should return 'false'
 (reported by 'fge@github')
#146: Creator properties were not being renamed as expected
 (contributed by Christoper C)
#188: Problem with ObjectId serialization, 'alwaysAsId' references

Improvements:

#116: JavaType implements `java.lang.reflect.Type` (as does `TypeReference`)
#147: Defer reporting of problems with missing creator parameters
 (contributed by Christoper C)
#155: Make `ObjectNode` and `ArrayNode` final (other node types already were)
 (requested by fge@github)
#161: Add deserializer for java.util.concurrent.ArrayBlockingQueue
#173: Add 'JsonNode.traverse(ObjectCodec)' for convenience
#181: Improve error reporting for missing '_valueDeserializer'
#194: Add `FloatNode` type in tree model (JsonNode)
 (requested by msteiger@github)
#199: Allow deserializing `Iterable` instances (as basic `Collection`s)
 (requested by electrum@github)
#206: Make 'ObjectMapper.createDeserializationContext()' overridable
 (requested by noter@github)
#207: Add explicit support for `short` datatypes, for tree model
 (contributed by msteiger@github)

New features:

#120: Extend BeanDeserializerModifier to work with non-POJO deserializers
#121: Extend BeanSerializerModifier to work with non-POJO serializers
#124: Add support for serialization converters (@JsonSerializer(converter=...))
#124: Add support for deserialization converters (@JsonDeserializer(converter=...))
#140: Add 'SerializationFeature.WRITE_BIGDECIMAL_AS_PLAIN' to allow forcing
  of non-scientific notation when serializing BigDecimals.
 (suggested by phedny@github)
#148: Add 'DeserializationFeature.FAIL_ON_INVALID_SUBTYPE`, which allows mapping
  entries with missing or invalid type id into null references (instead of failing).
  Also allows use of '@JsonTypeInfo.defaultImpl = NoClass.class' as alternative.
#159: Add more accessors in 'MappingIterator': getParser(), getParserSchema(),
  readAll()
 (suggested by Tom D)
#190: Add 'MapperFeature.ALLOW_FINAL_FIELDS_AS_MUTATORS' (default: true) for
 pruning out final fields (to avoid using as mutators)
 (requested by Eric T)
#195: Add 'MapperFeature.INFER_PROPERTY_MUTATORS' (default: enabled) for finer
  control of what mutators are auto-detected.
 (requested by Dain S)
#198: Add SPI metadata, handling in ObjectMapper (findModules()), for
  automatic registration of auto-detected extension modules
 (suggested by 'beamerblvd@github')
#203: Added new features to support advanced date/time handling:
  - SerializationFeature.WRITE_DATE_TIMESTAMPS_AS_NANOSECONDS
  - DeserializationFeature.READ_DATE_TIMESTAMPS_AS_NANOSECONDS
  - DeserializationFeature.ADJUST_DATES_TO_CONTEXT_TIME_ZONE

Other:

#126: Update JDK baseline to 1.6
* API under 'com.fasterxml.jackson.databind.jsonFormatVisitors' changed significantly
  based on experiences with external JSON Schema generator.
* Version information accessed via code-generated access class, instead of reading
  VERSION.txt
* Added 2 methods in Converter interface: getInputType(), getOutputType(),
  to allow programmatic overrides (needed by JAXB annotation module)

2.1.4 (26-Feb-2013)

* [JACKSON-887]: StackOverflow with parameterized sub-class field
 (reported by Alexander M)
* [#130]: TimeZone not set for GregorianCalendar, when deserializing
* [#157]: NPE when registering module twice
* [#162]: JsonNodeFactory: work around an old bug with BigDecimal and zero
 (submitted by fge@github)
* [#166]: Incorrect optimization for `ObjectMapper.convertValue(Class)`
 (reported by Eric T)
* [#167]: Problems with @JsonValue, polymorphic types (regression from 1.x)
 (reported by Eric T)
* [#170]: Problems deserializing `java.io.File` if creator auto-discovery disabled
 (reported by Eric T)
* [#175]: NPE for JsonMappingException, if no path is specified
 (reported by bramp@github)

2.1.3 (19-Jan-2013)

* [Issue#141]: ACCEPT_EMPTY_STRING_AS_NULL_OBJECT not working for enums
* [Issue#142]: Serialization of class containing EnumMap with polymorphic enum
  fails to generate class type data
 (reported by kidavis4@github)

2.1.2 (04-Dec-2012)

* [Issue#106]: NPE in ObjectArraySerializer.createContextual(...)
* [Issue#117]: HandlerInstantiator defaulting not working
 (reported by Alexander B)
* [Issue#118]: Problems with JsonTypeInfo.As.EXTERNAL_PROPERTY, scalar values
 (reported by Adva11@github)
* [Issue#119]: Problems with @JsonValue, JsonTypeInfo.As.EXTERNAL_PROPERTY
 (reported by Adva11@github)
* [Issue#122]: ObjectMapper.copy() was not copying underlying mix-in map
 (reported by rzlo@github)

2.1.1 (11-Nov-2012)

Fixes:

* [JACKSON-875]: Enum values not found if Feature.USE_ANNOTATIONS disabled
 (reported by Laurent P)
* [Issue#93]: ObjectNode.setAll() broken; would not add anything for
  empty ObjectNodes.
 (reported by Francis G)
* Making things implement java.io.Serializable:
  - Issues: #94, #99, #100, #102
    (reported by Sean B)
* [Issue#96]: Problem with JsonTypeInfo.As.EXTERNAL_PROPERTY, defaultImpl
 (reported by Adva11@github)

2.1.0 (08-Oct-2012)

  New minor version for 2.x series. Major improvements in multiple areas,
  including:

  - Dataformat auto-detection
  - More `@JsonFormat.shape` variant to serialize Collections as
    JSON Objects, POJOs as JSON Arrays (csv-like).
  - Much more configuration accessible via ObjectReader, ObjectWriter
  - New mechanism for JSON Schema generation, other uses (in future)

Fixes:

* [JACKSON-830]/[Issue#19]: Change OSGi bundle name to be fully-qualified
* ]JACKSON-847]: Make @JsonIdentityInfo work with property-based creator
* [JACKSON-851]: State corruption with ObjectWriter, DefaultPrettyPrinter
 (reported by Duncan A)
* [Issue#75]: Too aggressive KeySerializer caching
* Minor fix wrt [Issue#11], coercion needed extra checks

Improvements:

* [JACKSON-758]: Remove 'IOException' from throws clauses of "writeValueAsString"
  and "writeValueAsBytes" of ObjectMapper/ObjectWriter
 (suggested by G-T Chen)
* [JACKSON-839]: Allow "upgrade" of integer number types for
  UntypedObjectDeserializer, even with default typing enabled.
* [JACKSON-850]: Allow use of zero-arg factory methods as "default creator"
  (suggested by Razvan D)
* [Issue#9]: Implement 'required' JSON Schema attribute for bean properties
* [Issue#20]: Add new exception type, InvalidFormatException (sub-type of
  JsonMappingException) to indicate data format problems
 (suggested by HolySamosa@github)
* [Issue#30]: ObjectReader and ObjectWriter now try to pre-fetch root
  (de)serializer if possible; minor performance improvement (2% for small POJOs).
* [Issue#33]: Simplified/clarified definition of 'ObjectReader.readValues()';
  minor change in behavior for JSON Array "wrapped" sequences
* [Issue#60]: Add 'JsonNode.hasNonNull(...)' method(s)
 (suggested by Jeff S on mailing list) 
* [Issue#64]: Add new "standard" PropertyNamingStrategy, PascalCaseStrategy
  (PropertyNamingStrategy.PASCAL_CASE_TO_CAMEL_CASE)
 (contributed by Sean B)
* [Issue#65]: Add getters to `ObjectMapper`, DeserializationContext/-Factory.
 (contributed by Dmitry K)
* [Issue#69]: Add `PropertyName` abstraction, new methods in AnnotationIntrospector
* [Issue#80]: Make `DecimalNode` normalize input, to make "1.0" and "1.00"equal
 (reported by fge@github)

New features:

* [Issue#15]: Support data format auto-detection via ObjectReader (added
  'withFormatDetection(...)' fluent factories)
* [Issue#21]: Add 'ObjectNode.set(...)' method (and related) to improve
  chaining, semantic consistency of Tree Model API
 (suggested by fge@Github)
* [Issue#22]: Add 'ObjectMapper.setAnnotationIntrospectors()' which allows
  defining different introspectors for serialization, deserialization
* [Issue#24]: Allow serialization of Enums as JSON Objects
 (suggested by rveloso@github)
* [Issue#28]: Add 'ObjectMapper.copy()', to create non-linked copy of
  mapper, with same configuration settings
* [Issue#29]: Allow serializing, deserializing POJOs as JSON Arrays
  by using `@JsonFormat(shape=Shape.ARRAY)`
* [Issue#40]: Allow serialization of Collections as JSON Objects
  (and deserialization from)
 (suggested by 'rveloso@github')
* [Issue#42]: Allow specifying Base64 variant to use for Base64-encoded data
  using ObjectReader.with(Base64Variant), ObjectWriter.with(Base64Variant).
 (suggested by 'mpfau@github')
* [Issue#45]: Add '@JsonNaming' annotation to define per-class PropertyNamingStrategy
 (suggested by Mark W)
* [Pull#58]: Make 'MappingIterator' implement 'Closable'
 (contributed by Pascal G)
* [Issue#72]: Add 'MapperFeature.USE_WRAPPER_NAME_AS_PROPERTY_NAME' to use
  wrapper name annotations for renaming properties
* [Issue#87]: Add 'StdDelegatingSerializer', 'StdDelegatingDeserializer' to
  simplify writing of two-step handlers
* (issue #4 of jackson-annotations): Add `@JsonIdentityReference(alwaysAsId=true)`
  to force ALL references to an object written as Object Id, even the first one.
* Added 'ObjectReader#withHandler' to allow for reconfiguring deserialization
  problem handler
 (suggested by 'electricmonk')

Other changes:

* New variant of AnnotationIntrospector.getFormat(), to support class
  annotations
* It is now possible to serialize instances of plain old Object, iff
  'FAIL_ON_EMPTY_BEANS' is disabled.
* Trying to remove reference to "JSON" in datatype conversion errors
 (since databinding is format-agnostic)

INCOMPATIBILITIES: (rats!)

* Note that [Issue#33] (see above) is, technically speaking, backwards
  imcompatible change. It is estimated that it should NOT affect most
  users, as changes are to edge cases (and undocumented ones at that).
  However, it can potentially cause problems with upgrade.
* Implementation of `JsonFormatVisitable` resulting in 2 new methods
  being added in `BeanPropertyFilter` interface -- this is unfortunate,
  but was required to support full traversability.

2.0.4 (26-Jun-2012)

* [Issue#6]: element count for PrettyPrinter, endObject wrong
   (reported by "thebluemountain")
* [JACKSON-838]: Utf8StreamParser._reportInvalidToken() skips letters
    from reported token name
   (reported by Lóránt Pintér)
* [JACKSON-841] Data is doubled in SegmentedStringWriter output
   (reported by Scott S)
* [JACKSON-842] ArrayIndexOutOfBoundsException when skipping C-style comments
   (reported by Sebastien R)

2.0.3: no version 2.0.3 released -- only used for extension modules

2.0.2 [14-May-2012]

Fixes:

* [Issue#14]: Annotations were not included from parent classes of
  mix-in classes
 (reported by @guillaup)
* [JACKSON-824]: Combination of JSON Views, ObjectMapper.readerForUpdating()
  was not working
 (reported by Nir S)
(and all fixes from 1.9.7)

Improvements:

* [Issue#11]: Improve ObjectMapper.convertValue()/.treeToValue() to use
  cast if possible

2.0.1 [23-Apr-2012]

Fixes:

* [JACKSON-827] Ensure core packages work on JDK 1.5
 (reported by Pascal g)
* [JACKSON-829] Custom serializers not working for List<String> properties,
  @JsonSerialize(contentUsing)
 (reported by James R)

Improvements:

* [Issue#5]: Add support for maps with java.util.Locale keys to the set of
  StdKeyDeserializers
 (contributed by Ryan G)

2.0.0 [25-Mar-2012]

Fixes:

* [JACKSON-368]: Problems with managed references, abstract types
* [JACKSON-711]: Delegating @JsonCreator did not work with Injectable values
* [JACKSON-798]: Problem with external type id, creators
  (reported by Casey L)
(and all fixes up until and including 1.9.6)

Improvements:

* [JACKSON-546]: Indicate end-of-input with JsonMappingException instead
  of EOFException, when there is no parsing exception
* [JACKSON-664]: Reduce overhead of type resolution by adding caching
  in TypeFactory
* [JACKSON-690]: Pass DeserializationContext through ValueInstantiator
* [JACKSON-695]: Add 'isEmpty(value)' in JsonSerializer to allow
  customizing handling of serialization of empty values
* [JACKSON-710]: 'ObjectMapper.convertValue()' should ignore root value
  wrapping/unwrapping settings
* [JACKSON-730] Split various features (JsonParser, JsonGenerator,
  SerializationConfig, DeserializationConfig) into per-factory
  features (MapperFeature, JsonFactory.Feature) an per
  instance features (existing ones)
* [JACKSON-732]: Allow 'AnnotationIntrospector.findContentDeserializer()'
  (and similar) to return instance, not just Class<?> for instance
 (requested by James R)
* [JACKSON-736]: Add (more) access to array, container and map serializers
* [JACKSON-737]: Allow accessing of "creator properties" for BeanDeserializer
* [JACKSON-748]: Add 'registerSubtypes' to 'Module.setupContext' (and SimpleModule)
* [JACKSON-749]: Make @JsonValue work for Enum deserialization
* [JACKSON-769]: ObjectNode/ArrayNode: change 'put', 'insert', 'add' to return
  'this node' (unless already returning something)
* [JACKSON-770]: Simplify method naming for JsonNode, drop unnecessary 'get' prefix
  from methods like 'getTextValue()' (becomes 'textValue()')
* [JACKSON-777]: Rename 'SerializationConfig.Feature' as 'SerializationFeature',
  'DeserializationConfig.Feature' as 'DeserializationFeature'
* [JACKSON-780]: MissingNode, NullNode should return 'defaultValue' from 'asXxx' methods,
  (not 0 for numbers), as they are not numeric types
* [JACKSON-787]: Allow use of @JsonIgnoreProperties for properties (fields, getters, setters)
* [JACKSON-795]: @JsonValue was not working for Maps, Collections
* [JACKSON-800]: Add 'Module.SetupContext#addDeserializationProblemHandler'
 (suggested by James R)

New features:

* [JACKSON-107]: Add support for Object Identity (to handled cycles, shared refs),
  with @JsonIdentityInfo
* [JACKSON-435]: Allow per-property Date formatting using @JsonFormat.
* [JACKSON-437]: Allow injecting of type id as POJO property, by setting
  new '@JsonTypeInfo.visible' property to true.
* [JACKSON-469]: Support "Builder pattern" for deserialiation; that is, allow
  use of separate Builder object for data binding, creating actual value
* [JACKSON-608]: Allow use of JSON Views for deserialization
* [JACKSON-636]: Add 'SerializationFeature.ORDER_MAP_ENTRIES_BY_KEYS' to allow
  forced sorting of Maps during serialization
  (suggested by Joern H)
* [JACKSON-669]: Allow prefix/suffix for @JsonUnwrapped properties
 (requested by Aner P)
* [JACKSON-707]: Add 'JsonNode.deepCopy()', to create safe deep copies
  of ObjectNodes, ArrayNodes.
* [JACKSON-714]: Add general-purpose @JsonFormat annotation
* [JACKSON-718]: Added 'JsonNode.canConvertToInt()', 'JsonNode.canConvertToLong()'
* [JACKSON-747]: Allow changing of 'SerializationFeature' for ObjectWriter,
  'DeserializationFeature' for ObjectReader.
* [JACKSON-752]: Add @JsonInclude (replacement of @JsonSerialize.include)
* [JACKSON-754]: Add @JacksonAnnotationsInside for creating "annotation
  bundles" (also: AnnotationIntrospector.isAnnotationBundle())
* [JACKSON-762]: Allow using @JsonTypeId to specify property to use as
  type id, instead of using separate type id resolver.
* [JACKSON-764]: Allow specifying "root name" to use for root wrapping
  via ObjectReader, ObjectWriter.
* [JACKSON-772]: Add 'JsonNode.withArray()' to use for traversing Array nodes.
* [JACKSON-793]: Add support for configurable Locale, TimeZone to use
  (via SerializationConfig, DeserializationConfig)
* [JACKSON-805]: Add 'SerializationFeature.WRITE_SINGLE_ELEM_ARRAYS_UNWRAPPED'
  to improve interoperability with BadgerFish/Jettison
* [JACKSON-810]: Deserialization Feature: Allow unknown Enum values via
  'DeserializationFeature.READ_UNKNOWN_ENUM_VALUES_AS_NULL'
  (suggested by Raymond R)
* [JACKSON-813]: Add '@JsonSerializableSchema.id' attribute, to indicate
  'id' value to add to generated JSON Schemas.

[entries for versions 1.x and earlier not retained; refer to earlier releases)<|MERGE_RESOLUTION|>--- conflicted
+++ resolved
@@ -4,7 +4,6 @@
 === Releases ===
 ------------------------------------------------------------------------
 
-<<<<<<< HEAD
 2.9.0 (not yet released)
 
 #1341: FAIL_ON_MISSING_EXTERNAL_TYPE_ID_PROPERTY
@@ -13,13 +12,12 @@
  by passing `MappingConfig`
 #1371: Add `MapperFeature.INFER_CREATOR_FROM_CONSTRUCTOR_PROPERTIES` to allow
  disabling use of `@CreatorProperties` as explicit `@JsonCreator` equivalent
-=======
+
 2.8.4 (not yet released)
 
 #1384: `@JsonDeserialize(keyUsing = ...)` does not work correctly together with
   DefaultTyping.NON_FINAL
  (reported by Oleg Z)
->>>>>>> e59194aa
 
 2.8.3 (17-Sep-2016)
 
