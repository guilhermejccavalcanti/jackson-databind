Project: jackson-databind

------------------------------------------------------------------------
=== Releases ===
------------------------------------------------------------------------

2.8.6 (not yet released)

#1453: `UntypedObjectDeserializer` does not retain `float` type (over `double`)

2.8.5 (14-Nov-2016)

#1417: Further issues with `@JsonInclude` with `NON_DEFAULT`
#1421: ACCEPT_SINGLE_VALUE_AS_ARRAY partially broken in 2.7.x, 2.8.x
#1429: `StdKeyDeserializer` can erroneously use a static factory method
  with more than one argument
#1432: Off by 1 bug in PropertyValueBuffer
 (reported by Kevin D)
#1438: `ACCEPT_CASE_INSENSITIVE_PROPERTIES` is not respected for creator properties
 (reported by Jayson M)
#1439: NPE when using with filter id, serializing `java.util.Map` types
#1441: Failure with custom Enum key deserializer, polymorphic types
 (reported by Nathanial O)
#1445: Map key deserializerModifiers ignored
 (reported by alfonsobonso@github)
- Improvements to #1411 fix to ensure consistent `null` key handling

2.8.4 (14-Oct-2016)

#466: Jackson ignores Type information when raw return type is BigDecimal or BigInteger 
#1001: Parameter names module gets confused with delegate creator which is a static method
#1324: Boolean parsing with `StdDeserializer` is too slow with huge integer value
 (reported by pavankumar-parankusam@github)
#1383: Problem with `@JsonCreator` with 1-arg factory-method, implicit param names
#1384: `@JsonDeserialize(keyUsing = ...)` does not work correctly together with
  DefaultTyping.NON_FINAL
 (reported by Oleg Z)
#1385: Polymorphic type lost when using `@JsonValue`
 (reported by TomMarkuske@github)
#1389 Problem with handling of multi-argument creator with Enums
 (fix contributed by Pavel P)
#1392: Custom UnmodifiableSetMixin Fails in Jackson 2.7+ but works in Jackson 2.6
 (reported by Rob W)
#1395: Problems deserializing primitive `long` field while using `TypeResolverBuilder`
 (reported by UghZan3@github)
#1403: Reference-chain hints use incorrect class-name for inner classes
 (reported by Josh G)
#1411: MapSerializer._orderEntries should check for null keys
 (reported by Jörn H)
<<<<<<< HEAD

2.8.3 (17-Sep-2016)

#929: `@JsonCreator` not working on a factory with multiple arguments for a enum type
#1351: `@JsonInclude(NON_DEFAULT)` doesn't omit null fields
 (reported by Gili T)
#1353: Improve error-handling for `java.net.URL` deserialization
#1361: Change `TokenBuffer` to use new `writeEmbeddedObject()` if possible

2.8.2 (30-Aug-2016)

#1315: Binding numeric values can BigDecimal lose precision
 (reported by Andrew S)
#1327: Class level `@JsonInclude(JsonInclude.Include.NON_EMPTY)` is ignored
 (reported by elruwen@github)
#1335: Unconditionally call `TypeIdResolver.getDescForKnownTypeIds`
 (contributed by Chris J-Y)

2.8.1 (20-Jul-2016)

#1256: `Optional.empty()` not excluded if property declared with type `Object`
#1288: Type id not exposed for `JsonTypeInfo.As.EXTERNAL_PROPERTY` even when `visible` set to `true`
 (reported by libetl@github)
#1289: Optimize construction of `ArrayList`, `LinkedHashMap` instances
#1291: Backward-incompatible behaviour of 2.8: deserializing enum types
   with two static factory methods fail by default
#1297: Deserialization of generic type with Map.class
 (reported by Arek G)
#1302: NPE for `ResolvedRecursiveType` in 2.8.0 due to caching

2.8.0 (04-Jul-2016)

#621: Allow definition of "ignorable types" without annotation (using
  `Mapper.configOverride(type).setIsIgnoredType(true)`
#867: Support `SerializationFeature.WRITE_EMPTY_JSON_ARRAYS ` for `JsonNode`
#903: Add `JsonGenerator` reference to `SerializerProvider`
#931: Add new method in `Deserializers.Base` to support `ReferenceType`
#960: `@JsonCreator` not working on a factory with no arguments for an enum type
 (reported by Artur J)
#990: Allow failing on `null` values for creator (add 
  `DeserializationFeature.FAIL_ON_NULL_CREATOR_PROPERTIES`)
 (contributed by mkokho@github)
#999: External property is not deserialized
 (reported by Aleksandr O)
#1017: Add new mapping exception type ('InvalidTypeIdException') for subtype resolution errors
 (suggested by natnan@github)
#1028: Ignore USE_BIG_DECIMAL_FOR_FLOATS for NaN/Infinity
 (reported by Vladimir K, lightoze@github)
#1047: Allow use of `@JsonAnySetter` on a Map-valued field, no need for setter
#1082: Can not use static Creator factory methods for `Enum`s, with JsonCreator.Mode.PROPERTIES
 (contributed by Lokesh K)
#1084: Change `TypeDeserializerBase` to take `JavaType` for `defaultImpl`, NOT `Class`
#1126: Allow deserialization of unknown Enums using a predefined value
 (contributed by Alejandro R)
#1136: Implement `TokenBuffer.writeEmbeddedObject(Object)`
 (suggested by Gregoire C, gcxRun@github)
#1165: CoreXMLDeserializers does not handle time-only XMLGregorianCalendars
 (reported, contributed fix by Ross G)
#1181: Add the ability to specify the initial capacity of the ArrayNode
 (suggested by Matt V, mveitas@github)
#1184: Allow overriding of `transient` with explicit inclusion with `@JsonProperty`
 (suggested by Maarten B)
#1187: Refactor `AtomicReferenceDeserializer` into `ReferenceTypeDeserializer`
#1204: Add a convenience accessor `JavaType.hasContentType()` (true for container or reference type)
#1206: Add "anchor type" member for `ReferenceType`
#1211: Change `JsonValueSerializer` to get `AnnotatedMethod`, not "raw" method
#1217: `@JsonIgnoreProperties` on Pojo fields not working for deserialization
 (reported by Lokesh K)
#1221: Use `Throwable.addSuppressed()` directly and/or via try-with-resources
#1232: Add support for `JsonFormat.Feature.ACCEPT_CASE_INSENSITIVE_PROPERTIES`
#1233: Add support for `JsonFormat.Feature.WRITE_SORTED_MAP_ENTRIES`
#1235: `java.nio.file.Path` support incomplete
 (reported by, fix contributed by Benson M)
#1261: JsonIdentityInfo broken deserialization involving forward references and/or cycles
 (reported by, fix contributed by Ari F)
#1270: Generic type returned from type id resolver seems to be ignored
 (reported by Benson M)
#1277: Add caching of resolved generic types for `TypeFactory`
 (requested by Andriy P)
=======
#1432: Off by 1 bug in PropertyValueBuffer
 (reported by Kevin D)
#1439: NPE when using with filter id, serializing `java.util.Map` types
#1456: `TypeFactory` type resolution broken in 2.7 for generic types
   when using `constructType` with context
 (reported by Dmitry S)
>>>>>>> 1bef91cf

2.7.8 (26-Sep-2016)

#877: @JsonIgnoreProperties`: ignoring the "cause" property of `Throwable` on GAE
#1359: Improve `JsonNode` deserializer to create `FloatNode` if parser supports
#1362: ObjectReader.readValues()` ignores offset and length when reading an array
 (reported by wastevenson@github)
#1363: The static field ClassUtil.sCached can cause a class loader leak
 (reported by Stuart D)
#1368: Problem serializing `JsonMappingException` due to addition of non-ignored
  `processor` property (added in 2.7)
 (reported, suggesed fix by Josh C)
#1383: Problem with `@JsonCreator` with 1-arg factory-method, implicit param names

2.7.7 (27-Aug-2016)

#1322: EnumMap keys not using enum's `@JsonProperty` values unlike Enum values
 (reported by MichaelChambers@github)
#1332: Fixed ArrayIndexOutOfBoundException for enum by index deser
 (reported by Max D)
#1344: Deserializing locale assumes JDK separator (underscore), does not
  accept RFC specified (hyphen)
 (reported by Jim M)

2.7.6 (23-Jul-2016)

#1215: Problem with type specialization for Maps with `@JsonDeserialize(as=subtype)`
 (reported by brentryan@github)
#1279: Ensure DOM parsing defaults to not expanding external entities
#1288: Type id not exposed for `JsonTypeInfo.As.EXTERNAL_PROPERTY` even when `visible` set to `true`
#1299: Timestamp deserialization error
 (reported by liyuj@github)
#1301: Problem with `JavaType.toString()` for recursive (self-referential) types
 (reported by Brian P)
#1307: `TypeWrappedDeserializer` doesn't delegate the `getNullValue()` method to `_deserializer`
 (reported by vfries@github)

2.7.5 (11-Jun-2016)

#1098: DeserializationFeature.FAIL_ON_INVALID_SUBTYPE does not work with
  `JsonTypeInfo.Id.CLASS`
 (reported by szaccaria@github)
#1223: `BasicClassIntrospector.forSerialization(...).findProperties` should
  respect MapperFeature.AUTO_DETECT_GETTERS/SETTERS?
 (reported by William H)
#1225: `JsonMappingException` should override getProcessor()
 (reported by Nick B)
#1228: @JsonAnySetter does not deserialize null to Deserializer's NullValue
 (contributed by Eric S)
#1231: `@JsonSerialize(as=superType)` behavior disallowed in 2.7.4
 (reported by Mark W)
#1248: `Annotated` returns raw type in place of Generic Type in 2.7.x
 (reported by Andrew J, apjoseph@github)
#1253: Problem with context handling for `TokenBuffer`, field name
#1260: `NullPointerException` in `JsonNodeDeserializer`
 (reported by Eric S)

2.7.4 (29-Apr-2016)

#1122: Jackson 2.7 and Lombok: 'Conflicting/ambiguous property name definitions'
#1178: `@JsonSerialize(contentAs=superType)` behavior disallowed in 2.7
#1186: SimpleAbstractTypeResolver breaks generic parameters
 (reported by tobiash@github)
#1189: Converter called twice results in ClassCastException
 (reported by carrino@github)
#1191: Non-matching quotes used in error message for date parsing
#1194: Incorrect signature for generic type via `JavaType.getGenericSignature
#1195: `JsonMappingException` not Serializable due to 2.7 reference to source (parser)
 (reported by mjustin@github)
#1197: `SNAKE_CASE` doesn't work when using Lombok's `@AllArgsConstructor`
#1198: Problem with `@JsonTypeInfo.As.EXTERNAL_PROPERTY`, `defaultImpl`, missing type id, NPE
#1203: `@JsonTypeInfo` does not work correctly for ReferenceTypes like `AtomicReference`
#1208: treeToValue doesn't handle POJONodes that contain exactly the requested value type
  (reported by Tom M)
- Improve handling of custom content (de)serializers for `AtomicReference`

2.7.3 (16-Mar-2016)

#1125: Problem with polymorphic types, losing properties from base type(s)
#1150: Problem with Object id handling, explicit `null` token
 (reported by Xavi T)
#1154: @JsonFormat.pattern on dates is now ignored if shape is not explicitely provided
 (reported by Yoann R)
#1161: `DeserializationFeature.READ_ENUMS_USING_TO_STRING` not dynamically
  changeable with 2.7
 (reported by asa-git@github)
- Minor fixes to `AnnotationIntrospector.findEnumValues()` to correct problems with
  merging of explicit enum value names.

2.7.2 (26-Feb-2016)

#1124: JsonAnyGetter ignores JsonSerialize(contentUsing=...)
 (reported by Jiri M)
#1128: UnrecognizedPropertyException in 2.7.1 for properties that work with version 2.6.5
 (reported by Roleek@github)
#1129: When applying type modifiers, don't ignore container types.
#1130: NPE in `StdDateFormat` hashCode and equals
 (reported by Kazuki S, kazuki43zoo@github)
#1134: Jackson 2.7 doesn't work with jdk6 due to use of `Collections.emptyIterator()`
 (reported by Timur S, saladinkzn@github)

2.7.1-1 (03-Feb-2016)

Special one-off "micro patch" for:

#1115: Problems with deprecated `TypeFactory.constructType(type, ctxt)` methods if `ctxt` is `null`

2.7.1 (02-Feb-2016)

#1079: Add back `TypeFactory.constructType(Type, Class)` as "deprecated" in 2.7.1
#1083: Field in base class is not recognized, when using `@JsonType.defaultImpl`
 (reported by Julian H)
#1095: Prevent coercion of `int` from empty String to `null` if
  `DeserializationFeature .FAIL_ON_NULL_FOR_PRIMITIVES` is `true`
 (reported by yzmyyff@github)
#1102: Handling of deprecated `SimpleType.construct()` too minimalistic
 (reported by Thibault K)
#1109: @JsonFormat is ignored by the DateSerializer unless either a custom pattern
  or a timezone are specified
 (contributed by Aleks S)

2.7.0 (10-Jan-2016)

#76: Problem handling datatypes Recursive type parameters
 (reported by Aram K)
#357: StackOverflowError with contentConverter that returns array type
 (reported by Florian S)
#432: `StdValueInstantiator` unwraps exceptions, losing context
 (reported by Miles K)
#497: Add new JsonInclude.Include feature to exclude maps after exclusion removes all elements
#803: Allow use of `StdDateFormat.setLenient()`
 (suggested by raj-ghodke@github)
#819: Add support for setting `FormatFeature` via `ObjectReader`, `ObjectWriter`
#857: Add support for java.beans.Transient (requires Java 7)
 (suggested by Thomas M)
#898: Add `ObjectMapper.getSerializerProviderInstance()`
#905: Add support for `@ConstructorProperties` (requires Java 7)
 (requested by Jonas K)
#909: Rename PropertyNamingStrategy CAMEL_CASE_TO_LOWER_CASE_WITH_UNDERSCORES as SNAKE_CASE,
   PASCAL_CASE_TO_CAMEL_CASE as UPPER_CAMEL_CASE
 (suggested by marcottedan@github)
#915: ObjectMapper default timezone is GMT, should be UTC
 (suggested by Infrag@github)
#918: Add `MapperFeature.ALLOW_EXPLICIT_PROPERTY_RENAMING`
 (contributed by David H)
#924: `SequenceWriter.writeAll()` could accept `Iterable`
 (suggested by Jiri-Kremser@github(
#932: Rewrite ser/deser for `AtomicReference`, based on "optional" ser/desers
#933: Close some gaps to allow using the `tryToResolveUnresolved` flows
#936: Deserialization into List subtype with JsonCreator no longer works
 (reported by adamjoeldavis@github)
#948: Support leap seconds, any number of millisecond digits for ISO-8601 Dates.
 (contributed by Jesse W)
#952: Revert non-empty handling of primitive numbers wrt `NON_EMPTY`; make
  `NON_DEFAULT` use extended criteria
#957: Merge `datatype-jdk7` stuff in (java.nio.file.Path handling)
#959: Schema generation: consider active view, discard non-included properties
#963: Add PropertyNameStrategy `KEBAB_CASE`
 (requested by Daniel M)
#978: ObjectMapper#canSerialize(Object.class) returns false even though FAIL_ON_EMPTY_BEANS is disabled
 (reported by Shumpei A)
#997: Add `MapperFeature.OVERRIDE_PUBLIC_ACCESS_MODIFIERS`
#998: Allow use of `NON_DEFAULT` for POJOs without default constructor
#1000: Add new mapping exception type for enums and UUIDs
 (suggesed by natnan@github)
#1010: Support for array delegator
 (contributed by Hugo W)
#1011: Change ObjectWriter::withAttributes() to take a Map with some kind of wildcard types
 (suggested by David B)
#1043: @JsonFormat(with = JsonFormat.Feature.ACCEPT_SINGLE_VALUE_AS_ARRAY) does not work on fields
 (reported by fabiolaa@github)
#1044: Add `AnnotationIntrospector.resolveSetterConflict(...)` to allow custom setter conflict resolution
 (suggested by clydebarrow@github)
- Make `JsonValueFormat` (self-)serializable, deserializable, to/from valid external
  value (as per JSON Schema spec)

INCOMPATIBILITIES:

- While unlikely to be problematic, #959 above required an addition of `SerializerProvider`
  argument for `depositSchemaProperty()` method `BeanProperty` and `PropertyWriter` interfaces
- JDK baseline now Java 7 (JDK 1.7), from Java 6/JDK 1.6

2.6.6 (05-Apr-2016)

#1088: NPE possibility in SimpleMixinResolver
 (reported by Laird N)
#1099: Fix custom comparator container node traversal
 (contributed by Daniel N)
#1108: Jackson not continue to parse after DeserializationFeature.FAIL_ON_INVALID_SUBTYPE error
 (reported by jefferyyuan@github)
#1112: Detailed error message from custom key deserializer is discarded
 (contributed by Benson M)
#1120: String value omitted from weirdStringException
 (reported by Benson M)
#1123: Serializing and Deserializing Locale.ROOT
 (reported by hookumsnivy@github)

2.6.5 (19-Jan-2016)

#1052: Don't generate a spurious NullNode after parsing an embedded object
 (reported by philipa@github)
#1061: Problem with Object Id and Type Id as Wrapper Object (regression in 2.5.1)
#1073: Add try-catch around `java.sql` type serializers
 (suggested by claudemt@github)
#1078: ObjectMapper.copy() still does not preserve _registeredModuleTypes
 (reported by ajonkisz@github)

2.6.4 (07-Dec-2015)

#984: JsonStreamContexts are not build the same way for write.. and convert methods
 (reported by Antibrumm@github)
#989: Deserialization from "{}" to java.lang.Object causes "out of END_OBJECT token" error
 (reported by Ievgen P)
#1003: JsonTypeInfo.As.EXTERNAL_PROPERTY does not work with a Delegate
 (reported by alexwen@github)
#1005: Synthetic constructors confusing Jackson data binding
 (reported by Jayson M)
#1013: `@JsonUnwrapped` is not treated as assuming `@JsonProperty("")`
 (reported by David B)
#1036: Problem with case-insensitive deserialization
 (repoted by Dmitry R)
- Fix a minor problem with `@JsonNaming` not recognizing default value

2.6.3 (12-Oct-2015)

#749: `EnumMap` serialization ignores `SerializationFeature.WRITE_ENUMS_USING_TO_STRING`
 (reported by scubasau@github)
#938: Regression: `StackOverflowError` with recursive types that contain `Map.Entry`
 (reported by jloisel@github)
#939: Regression: DateConversionError in 2.6.x 
 (reported by Andreas P, anpieber@github)
#940: Add missing `hashCode()` implementations for `JsonNode` types that did not have them
 (contributed by Sergio M)
#941: Deserialization from "{}" to ObjectNode field causes "out of END_OBJECT token" error
 (reported by Sadayuki F)
#942: Handle null type id for polymorphic values that use external type id
 (reported by Warren B, stormboy@github)
#943: Incorrect serialization of enum map key
 (reported by Benson M)
#944: Failure to use custom deserializer for key deserializer
 (contributed by Benson M)
#949: Report the offending substring when number parsing fails
 (contributed by Jesse W)
#965: BigDecimal values via @JsonTypeInfo/@JsonSubTypes get rounded
 (reported by gmjabs@github)

2.6.2 (14-Sep-2015)

#894: When using withFactory on ObjectMapper, the created Factory has a TypeParser
  which still has the original Factory
 (reported by lufe66@github)
#899: Problem serializing `ObjectReader` (and possibly `ObjectMapper`)
#913: ObjectMapper.copy does not preserve MappingJsonFactory features
 (reported, fixed by Daniel W)
#922: ObjectMapper.copy() does not preserve _registeredModuleTypes
#928: Problem deserializing External Type Id if type id comes before POJO

2.6.1 (09-Aug-2015)

#873: Add missing OSGi import
#881: BeanDeserializerBase having issues with non-CreatorProperty properties.
 (reported by dharaburda@github)
#884: ArrayIndexOutOfBoundException for `BeanPropertyMap` (with ObjectId)
 (reported by alterGauner@github)
#889: Configuring an ObjectMapper's DateFormat changes time zone
 (reported by Andy W, wilkinsona@github)
#890: Exception deserializing a byte[] when the target type comes from an annotation
 (reported by gmjabs@github)

2.6.0 (19-Jul-2015)

#77: Allow injection of 'transient' fields
#95: Allow read-only properties with `@JsonIgnoreProperties(allowGetters=true)`
#222: EXTERNAL_PROPERTY adds property multiple times and in multiple places
 (reported by Rob E, thatsnotright@github)
#296: Serialization of transient fields with public getters (add
    MapperFeature.PROPAGATE_TRANSIENT_MARKER)
 (suggested by Michal L)
#312: Support Type Id mappings where two ids map to same Class
#348: ObjectMapper.valueToTree does not work with @JsonRawValue
 (reported by Chris P, pimlottc@github)
#504: Add `DeserializationFeature.USE_LONG_FOR_INTS`
 (suggested by Jeff S)
#624: Allow setting external `ClassLoader` to use, via `TypeFactory`
#649: Make `BeanDeserializer` use new `parser.nextFieldName()` and `.hasTokenId()` methods
#664: Add `DeserializationFeature.ACCEPT_FLOAT_AS_INT` to prevent coercion of floating point
 numbers int `int`/`long`/`Integer`/`Long`
 (requested by wenzis@github)
#677: Specifying `Enum` value serialization using `@JsonProperty`
 (requested by Allen C, allenchen1154@github)
#679: Add `isEmpty()` implementation for `JsonNode` serializers
#688: Provide a means for an ObjectMapper to discover mixin annotation classes on demand
 (requested by Laird N)
#689: Add `ObjectMapper.setDefaultPrettyPrinter(PrettyPrinter)`
 (requested by derknorton@github)
#696: Copy constructor does not preserve `_injectableValues`
 (reported by Charles A)
#698: Add support for referential types (ReferenceType)
#700: Cannot Change Default Abstract Type Mapper from LinkedHashMap
 (reported by wealdtech@github)
#725: Auto-detect multi-argument constructor with implicit names if it is the only visible creator
#727: Improve `ObjectWriter.forType()` to avoid forcing base type for container types
#734: Add basic error-recovery for `ObjectReader.readValues()`
#737: Add support for writing raw values in TokenBuffer
 (suggested by Guillaume S, gsmet@github)
#740: Ensure proper `null` (as empty) handling for `AtomicReference`
#741: Pass `DeserializationContext' argument for `JsonDeserializer` methods "getNullValue()"
 and "getEmptyValue()"
#743: Add `RawValue` helper type, for piping raw values through `TokenBuffer`
#756: Disabling SerializationFeature.FAIL_ON_EMPTY_BEANS does not affect `canSerialize()`
 (reported by nickwongdev@github)
#762: Add `ObjectWriter.withoutRootName()`, `ObjectReader.withoutRootName()`
#765: `SimpleType.withStaticTyping()` impl incorrect
#769: Fix `JacksonAnnotationIntrospector.findDeserializer` to return `Object` (as per
  `AnnotationIntrospector`); similarly for other `findXxx(De)Serializer(...)` methods
#777: Allow missing build method if its name is empty ("")
 (suggested by galdosd@github)
#781: Support handling of `@JsonProperty.required` for Creator methods
#787: Add `ObjectMapper setFilterProvider(FilterProvider)` to allow chaining
 (suggested by rgoldberg@githin)
#790: Add `JsonNode.equals(Comparator<JsonNode>, JsonNode)` to support
  configurable/external equality comparison
#794: Add `SerializationFeature.WRITE_DATES_WITH_ZONE_ID` to allow inclusion/exclusion of
  timezone id for date/time values (as opposed to timezone offset)
#795: Converter annotation not honored for abstract types
 (reported by myrosia@github)
#797: `JsonNodeFactory` method `numberNode(long)` produces `IntNode` for small numbers
#810: Force value coercion for `java.util.Properties`, so that values are `String`s
#811: Add new option, `JsonInclude.Include.NON_ABSENT` (to support exclusion of
  JDK8/Guava Optionals)
#812: Java 8 breaks Class-value annotation properties, wrt generics: need to work around
#813: Add support for new property of `@JsonProperty.access` to support
  read-only/write-only use cases
#820: Add new method for `ObjectReader`, to bind from JSON Pointer position
 (contributed by Jerry Y, islanderman@github)
#824: Contextual `TimeZone` changes don't take effect wrt `java.util.Date`,
  `java.util.Calendar` serialization
#826: Replaced synchronized HashMap with ConcurrentHashMap in TypeDeserializerBase._findDeserializer
 (contributed by Lars P)
#827: Fix for polymorphic custom map key serializer
 (reported by mjr6140@gitgub)
#828: Respect DeserializationFeatures.WRAP_EXCEPTIONS in CollectionDeserializer
 (contributed by Steve G, thezerobit@github)
#840: Change semantics of `@JsonPropertyOrder(alphabetic)` to only count `true` value
#848: Custom serializer not used if POJO has `@JsonValue`
#849: Possible problem with `NON_EMPTY` exclusion, `int`s, `Strings`
#868: Annotations are lost in the case of duplicate methods
- Remove old cglib compatibility tests; cause problems in Eclipse
- Add `withFilterId()` method in `JsonSerializer` (demote from `BeanSerializer`)

2.5.5 (07-Dec-2015)

#844: Using JsonCreator still causes invalid path references in JsonMappingException
 (reported by Ian B)
#852: Accept scientific number notation for quoted numbers too
#878: serializeWithType on BeanSerializer does not setCurrentValue
 (reported by Chi K, chikim79@github)

2.5.4 (09-Jun-2015)

#676: Deserialization of class with generic collection inside depends on
  how is was deserialized first time
 (reported by lunaticare@github)
#771: Annotation bundles ignored when added to Mixin
 (reported by Andrew D)
#774: NPE from SqlDateSerializer as _useTimestamp is not checked for being null
 (reported by mrowkow@github)
#785: Add handlings for classes which are available in `Thread.currentThread().getContextClassLoader()`
 (contributed by Charles A)
#792: Ensure Constructor Parameter annotations are linked with those of Field, Getter, or Setter
#793: `ObjectMapper.readTree()` does not work with defaultTyping enabled
 (reported by gracefulgopher@github)
#801: Using `@JsonCreator` cause generating invalid path reference in `JsonMappingException`
 (contributed by Kamil B)
#815: Presence of PropertyNamingStrategy Makes Deserialization fail
#816: Allow date-only ISO strings to have no time zone
 (contributed by Andrew G)
- Fix handling of Enums wrt JSON Schema, when 'toString()' used for serialization

2.5.3 (24-Apr-2015)

#731: XmlAdapter result marshaling error in case of ValueType=Object
 (reported, debugged by Dmitry S)
#742: Allow deserialization of `null` Object Id (missing already allowed)
#744: Custom deserializer with parent object update failing
 (reported by migel@github)
#745: EnumDeserializer.deserializerForCreator fails when used to deserialize a Map key
 (contributed by John M)
#761: Builder deserializer: in-compatible type exception when return type is super type
 (contributed by Alexey G)
#766: Fix Infinite recursion (StackOverflowError) when serializing a SOAP object
 (contributed by Alain G)

2.5.2 (29-Mar-2015)

#609: Problem resolving locally declared generic type
 (repoted by Hal H)
#691: NullSerializer for MapProperty failing when using polymorphic handling
 (reported by Antibrumm@github)
#703: Multiple calls to ObjectMapper#canSerialize(Object.class) returns different values
 (reported by flexfrank@github)
#705: JsonAnyGetter doesn't work with JsonSerialize (except with keyUsing)
 (reported by natnan@github)
#728: TypeFactory#_fromVariable returns unknownType() even though it has enough information
  to provide a more specific type
 (reported by jkochaniak@github)
#733: MappingIterator should move past errors or not return hasNext() == true
 (reported by Lorrin N, lorrin@github)
#738: @JsonTypeInfo non-deterministically ignored in 2.5.1 (concurrency issue)
 (reported by Dylan S, dylanscott@github)
- Improvement to handling of custom `ValueInstantiator` for delegating mode; no more NPE
  if `getDelegateCreator()` returns null
- Refactor `TypedKey` into separate util class

2.5.1 (06-Feb-2015)

#667: Problem with bogus conflict between single-arg-String vs `CharSequence` constructor
#669: JSOG usage of @JsonTypeInfo and @JsonIdentityInfo(generator=JSOGGenerator.class) fails
 (reported by ericali78@github)
#671: Adding `java.util.Currency` deserialization support for maps
 (contributed by Alexandre S-C)
#674: Spring CGLIB proxies not handled as intended
 (reported by Zoltan F)
#682: Class<?>-valued Map keys not serialized properly
 (reported by Ludevik@github)
#684: FAIL_ON_NUMBERS_FOR_ENUMS does not fail when integer value is quoted
 (reported by kllp@github)
#696: Copy constructor does not preserve `_injectableValues`
 (reported by Charles A)
- Add a work-around in `ISO8601DateFormat` to allow omission of ':' from timezone
- Bit more work to complete #633

2.5.0 (01-Jan-2015)

#47: Support `@JsonValue` for (Map) key serialization 
#113: Problem deserializing polymorphic types with @JsonCreator
#165: Add `DeserializationContext.getContextualType()` to let deserializer
  known the expected type.
#299: Add `DeserializationFeature.FAIL_ON_UNRESOLVED_OBJECT_IDS` to allow missing
  Object Ids (as global default)
#408: External type id does not allow use of 'visible=true'
#421: @JsonCreator not used in case of multiple creators with parameter names
 (reported by Lovro P, lpandzic@github)
#427: Make array and Collection serializers call `JsonGenerator.writeStartArray(int)`
#521: Keep bundle annotations, prevent problems with recursive annotation types
 (reported by tea-dragon@github)
#527: Add support for `@JsonInclude(content=Include.NON_NULL)` (and others) for Maps
#528: Add support for `JsonType.As.EXISTING_PROPERTY`
 (reported by heapifyman@github; implemented by fleebytes@github)
#539: Problem with post-procesing of "empty bean" serializer; was not calling
  'BeanSerializerModifier.modifySerializer()` for empty beans
 (reported by Fabien R, fabienrenaud@github)
#540: Support deserializing `[]` as null or empty collection when the java type
  is a not an object, `DeserializationFeature.ACCEPT_EMPTY_ARRAY_AS_NULL_OBJECT`
 (requested by Fabien R, fabienrenaud@github)
#543: Problem resolving self-referential recursive types
 (reported by ahgittin@github)
#550: Minor optimization: prune introspection of "well-known" JDK types
#552: Improved handling for ISO-8601 (date) format
 (contributed by Jerome G, geronimo-iia@github)
#559: Add `getDateFormat()`, `getPropertyNamingStrategy()` in `ObjectMapper`
#560: @JsonCreator to deserialize BigInteger to Enum
 (requested by gisupp@github)
#565: Add support for handling `Map.Entry`
#566: Add support for case-insensitive deserialization (`MapperFeature.ACCEPT_CASE_INSENSITIVE_PROPERTIES`)
 (contributed by Michael R)
#571: Add support in ObjectMapper for custom `ObjectReader`, `ObjectWriter` (sub-classes)
#572: Override default serialization of Enums
 (requested by herau@github)
#576: Add fluent API for adding mixins
 (contributed by Adam S, adstro@github)
#594: `@JsonValue` on enum not used when enum value is a Map key
 (reported by chrylis@github)
#596: Add support for `@JsonProperty.defaultValue`, exposed via `BeanProperty.getMetadata().getDefaultValue()`
#597: Improve error messaging for cases where JSON Creator returns null (which
  is illegal)
 (contributed by Aurelien L)
#599: Add a simple mechanism for avoiding multiple registrations of the same module
#607: Allow (re)config of `JsonParser.Feature`s via `ObjectReader`
#608: Allow (re)config of `JsonGenerator.Feature`s via `ObjectWriter`
#614: Add a mechanism for using `@JsonCreator.mode` for resolving possible ambiguity between
  delegating- and property-based creators
#616: Add `SerializationFeature.WRITE_DURATIONS_AS_TIMESTAMPS`
#622: Support for non-scalar ObjectId Reference deserialiazation (like JSOG)
#623: Add `StdNodeBasedDeserializer`
#630: Add `KeyDeserializer` for `Class`
#631: Update `current value` of `JsonParser`, `JsonGenerator` from standard serializers,
 deserializers
 (suggested by Antibrumm@github)
#633: Allow returning null value from IdResolver to make type information optional
 (requested by Antibrumm@github)
#634: Add `typeFromId(DatabindContext,String)` in `TypeIdDeserializer`
#636: `ClassNotFoundException` for classes not (yet) needed during serialization
 (contributed by mspiegel@github)
#638: Add annotation-based method(s) for injecting properties during serialization
 (using @JsonAppend, VirtualBeanPropertyWriter)
#647: Deserialization fails when @JsonUnwrapped property contains an object with same property name
 (reported by Konstantin L)
#653: Jackson doesn't follow JavaBean naming convention (added `MapperFeature.USE_STD_BEAN_NAMING`)
#654: Add support for (re)configuring `JsonGenerator.setRootValueSeparator()` via `ObjectWriter`
#655: Add `ObjectWriter.writeValues()` for writing value sequences
#660: `@JsonCreator`-annotated factory method is ignored if constructor exists
- Allow use of `Shape.ARRAY` for Enums, as an alias to 'use index'
- Start using `JsonGenerator.writeStartArray(int)` to help data formats
  that benefit from knowing number of elements in arrays (and would otherwise
  need to buffer values to know length)
- Added new overload for `JsonSerializer.isEmpty()`, to eventually solve #588
- Improve error messaging (related to [jaxb-annotations#38]) to include known subtype ids.

2.4.6 (23-Apr-2015)

#735: (complete fix) @JsonDeserialize on Map with contentUsing custom deserializer overwrites default behavior
 (reported by blackfyre512@github) (regression due to #604)
$744: Custom deserializer with parent object update fails

2.4.5.1 (26-Mar-2015)

Special one-off "micro patch" for:

#706: Add support for `@JsonUnwrapped` via JSON Schema module
#707: Error in getting string representation of an ObjectNode with a float number value
 (reported by @navidqar)
#735: (partial) @JsonDeserialize on Map with contentUsing custom deserializer overwrites default behavior

2.4.5 (13-Jan-2015)

#635: Reduce cachability of `Map` deserializers, to avoid problems with per-property config changes
    (regression due to #604)
#656: `defaultImpl` configuration is ignored for `WRAPPER_OBJECT`
- Solve potential cyclic-resolution problem for `UntypedObjectDeserializer`

2.4.4 (24-Nov-2014)

(jackson-core)#158: Setter confusion on assignable types
 (reported by tsquared2763@github)
#245: Calls to ObjectMapper.addMixInAnnotations() on an instance returned by ObjectMapper.copy()
 don't work
 (reported by Erik D)
#580: delegate deserializers choke on a (single) abstract/polymorphic parameter
 (reported by Ian B, tea-dragon@github)
#590: Binding invalid Currency gives nonsense at end of the message
 (reported by Jerbell@github)
#592: Wrong `TokenBuffer` delegate deserialization using `@JsonCreator`
 (reported by Eugene L)
#601: ClassCastException for a custom serializer for enum key in `EnumMap`
 (reported by Benson M)
#604: `Map` deserializers not being cached, causing performance problems
#610: Fix forward reference in hierarchies
 (contributed by zeito@github)
#619: Off by one error in AnnotatedWithParams
 (reported by stevetodd@github)
- Minor fix to `EnumSerializer` regarding detection "serialize using index"
- Minor fix to number serializers, to call proper callback for schema generation

2.4.3 (02-Oct-2014)

#496: Wrong result with `new TextNode("false").asBoolean(true)`
 (reported by Ivar R, ivarru@github)
#511: DeserializationFeature.FAIL_ON_INVALID_SUBTYPE does not work
 (reported by sbelikov@github)
#523: MapDeserializer and friends do not report the field/key name for mapping exceptions
 (reported by Ian B, tea-dragon@github)
#524: @JsonIdentityReference(alwaysAsId = true) Custom resolver is reset to SimpleObjectIdResolver
 (reported by pkokorev@github)
#541: @JsonProperty in @JsonCreator is conflicting with POJOs getters/attributes
 (reported by fabienrenaud@github)
#543: Problem resolving self-referential generic types
#570: Add Support for Parsing All Compliant ISO-8601 Date Formats
 (requested by pfconrey@github)
- Fixed a problem with `acceptJsonFormatVisitor` with Collection/array types that
  are marked with `@JsonValue`; could cause NPE in JSON Schema generator module.

2.4.2 (14-Aug-2014)

#515: Mixin annotations lost when using a mixin class hierarchy with non-mixin interfaces
 (reported by 'stevebread@github')
- Fixed a problem related to [jackson-dataformat-smile#19].

2.4.1.2 (12-Jul-2014)

Special one-off "micro patch" for:

#503: Concurrency issue inside com.fasterxml.jackson.databind.util.LRUMap.get(Object)
 (reported by fjtc@github)

2.4.1.1 (18-Jun-2014)

Special one-off "micro patch" for:

#491: Temporary work-around for issue #490 (full fix for 2.5 needs to be
  in `jackson-annotations`)
#506: Index is never set for Collection and Array in InvalidFormatException.Reference
 (reported by Fabrice D, fabdouglas@github)
- Fixed a problem related to [jackson-dataformat-smile#19].

2.4.1 (17-Jun-2014)

#479: NPE on trying to deserialize a `String[]` that contains null
 (reported by huxi@github)
#482: Make date parsing error behavior consistent with JDK
 (suggested by Steve S, sanbeg@github)
#489 (partial): TypeFactory cache prevents garbage collection of custom ClassLoader
 (reported by sftwrengnr@github)

2.4.0 (02-Jun-2014)

#81: Allow use of @JsonUnwrapped with typed (@JsonTypeInfo) classes, provided
  that (new) feature `SerializationFeature.FAIL_ON_UNWRAPPED_TYPE_IDENTIFIERS`
  is disabled
 (constributed by Ben F, UnquietCode@github)
#88: Prevent use of type information for `JsonNode` via default typing
 (reported by electricmonk@github)
#149: Allow use of "stringified" indexes for Enum values
 (requested by chenboxiang@github)
#176: Allow use external Object Id resolver (to use with @JsonIdentityInfo etc)
 (implemented by Pascal G)
#193: Conflicting property name definitions
 (reported by Stuart J, sgjohnston@github)
#323: Serialization of the field with deserialization config
 (reported by metanet@github)
#327: Should not consider explicitly differing renames a fail, as long as all are explicit
#335: Allow use of `@JsonPropertyOrder(alphabetic=true)` for Map properties
#351: ObjectId does not properly handle forward references during deserialization
 (contributed by pgelinas)
#352 Add `ObjectMapper.setConfig()` for overriding `SerializationConfig`/`DeserializationConfig`
#353: Problems with polymorphic types, `JsonNode` (related to #88)
 (reported by cemo@github)
#359: Converted object not using explicitly annotated serializer
 (reported by Florian S [fschopp@github])
#369: Incorrect comparison for renaming in `POJOPropertyBuilder`
#375: Add `readValue()`/`readPropertyValue()` methods in `DeserializationContext`
#376: Add support for `@JsonFormat(shape=STRING)` for number serializers
#381: Allow inlining/unwrapping of value from single-component JSON array
 (contributed by yinzara@github)
#390: Change order in which managed/back references are resolved (now back-ref
 first, then forward)
 (requested by zAlbee@github)
#407: Properly use null handlers for value types when serializer Collection
 and array types
 (contributed by Will P)
#425: Add support for using `Void.class` as "no class", instead of `NoClass.class`
#428: `PropertyNamingStrategy` will rename even explicit name from `@JsonProperty`
 (reported by turskip@github)
#435: Performance bottleneck in TypeFactory._fromClass
 (reported by Sean D, sdonovanuk@github)
#434: Ensure that DecimalNodes with mathematically equal values are equal
 (contributed by Francis G)
#435: Performance bottleneck in TypeFactory._fromClass
 (reported by sdonovanuk@github)
#438: Add support for accessing `@JsonProperty(index=N)` annotations
#442: Make `@JsonUnwrapped` indicate property inclusion
 (suggested by Ben F)
#447: ArrayNode#addAll should accept Collection<? extends JsonNode>
 (suggested by alias@github)
#461: Add new standard naming strategy, `PropertyNamingStrategy.LowerCaseStrategy`
#463: Add 'JsonNode.asText(String defaultValue)`
 (suggested by Chris C)
#464: Include `JsonLocation` in more mapping exceptions
 (contributed by Andy C (q3aiml@github))
#465: Make it easier to support serialization of custom subtypes of `Number`
#467: Unwanted POJO's embedded in tree via serialization to tree
 (reported by Benson M)
- Slightly improve `SqlDateSerializer` to support `@JsonFormat`
- Improve handling of native type ids (YAML, CBOR) to use non-native type ids
  as fallback

2.3.5 (13-Jan-2015)

#496: Wrong result for TextNode("false").asBoolean(true)
 (reported by Ivar R, ivarru@github)
#543: Problems resolving self-referential generic types.
#656: defaultImpl configuration is ignored for WRAPPER_OBJECT

2.3.4 (17-Jul-2014)

#459: BeanDeserializerBuilder copy constructor not copying `_injectables`
#462: Annotation-provided Deserializers are not contextualized inside CreatorProperties
 (reported by aarondav@github)

2.3.3 (10-Apr-2014)

#420: Remove 'final' modifier from `BeanDeserializerBase.deserializeWithType`
 (requested by Ghoughpteighbteau@github)
#422: Allow use of "True" and "False" as aliases for booleans when coercing from
  JSON String
#423: Fix `CalendarSerializer` to work with custom format
 (reported by sergeymetallic@github)
#433: `ObjectMapper`'s `.valueToTree()` wraps `JsonSerializable` objects into a POJONode
 (reported by Francis G)
- Fix null-handling for `CollectionSerializer`

2.3.2 (01-Mar-2014)

#378: Fix a problem with custom enum deserializer construction
 (reported by BokoEnos@github)
#379: Fix a problem with (re)naming of Creator properties; needed to make
 Paranamer module work with NamingStrategy.
 (reported by Chris P, cpilsworth@github)
#398: Should deserialize empty (not null) URI from empty String
 (reported by pgieser@github)
#406: @JsonTypeIdResolver not working with external type ids
 (reported by Martin T)
#411: NumberDeserializers throws exception with NaN and +/- Infinity
 (reported by clarkbreyman@github)
#412: ObjectMapper.writerWithType() does not change root name being used
 (repoted by jhalterman@github)
- Added `BeanSerializerBase._serializeObjectId()` needed by modules that
  override standard BeanSerializer; specifically, XML module.

2.3.1 (28-Dec-2013)

#346: Fix problem deserializing `ObjectNode`, with @JsonCreator, empty
  JSON Object
 (reported by gaff78@github)
#358: `IterableSerializer` ignoring annotated content serializer
 (reported by Florian S)
#361: Reduce sync overhead for SerializerCache by using volatile, double-locking
 (contributed by stuartwdouglas@github)
#362: UUID output as Base64 String with ObjectMapper.convertValue()
 (reported by jknack@github)
#367: Make `TypeNameIdResolver` call `TypeResolver` for resolving base type
 (suggested by Ben F)
#370: Fail to add Object Id for POJO with no properties
 (reported by jh3141@github)
- Fix for [jackson-module-afterburner#38]: need to remove @JacksonStdImpl from
  `RawSerializer`, to avoid accidental removal of proper handling.

2.3.0 (13-Nov-2013)

#48: Add support for `InetSocketAddress`
 (contributed by Nick T)
#152: Add support for traversing `JsonNode` with (new!) `JsonPointer` implementation
 (suggested by fge@github)
#208: Accept "fromString()" as an implicit Creator (factory) method (alias for "valueOf()")
 (requested by David P)
#215: Allow registering custom `CharacterEscapes` to use for serialization,
 via `ObjectWriter.with(CharacterEscapes)` (and `ObjectMapper.writer(CharacterEscapes)`)
#227: Allow "generic" Enum serializers, deserializers, via `SimpleModule`
#234: Incorrect type information for deeply nested Maps
 (reported by Andrei P)
#237: Add `DeserializationFeature.FAIL_ON_READING_DUP_TREE_KEY` to optionally
  throw `JsonMappingException` on duplicate keys, tree model (`JsonNode`)
#238: Allow existence of overlapping getter, is-getter (choose 'regular' getter)
#239: Support `ByteBuffer`
 (suggested by mckamey@github)
#240: Make sure `@JsonSerialize.include` does not accidentally override
  class inclusion settings
 (requested by thierryhenrio@github)
#253: `DelegatingDeserializer` causes problems for Managed/BackReferences
 (reported by bfelaco@github)
#257: Make `UntypedObjectDeserializer` support overides for `List`, `Map` etc
#268: Add new variant of `ObjectMapper.canSerialize()` that can return `Throwable`
 that caused false to be returned (if any)
#269: Add support for new `@JsonPropertyDescription` via `AnnotationIntrospector`
 as well as `BeanProperty.getMedata().getDescription()`
#270: Add `SerializationFeature.USE_EQUALITY_FOR_OBJECT_ID` to allow use of equality
 (instead of identity) for figuring out when to use Object Id
 (requested by beku8@github)
#271: Support handling of `@JsonUnwrapped` for in-built JSON Schema generation
#277: Make `TokenBuffer` support new native type and object ids
#302: Add `setNamingStrategy` in `Module.SetupContext`
 (suggested by Miguel C)
#305: Add support for accessing `TypeFactory` via `TypeIdResolverBase`
 (not yet via `TypeIdResolver` interface), other configuration
#306: Allow use of `@JsonFilter` for properties, not just classes 
#307: Allow use of `@JsonFilter` for Maps in addition to POJOs
#308: Improve serialization and deserialization speed of `java.util.UUID` by 4x
 (suggested by David P)
#310: Improve `java.util.UUID` serialization with binary codecs, to use "raw" form.
#311: Make sure that "creator properties" are alphabetically ordered too, if
  so requested.
#315: Allow per-property definition of null serializer to use, using
 new `@JsonSerialize(nullsUsing=xxx)` annotation property
#317: Fix `JsonNode` support for nulls bound to `ObjectNode`, `ArrayNode`
 (contributed by Seth P)
#318: Problems with `ObjectMapper.updateValue()`, creator property-backed accessors
#319: Add support for per-call ("contextual") attributes, with defaulting,
 to allow keeping track of state during (de)serialization
#324: Make sure to throw `JsonMappingException` from `EnumDeserializer` creator,
  not `IllegalArgumentException`
 (reported by beverku@github)
#326: Support `@JsonFilter` for "any getter" properties
#334: Make `ArrayNode`, `ObjectNode` non-final again
#337: `AnySetter` does not support polymorphic types
 (reported by askvortsov@github)
#340: AtomicReference not working with polymorphic types
#342: Add `DeserializationFeature.FAIL_ON_IGNORED_PROPERTIES` to make `ObjectMapper`
  throw exception when encountering explicitly ignored properties
 (requested by Ruslan M)
[JACKSON-890]: Support managed/back-references for polymorphic (abstract) types
- Add 'BeanPropertyWriter.isUnwrapping()' for future needs (by Afterburner)
- Add coercions from String "null" (as if null token was parsed) for primitives/Wrappers.
- Add `JsonDeserializer.handledType()`

2.2.4 (10-Jun-2014)

#292: Problems with abstract `Map`s, `Collection`s, polymorphic deserialization
#324: EnumDeserializer should throw JsonMappingException, not IllegalArgumentException
#346: Problems deserializing `ObjectNode` from empty JSON Object, with @JsonCreator

2.2.3 (22-Aug-2013)

#234: Problems with serializing types for deeply nested generic Maps, default typing 
#251: SerializationFeature.WRITE_BIGDECIMAL_AS_PLAIN ignored with JsonNode
  serialization
 (reported by fge@github)
#259: Fix a problem with JSON Schema generation for `@JsonValue`
 (reported by Lior L)
#267: Handle negative, stringified timestamps
 (reported by Drecth@github)
#281: Make `NullNode` use configured null-value serializer
#287: Fix problems with converters, Maps with Object values
 (reported by antubis@github)
#288: Fix problem with serialization converters assigned with annotations
 (reported by cemo@github)

2.2.2 (26-May-2013)

#216: Problems with Android, 1.6-only types
#217: JsonProcessingExceptions not all wrapped as expected
 (reported by karldmoore@github)
#220: ContainerNode missing 'createNumber(BigInteger)'
 (reported by Pascal G)
#223: Duplicated nulls with @JsonFormat(shape=Shape.ARRAY)
 (reported by lukegh@github)
#226: Field mapping fail on deserialization to common referenced object when
  @JsonUnwrapped is used
 (reported by ikvia@github)
#232: Converting bound BigDecimal value to tree fails with WRITE_BIGDECIMAL_AS_PLAIN
 (reported by celkings@github)
- Minor fix to handle primitive types for key deserializer lookups
- Add convenience method `MappingIterator.getCurrentLocation()`
 (suggested by Tomdz@github)

2.2.1 (03-May-2013)

#214: Problem with LICENSE, NOTICE, Android packaging
 (reported by thierryd@github)

2.2.0 (22-Apr-2013)

Fixes:

#23: Fixing typing of root-level collections
#118: JsonTypeInfo.as.EXTERNAL_PROPERTY not working correctly
 with missing type id, scalar types
#130: TimeZone not set for GregorianCalendar, even if configured
#144: MissingNode.isValueNode() should return 'false'
 (reported by 'fge@github')
#146: Creator properties were not being renamed as expected
 (contributed by Christoper C)
#188: Problem with ObjectId serialization, 'alwaysAsId' references

Improvements:

#116: JavaType implements `java.lang.reflect.Type` (as does `TypeReference`)
#147: Defer reporting of problems with missing creator parameters
 (contributed by Christoper C)
#155: Make `ObjectNode` and `ArrayNode` final (other node types already were)
 (requested by fge@github)
#161: Add deserializer for java.util.concurrent.ArrayBlockingQueue
#173: Add 'JsonNode.traverse(ObjectCodec)' for convenience
#181: Improve error reporting for missing '_valueDeserializer'
#194: Add `FloatNode` type in tree model (JsonNode)
 (requested by msteiger@github)
#199: Allow deserializing `Iterable` instances (as basic `Collection`s)
 (requested by electrum@github)
#206: Make 'ObjectMapper.createDeserializationContext()' overridable
 (requested by noter@github)
#207: Add explicit support for `short` datatypes, for tree model
 (contributed by msteiger@github)

New features:

#120: Extend BeanDeserializerModifier to work with non-POJO deserializers
#121: Extend BeanSerializerModifier to work with non-POJO serializers
#124: Add support for serialization converters (@JsonSerializer(converter=...))
#124: Add support for deserialization converters (@JsonDeserializer(converter=...))
#140: Add 'SerializationFeature.WRITE_BIGDECIMAL_AS_PLAIN' to allow forcing
  of non-scientific notation when serializing BigDecimals.
 (suggested by phedny@github)
#148: Add 'DeserializationFeature.FAIL_ON_INVALID_SUBTYPE`, which allows mapping
  entries with missing or invalid type id into null references (instead of failing).
  Also allows use of '@JsonTypeInfo.defaultImpl = NoClass.class' as alternative.
#159: Add more accessors in 'MappingIterator': getParser(), getParserSchema(),
  readAll()
 (suggested by Tom D)
#190: Add 'MapperFeature.ALLOW_FINAL_FIELDS_AS_MUTATORS' (default: true) for
 pruning out final fields (to avoid using as mutators)
 (requested by Eric T)
#195: Add 'MapperFeature.INFER_PROPERTY_MUTATORS' (default: enabled) for finer
  control of what mutators are auto-detected.
 (requested by Dain S)
#198: Add SPI metadata, handling in ObjectMapper (findModules()), for
  automatic registration of auto-detected extension modules
 (suggested by 'beamerblvd@github')
#203: Added new features to support advanced date/time handling:
  - SerializationFeature.WRITE_DATE_TIMESTAMPS_AS_NANOSECONDS
  - DeserializationFeature.READ_DATE_TIMESTAMPS_AS_NANOSECONDS
  - DeserializationFeature.ADJUST_DATES_TO_CONTEXT_TIME_ZONE

Other:

#126: Update JDK baseline to 1.6
* API under 'com.fasterxml.jackson.databind.jsonFormatVisitors' changed significantly
  based on experiences with external JSON Schema generator.
* Version information accessed via code-generated access class, instead of reading
  VERSION.txt
* Added 2 methods in Converter interface: getInputType(), getOutputType(),
  to allow programmatic overrides (needed by JAXB annotation module)

2.1.4 (26-Feb-2013)

* [JACKSON-887]: StackOverflow with parameterized sub-class field
 (reported by Alexander M)
* [#130]: TimeZone not set for GregorianCalendar, when deserializing
* [#157]: NPE when registering module twice
* [#162]: JsonNodeFactory: work around an old bug with BigDecimal and zero
 (submitted by fge@github)
* [#166]: Incorrect optimization for `ObjectMapper.convertValue(Class)`
 (reported by Eric T)
* [#167]: Problems with @JsonValue, polymorphic types (regression from 1.x)
 (reported by Eric T)
* [#170]: Problems deserializing `java.io.File` if creator auto-discovery disabled
 (reported by Eric T)
* [#175]: NPE for JsonMappingException, if no path is specified
 (reported by bramp@github)

2.1.3 (19-Jan-2013)

* [Issue#141]: ACCEPT_EMPTY_STRING_AS_NULL_OBJECT not working for enums
* [Issue#142]: Serialization of class containing EnumMap with polymorphic enum
  fails to generate class type data
 (reported by kidavis4@github)

2.1.2 (04-Dec-2012)

* [Issue#106]: NPE in ObjectArraySerializer.createContextual(...)
* [Issue#117]: HandlerInstantiator defaulting not working
 (reported by Alexander B)
* [Issue#118]: Problems with JsonTypeInfo.As.EXTERNAL_PROPERTY, scalar values
 (reported by Adva11@github)
* [Issue#119]: Problems with @JsonValue, JsonTypeInfo.As.EXTERNAL_PROPERTY
 (reported by Adva11@github)
* [Issue#122]: ObjectMapper.copy() was not copying underlying mix-in map
 (reported by rzlo@github)

2.1.1 (11-Nov-2012)

Fixes:

* [JACKSON-875]: Enum values not found if Feature.USE_ANNOTATIONS disabled
 (reported by Laurent P)
* [Issue#93]: ObjectNode.setAll() broken; would not add anything for
  empty ObjectNodes.
 (reported by Francis G)
* Making things implement java.io.Serializable:
  - Issues: #94, #99, #100, #102
    (reported by Sean B)
* [Issue#96]: Problem with JsonTypeInfo.As.EXTERNAL_PROPERTY, defaultImpl
 (reported by Adva11@github)

2.1.0 (08-Oct-2012)

  New minor version for 2.x series. Major improvements in multiple areas,
  including:

  - Dataformat auto-detection
  - More `@JsonFormat.shape` variant to serialize Collections as
    JSON Objects, POJOs as JSON Arrays (csv-like).
  - Much more configuration accessible via ObjectReader, ObjectWriter
  - New mechanism for JSON Schema generation, other uses (in future)

Fixes:

* [JACKSON-830]/[Issue#19]: Change OSGi bundle name to be fully-qualified
* ]JACKSON-847]: Make @JsonIdentityInfo work with property-based creator
* [JACKSON-851]: State corruption with ObjectWriter, DefaultPrettyPrinter
 (reported by Duncan A)
* [Issue#75]: Too aggressive KeySerializer caching
* Minor fix wrt [Issue#11], coercion needed extra checks

Improvements:

* [JACKSON-758]: Remove 'IOException' from throws clauses of "writeValueAsString"
  and "writeValueAsBytes" of ObjectMapper/ObjectWriter
 (suggested by G-T Chen)
* [JACKSON-839]: Allow "upgrade" of integer number types for
  UntypedObjectDeserializer, even with default typing enabled.
* [JACKSON-850]: Allow use of zero-arg factory methods as "default creator"
  (suggested by Razvan D)
* [Issue#9]: Implement 'required' JSON Schema attribute for bean properties
* [Issue#20]: Add new exception type, InvalidFormatException (sub-type of
  JsonMappingException) to indicate data format problems
 (suggested by HolySamosa@github)
* [Issue#30]: ObjectReader and ObjectWriter now try to pre-fetch root
  (de)serializer if possible; minor performance improvement (2% for small POJOs).
* [Issue#33]: Simplified/clarified definition of 'ObjectReader.readValues()';
  minor change in behavior for JSON Array "wrapped" sequences
* [Issue#60]: Add 'JsonNode.hasNonNull(...)' method(s)
 (suggested by Jeff S on mailing list) 
* [Issue#64]: Add new "standard" PropertyNamingStrategy, PascalCaseStrategy
  (PropertyNamingStrategy.PASCAL_CASE_TO_CAMEL_CASE)
 (contributed by Sean B)
* [Issue#65]: Add getters to `ObjectMapper`, DeserializationContext/-Factory.
 (contributed by Dmitry K)
* [Issue#69]: Add `PropertyName` abstraction, new methods in AnnotationIntrospector
* [Issue#80]: Make `DecimalNode` normalize input, to make "1.0" and "1.00"equal
 (reported by fge@github)

New features:

* [Issue#15]: Support data format auto-detection via ObjectReader (added
  'withFormatDetection(...)' fluent factories)
* [Issue#21]: Add 'ObjectNode.set(...)' method (and related) to improve
  chaining, semantic consistency of Tree Model API
 (suggested by fge@Github)
* [Issue#22]: Add 'ObjectMapper.setAnnotationIntrospectors()' which allows
  defining different introspectors for serialization, deserialization
* [Issue#24]: Allow serialization of Enums as JSON Objects
 (suggested by rveloso@github)
* [Issue#28]: Add 'ObjectMapper.copy()', to create non-linked copy of
  mapper, with same configuration settings
* [Issue#29]: Allow serializing, deserializing POJOs as JSON Arrays
  by using `@JsonFormat(shape=Shape.ARRAY)`
* [Issue#40]: Allow serialization of Collections as JSON Objects
  (and deserialization from)
 (suggested by 'rveloso@github')
* [Issue#42]: Allow specifying Base64 variant to use for Base64-encoded data
  using ObjectReader.with(Base64Variant), ObjectWriter.with(Base64Variant).
 (suggested by 'mpfau@github')
* [Issue#45]: Add '@JsonNaming' annotation to define per-class PropertyNamingStrategy
 (suggested by Mark W)
* [Pull#58]: Make 'MappingIterator' implement 'Closable'
 (contributed by Pascal G)
* [Issue#72]: Add 'MapperFeature.USE_WRAPPER_NAME_AS_PROPERTY_NAME' to use
  wrapper name annotations for renaming properties
* [Issue#87]: Add 'StdDelegatingSerializer', 'StdDelegatingDeserializer' to
  simplify writing of two-step handlers
* (issue #4 of jackson-annotations): Add `@JsonIdentityReference(alwaysAsId=true)`
  to force ALL references to an object written as Object Id, even the first one.
* Added 'ObjectReader#withHandler' to allow for reconfiguring deserialization
  problem handler
 (suggested by 'electricmonk')

Other changes:

* New variant of AnnotationIntrospector.getFormat(), to support class
  annotations
* It is now possible to serialize instances of plain old Object, iff
  'FAIL_ON_EMPTY_BEANS' is disabled.
* Trying to remove reference to "JSON" in datatype conversion errors
 (since databinding is format-agnostic)

INCOMPATIBILITIES: (rats!)

* Note that [Issue#33] (see above) is, technically speaking, backwards
  imcompatible change. It is estimated that it should NOT affect most
  users, as changes are to edge cases (and undocumented ones at that).
  However, it can potentially cause problems with upgrade.
* Implementation of `JsonFormatVisitable` resulting in 2 new methods
  being added in `BeanPropertyFilter` interface -- this is unfortunate,
  but was required to support full traversability.

2.0.4 (26-Jun-2012)

* [Issue#6]: element count for PrettyPrinter, endObject wrong
   (reported by "thebluemountain")
* [JACKSON-838]: Utf8StreamParser._reportInvalidToken() skips letters
    from reported token name
   (reported by Lóránt Pintér)
* [JACKSON-841] Data is doubled in SegmentedStringWriter output
   (reported by Scott S)
* [JACKSON-842] ArrayIndexOutOfBoundsException when skipping C-style comments
   (reported by Sebastien R)

2.0.3: no version 2.0.3 released -- only used for extension modules

2.0.2 [14-May-2012]

Fixes:

* [Issue#14]: Annotations were not included from parent classes of
  mix-in classes
 (reported by @guillaup)
* [JACKSON-824]: Combination of JSON Views, ObjectMapper.readerForUpdating()
  was not working
 (reported by Nir S)
(and all fixes from 1.9.7)

Improvements:

* [Issue#11]: Improve ObjectMapper.convertValue()/.treeToValue() to use
  cast if possible

2.0.1 [23-Apr-2012]

Fixes:

* [JACKSON-827] Ensure core packages work on JDK 1.5
 (reported by Pascal g)
* [JACKSON-829] Custom serializers not working for List<String> properties,
  @JsonSerialize(contentUsing)
 (reported by James R)

Improvements:

* [Issue#5]: Add support for maps with java.util.Locale keys to the set of
  StdKeyDeserializers
 (contributed by Ryan G)

2.0.0 [25-Mar-2012]

Fixes:

* [JACKSON-368]: Problems with managed references, abstract types
* [JACKSON-711]: Delegating @JsonCreator did not work with Injectable values
* [JACKSON-798]: Problem with external type id, creators
  (reported by Casey L)
(and all fixes up until and including 1.9.6)

Improvements:

* [JACKSON-546]: Indicate end-of-input with JsonMappingException instead
  of EOFException, when there is no parsing exception
* [JACKSON-664]: Reduce overhead of type resolution by adding caching
  in TypeFactory
* [JACKSON-690]: Pass DeserializationContext through ValueInstantiator
* [JACKSON-695]: Add 'isEmpty(value)' in JsonSerializer to allow
  customizing handling of serialization of empty values
* [JACKSON-710]: 'ObjectMapper.convertValue()' should ignore root value
  wrapping/unwrapping settings
* [JACKSON-730] Split various features (JsonParser, JsonGenerator,
  SerializationConfig, DeserializationConfig) into per-factory
  features (MapperFeature, JsonFactory.Feature) an per
  instance features (existing ones)
* [JACKSON-732]: Allow 'AnnotationIntrospector.findContentDeserializer()'
  (and similar) to return instance, not just Class<?> for instance
 (requested by James R)
* [JACKSON-736]: Add (more) access to array, container and map serializers
* [JACKSON-737]: Allow accessing of "creator properties" for BeanDeserializer
* [JACKSON-748]: Add 'registerSubtypes' to 'Module.setupContext' (and SimpleModule)
* [JACKSON-749]: Make @JsonValue work for Enum deserialization
* [JACKSON-769]: ObjectNode/ArrayNode: change 'put', 'insert', 'add' to return
  'this node' (unless already returning something)
* [JACKSON-770]: Simplify method naming for JsonNode, drop unnecessary 'get' prefix
  from methods like 'getTextValue()' (becomes 'textValue()')
* [JACKSON-777]: Rename 'SerializationConfig.Feature' as 'SerializationFeature',
  'DeserializationConfig.Feature' as 'DeserializationFeature'
* [JACKSON-780]: MissingNode, NullNode should return 'defaultValue' from 'asXxx' methods,
  (not 0 for numbers), as they are not numeric types
* [JACKSON-787]: Allow use of @JsonIgnoreProperties for properties (fields, getters, setters)
* [JACKSON-795]: @JsonValue was not working for Maps, Collections
* [JACKSON-800]: Add 'Module.SetupContext#addDeserializationProblemHandler'
 (suggested by James R)

New features:

* [JACKSON-107]: Add support for Object Identity (to handled cycles, shared refs),
  with @JsonIdentityInfo
* [JACKSON-435]: Allow per-property Date formatting using @JsonFormat.
* [JACKSON-437]: Allow injecting of type id as POJO property, by setting
  new '@JsonTypeInfo.visible' property to true.
* [JACKSON-469]: Support "Builder pattern" for deserialiation; that is, allow
  use of separate Builder object for data binding, creating actual value
* [JACKSON-608]: Allow use of JSON Views for deserialization
* [JACKSON-636]: Add 'SerializationFeature.ORDER_MAP_ENTRIES_BY_KEYS' to allow
  forced sorting of Maps during serialization
  (suggested by Joern H)
* [JACKSON-669]: Allow prefix/suffix for @JsonUnwrapped properties
 (requested by Aner P)
* [JACKSON-707]: Add 'JsonNode.deepCopy()', to create safe deep copies
  of ObjectNodes, ArrayNodes.
* [JACKSON-714]: Add general-purpose @JsonFormat annotation
* [JACKSON-718]: Added 'JsonNode.canConvertToInt()', 'JsonNode.canConvertToLong()'
* [JACKSON-747]: Allow changing of 'SerializationFeature' for ObjectWriter,
  'DeserializationFeature' for ObjectReader.
* [JACKSON-752]: Add @JsonInclude (replacement of @JsonSerialize.include)
* [JACKSON-754]: Add @JacksonAnnotationsInside for creating "annotation
  bundles" (also: AnnotationIntrospector.isAnnotationBundle())
* [JACKSON-762]: Allow using @JsonTypeId to specify property to use as
  type id, instead of using separate type id resolver.
* [JACKSON-764]: Allow specifying "root name" to use for root wrapping
  via ObjectReader, ObjectWriter.
* [JACKSON-772]: Add 'JsonNode.withArray()' to use for traversing Array nodes.
* [JACKSON-793]: Add support for configurable Locale, TimeZone to use
  (via SerializationConfig, DeserializationConfig)
* [JACKSON-805]: Add 'SerializationFeature.WRITE_SINGLE_ELEM_ARRAYS_UNWRAPPED'
  to improve interoperability with BadgerFish/Jettison
* [JACKSON-810]: Deserialization Feature: Allow unknown Enum values via
  'DeserializationFeature.READ_UNKNOWN_ENUM_VALUES_AS_NULL'
  (suggested by Raymond R)
* [JACKSON-813]: Add '@JsonSerializableSchema.id' attribute, to indicate
  'id' value to add to generated JSON Schemas.

[entries for versions 1.x and earlier not retained; refer to earlier releases)<|MERGE_RESOLUTION|>--- conflicted
+++ resolved
@@ -7,6 +7,8 @@
 2.8.6 (not yet released)
 
 #1453: `UntypedObjectDeserializer` does not retain `float` type (over `double`)
+#1456: `TypeFactory` type resolution broken in 2.7 for generic types
+   when using `constructType` with context
 
 2.8.5 (14-Nov-2016)
 
@@ -47,7 +49,6 @@
  (reported by Josh G)
 #1411: MapSerializer._orderEntries should check for null keys
  (reported by Jörn H)
-<<<<<<< HEAD
 
 2.8.3 (17-Sep-2016)
 
@@ -127,14 +128,12 @@
  (reported by Benson M)
 #1277: Add caching of resolved generic types for `TypeFactory`
  (requested by Andriy P)
-=======
+
+2.7.9 (not released yet)
+
 #1432: Off by 1 bug in PropertyValueBuffer
  (reported by Kevin D)
 #1439: NPE when using with filter id, serializing `java.util.Map` types
-#1456: `TypeFactory` type resolution broken in 2.7 for generic types
-   when using `constructType` with context
- (reported by Dmitry S)
->>>>>>> 1bef91cf
 
 2.7.8 (26-Sep-2016)
 
