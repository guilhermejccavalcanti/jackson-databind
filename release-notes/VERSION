Project: jackson-databind
------------------------------------------------------------------------
=== Releases ===
------------------------------------------------------------------------

<<<<<<< HEAD
2.8.8 (05-Apr-2017)

(partial) #994: `DeserializationFeature.UNWRAP_SINGLE_VALUE_ARRAYS` only works for POJOs, Maps
#1345: `@JsonProperty(access = READ_ONLY)` together with generated constructor (Lombok) causes
 exception: "Could not find creator property with name ..."
 (reported by Raniz85@github)
#1533: `AsPropertyTypeDeserializer` ignores `DeserializationFeature.ACCEPT_EMPTY_STRING_AS_NULL_OBJECT`
#1543: JsonFormat.Shape.NUMBER_INT does not work when defined on enum type in 2.8
 (reported by Alex P)
#1570: `Enum` key for `Map` ignores `SerializationFeature.WRITE_ENUMS_USING_INDEX`
 (reported by SolaKun@github)
#1573: Missing properties when deserializing using a builder class with a non-default
  constructor and a mutator annotated with `@JsonUnwrapped`
 (reported by Joshua J)
#1575: Problem with `@JsonIgnoreProperties` on recursive property (regression in 2.8)
 (reported by anujkumar04@github)
- Minor fix to creation of `PropertyMetadata`, had one path that could lead to NPE

2.8.7 (21-Feb-2017)

#935: `@JsonProperty(access = Access.READ_ONLY)` - unexpected behaviour
#1317: '@JsonIgnore' annotation not working with creator properties, serialization
=======
2.7.10 (not yet released)

- Minor robustification of method resolution in `AnnotatedClass`

2.7.9 (04-Feb-2017)

>>>>>>> 6b9782b5
#1367: No Object Id found for an instance when using `@ConstructorProperties`
#1505: @JsonEnumDefaultValue should take precedence over FAIL_ON_NUMBERS_FOR_ENUMS
 (suggested by Stephan S)
#1506: Missing `KeyDeserializer` for `CharSequence`
#1513: `MapSerializer._orderEntries()` throws NPE when operating on `ConcurrentHashMap`
 (reported by Sovietaced@github)
- Simplified processing of class annotations (for `AnnotatedClass`) to try to
  solve rare concurrency problems with "root name" annotations.

2.8.6 (12-Jan-2017)

#349: @JsonAnySetter with @JsonUnwrapped: deserialization fails with arrays
 (reported by hdave@github)
#1388: `@JsonIdentityInfo`: id has to be the first key in deserialization when
  deserializing with `@JsonCreator`
 (reported by moodysalem@github)
#1425: `JsonNode.binaryValue()` ignores illegal character if it's the last one
 (reported by binoternary@github)
#1453: `UntypedObjectDeserializer` does not retain `float` type (over `double`)
#1456: `TypeFactory` type resolution broken in 2.7 for generic types
   when using `constructType` with context
#1473: Add explicit deserializer for `StringBuilder` due to Java 9 changes
#1493: `ACCEPT_CASE_INSENSITIVE_PROPERTIES` fails with `@JsonUnwrapped`

2.8.5 (14-Nov-2016)

#1417: Further issues with `@JsonInclude` with `NON_DEFAULT`
#1421: ACCEPT_SINGLE_VALUE_AS_ARRAY partially broken in 2.7.x, 2.8.x
#1429: `StdKeyDeserializer` can erroneously use a static factory method
  with more than one argument
#1432: Off by 1 bug in PropertyValueBuffer
 (reported by Kevin D)
#1438: `ACCEPT_CASE_INSENSITIVE_PROPERTIES` is not respected for creator properties
 (reported by Jayson M)
#1439: NPE when using with filter id, serializing `java.util.Map` types
#1441: Failure with custom Enum key deserializer, polymorphic types
 (reported by Nathanial O)
#1445: Map key deserializerModifiers ignored
 (reported by alfonsobonso@github)
- Improvements to #1411 fix to ensure consistent `null` key handling

2.8.4 (14-Oct-2016)

#466: Jackson ignores Type information when raw return type is BigDecimal or BigInteger 
#1001: Parameter names module gets confused with delegate creator which is a static method
#1324: Boolean parsing with `StdDeserializer` is too slow with huge integer value
 (reported by pavankumar-parankusam@github)
#1383: Problem with `@JsonCreator` with 1-arg factory-method, implicit param names
#1384: `@JsonDeserialize(keyUsing = ...)` does not work correctly together with
  DefaultTyping.NON_FINAL
 (reported by Oleg Z)
#1385: Polymorphic type lost when using `@JsonValue`
 (reported by TomMarkuske@github)
#1389 Problem with handling of multi-argument creator with Enums
 (fix contributed by Pavel P)
#1392: Custom UnmodifiableSetMixin Fails in Jackson 2.7+ but works in Jackson 2.6
 (reported by Rob W)
#1395: Problems deserializing primitive `long` field while using `TypeResolverBuilder`
 (reported by UghZan3@github)
#1403: Reference-chain hints use incorrect class-name for inner classes
 (reported by Josh G)
#1411: MapSerializer._orderEntries should check for null keys
 (reported by Jörn H)

2.8.3 (17-Sep-2016)

#929: `@JsonCreator` not working on a factory with multiple arguments for a enum type
#1351: `@JsonInclude(NON_DEFAULT)` doesn't omit null fields
 (reported by Gili T)
#1353: Improve error-handling for `java.net.URL` deserialization
#1361: Change `TokenBuffer` to use new `writeEmbeddedObject()` if possible

2.8.2 (30-Aug-2016)

#1315: Binding numeric values can BigDecimal lose precision
 (reported by Andrew S)
#1327: Class level `@JsonInclude(JsonInclude.Include.NON_EMPTY)` is ignored
 (reported by elruwen@github)
#1335: Unconditionally call `TypeIdResolver.getDescForKnownTypeIds`
 (contributed by Chris J-Y)

2.8.1 (20-Jul-2016)

#1256: `Optional.empty()` not excluded if property declared with type `Object`
#1288: Type id not exposed for `JsonTypeInfo.As.EXTERNAL_PROPERTY` even when `visible` set to `true`
 (reported by libetl@github)
#1289: Optimize construction of `ArrayList`, `LinkedHashMap` instances
#1291: Backward-incompatible behaviour of 2.8: deserializing enum types
   with two static factory methods fail by default
#1297: Deserialization of generic type with Map.class
 (reported by Arek G)
#1302: NPE for `ResolvedRecursiveType` in 2.8.0 due to caching

2.8.0 (04-Jul-2016)

#621: Allow definition of "ignorable types" without annotation (using
  `Mapper.configOverride(type).setIsIgnoredType(true)`
#867: Support `SerializationFeature.WRITE_EMPTY_JSON_ARRAYS ` for `JsonNode`
#903: Add `JsonGenerator` reference to `SerializerProvider`
#931: Add new method in `Deserializers.Base` to support `ReferenceType`
#960: `@JsonCreator` not working on a factory with no arguments for an enum type
 (reported by Artur J)
#990: Allow failing on `null` values for creator (add 
  `DeserializationFeature.FAIL_ON_NULL_CREATOR_PROPERTIES`)
 (contributed by mkokho@github)
#999: External property is not deserialized
 (reported by Aleksandr O)
#1017: Add new mapping exception type ('InvalidTypeIdException') for subtype resolution errors
 (suggested by natnan@github)
#1028: Ignore USE_BIG_DECIMAL_FOR_FLOATS for NaN/Infinity
 (reported by Vladimir K, lightoze@github)
#1047: Allow use of `@JsonAnySetter` on a Map-valued field, no need for setter
#1082: Can not use static Creator factory methods for `Enum`s, with JsonCreator.Mode.PROPERTIES
 (contributed by Lokesh K)
#1084: Change `TypeDeserializerBase` to take `JavaType` for `defaultImpl`, NOT `Class`
#1126: Allow deserialization of unknown Enums using a predefined value
 (contributed by Alejandro R)
#1136: Implement `TokenBuffer.writeEmbeddedObject(Object)`
 (suggested by Gregoire C, gcxRun@github)
#1165: CoreXMLDeserializers does not handle time-only XMLGregorianCalendars
 (reported, contributed fix by Ross G)
#1181: Add the ability to specify the initial capacity of the ArrayNode
 (suggested by Matt V, mveitas@github)
#1184: Allow overriding of `transient` with explicit inclusion with `@JsonProperty`
 (suggested by Maarten B)
#1187: Refactor `AtomicReferenceDeserializer` into `ReferenceTypeDeserializer`
#1204: Add a convenience accessor `JavaType.hasContentType()` (true for container or reference type)
#1206: Add "anchor type" member for `ReferenceType`
#1211: Change `JsonValueSerializer` to get `AnnotatedMethod`, not "raw" method
#1217: `@JsonIgnoreProperties` on Pojo fields not working for deserialization
 (reported by Lokesh K)
#1221: Use `Throwable.addSuppressed()` directly and/or via try-with-resources
#1232: Add support for `JsonFormat.Feature.ACCEPT_CASE_INSENSITIVE_PROPERTIES`
#1233: Add support for `JsonFormat.Feature.WRITE_SORTED_MAP_ENTRIES`
#1235: `java.nio.file.Path` support incomplete
 (reported by, fix contributed by Benson M)
#1261: JsonIdentityInfo broken deserialization involving forward references and/or cycles
 (reported by, fix contributed by Ari F)
#1270: Generic type returned from type id resolver seems to be ignored
 (reported by Benson M)
#1277: Add caching of resolved generic types for `TypeFactory`
 (requested by Andriy P)

2.7.9 (not released yet)

#1367: No Object Id found for an instance when using `@ConstructorProperties`
 (reported by kajo-bellabeat@github; fix by diegode@github)
#1432: Off by 1 bug in PropertyValueBuffer
 (reported by Kevin D)
#1439: NPE when using with filter id, serializing `java.util.Map` types
#1451: Type parameter not passed by `ObjectWriter` if serializer pre-fetch disabled
 (reported by Frédéric C)
#1456: `TypeFactory` type resolution broken in 2.7 for generic types
   when using `constructType` with context
 (reported by Dmitry S)
#1476: Wrong constructor picked up when deserializing object
 (reported by laurentgo@github)
#1501: `ArrayIndexOutOfBoundsException` on non-static inner class constructor
 (reported by Kevin H)
#1506: Missing `KeyDeserializer` for `CharSequence`

2.7.8 (26-Sep-2016)

#877: @JsonIgnoreProperties`: ignoring the "cause" property of `Throwable` on GAE
#1359: Improve `JsonNode` deserializer to create `FloatNode` if parser supports
#1362: ObjectReader.readValues()` ignores offset and length when reading an array
 (reported by wastevenson@github)
#1363: The static field ClassUtil.sCached can cause a class loader leak
 (reported by Stuart D)
#1368: Problem serializing `JsonMappingException` due to addition of non-ignored
  `processor` property (added in 2.7)
 (reported, suggesed fix by Josh C)
#1383: Problem with `@JsonCreator` with 1-arg factory-method, implicit param names

2.7.7 (27-Aug-2016)

#1322: EnumMap keys not using enum's `@JsonProperty` values unlike Enum values
 (reported by MichaelChambers@github)
#1332: Fixed ArrayIndexOutOfBoundException for enum by index deser
 (reported by Max D)
#1344: Deserializing locale assumes JDK separator (underscore), does not
  accept RFC specified (hyphen)
 (reported by Jim M)

2.7.6 (23-Jul-2016)

#1215: Problem with type specialization for Maps with `@JsonDeserialize(as=subtype)`
 (reported by brentryan@github)
#1279: Ensure DOM parsing defaults to not expanding external entities
#1288: Type id not exposed for `JsonTypeInfo.As.EXTERNAL_PROPERTY` even when `visible` set to `true`
#1299: Timestamp deserialization error
 (reported by liyuj@github)
#1301: Problem with `JavaType.toString()` for recursive (self-referential) types
 (reported by Brian P)
#1307: `TypeWrappedDeserializer` doesn't delegate the `getNullValue()` method to `_deserializer`
 (reported by vfries@github)

2.7.5 (11-Jun-2016)

#1098: DeserializationFeature.FAIL_ON_INVALID_SUBTYPE does not work with
  `JsonTypeInfo.Id.CLASS`
 (reported by szaccaria@github)
#1223: `BasicClassIntrospector.forSerialization(...).findProperties` should
  respect MapperFeature.AUTO_DETECT_GETTERS/SETTERS?
 (reported by William H)
#1225: `JsonMappingException` should override getProcessor()
 (reported by Nick B)
#1228: @JsonAnySetter does not deserialize null to Deserializer's NullValue
 (contributed by Eric S)
#1231: `@JsonSerialize(as=superType)` behavior disallowed in 2.7.4
 (reported by Mark W)
#1248: `Annotated` returns raw type in place of Generic Type in 2.7.x
 (reported by Andrew J, apjoseph@github)
#1253: Problem with context handling for `TokenBuffer`, field name
#1260: `NullPointerException` in `JsonNodeDeserializer`
 (reported by Eric S)

2.7.4 (29-Apr-2016)

#1122: Jackson 2.7 and Lombok: 'Conflicting/ambiguous property name definitions'
#1178: `@JsonSerialize(contentAs=superType)` behavior disallowed in 2.7
#1186: SimpleAbstractTypeResolver breaks generic parameters
 (reported by tobiash@github)
#1189: Converter called twice results in ClassCastException
 (reported by carrino@github)
#1191: Non-matching quotes used in error message for date parsing
#1194: Incorrect signature for generic type via `JavaType.getGenericSignature
#1195: `JsonMappingException` not Serializable due to 2.7 reference to source (parser)
 (reported by mjustin@github)
#1197: `SNAKE_CASE` doesn't work when using Lombok's `@AllArgsConstructor`
#1198: Problem with `@JsonTypeInfo.As.EXTERNAL_PROPERTY`, `defaultImpl`, missing type id, NPE
#1203: `@JsonTypeInfo` does not work correctly for ReferenceTypes like `AtomicReference`
#1208: treeToValue doesn't handle POJONodes that contain exactly the requested value type
  (reported by Tom M)
- Improve handling of custom content (de)serializers for `AtomicReference`

2.7.3 (16-Mar-2016)

#1125: Problem with polymorphic types, losing properties from base type(s)
#1150: Problem with Object id handling, explicit `null` token
 (reported by Xavi T)
#1154: @JsonFormat.pattern on dates is now ignored if shape is not explicitely provided
 (reported by Yoann R)
#1161: `DeserializationFeature.READ_ENUMS_USING_TO_STRING` not dynamically
  changeable with 2.7
 (reported by asa-git@github)
- Minor fixes to `AnnotationIntrospector.findEnumValues()` to correct problems with
  merging of explicit enum value names.

2.7.2 (26-Feb-2016)

#1124: JsonAnyGetter ignores JsonSerialize(contentUsing=...)
 (reported by Jiri M)
#1128: UnrecognizedPropertyException in 2.7.1 for properties that work with version 2.6.5
 (reported by Roleek@github)
#1129: When applying type modifiers, don't ignore container types.
#1130: NPE in `StdDateFormat` hashCode and equals
 (reported by Kazuki S, kazuki43zoo@github)
#1134: Jackson 2.7 doesn't work with jdk6 due to use of `Collections.emptyIterator()`
 (reported by Timur S, saladinkzn@github)

2.7.1-1 (03-Feb-2016)

Special one-off "micro patch" for:

#1115: Problems with deprecated `TypeFactory.constructType(type, ctxt)` methods if `ctxt` is `null`

2.7.1 (02-Feb-2016)

#1079: Add back `TypeFactory.constructType(Type, Class)` as "deprecated" in 2.7.1
#1083: Field in base class is not recognized, when using `@JsonType.defaultImpl`
 (reported by Julian H)
#1095: Prevent coercion of `int` from empty String to `null` if
  `DeserializationFeature .FAIL_ON_NULL_FOR_PRIMITIVES` is `true`
 (reported by yzmyyff@github)
#1102: Handling of deprecated `SimpleType.construct()` too minimalistic
 (reported by Thibault K)
#1109: @JsonFormat is ignored by the DateSerializer unless either a custom pattern
  or a timezone are specified
 (contributed by Aleks S)

2.7.0 (10-Jan-2016)

#76: Problem handling datatypes Recursive type parameters
 (reported by Aram K)
#357: StackOverflowError with contentConverter that returns array type
 (reported by Florian S)
#432: `StdValueInstantiator` unwraps exceptions, losing context
 (reported by Miles K)
#497: Add new JsonInclude.Include feature to exclude maps after exclusion removes all elements
#803: Allow use of `StdDateFormat.setLenient()`
 (suggested by raj-ghodke@github)
#819: Add support for setting `FormatFeature` via `ObjectReader`, `ObjectWriter`
#857: Add support for java.beans.Transient (requires Java 7)
 (suggested by Thomas M)
#898: Add `ObjectMapper.getSerializerProviderInstance()`
#905: Add support for `@ConstructorProperties` (requires Java 7)
 (requested by Jonas K)
#909: Rename PropertyNamingStrategy CAMEL_CASE_TO_LOWER_CASE_WITH_UNDERSCORES as SNAKE_CASE,
   PASCAL_CASE_TO_CAMEL_CASE as UPPER_CAMEL_CASE
 (suggested by marcottedan@github)
#915: ObjectMapper default timezone is GMT, should be UTC
 (suggested by Infrag@github)
#918: Add `MapperFeature.ALLOW_EXPLICIT_PROPERTY_RENAMING`
 (contributed by David H)
#924: `SequenceWriter.writeAll()` could accept `Iterable`
 (suggested by Jiri-Kremser@github(
#932: Rewrite ser/deser for `AtomicReference`, based on "optional" ser/desers
#933: Close some gaps to allow using the `tryToResolveUnresolved` flows
#936: Deserialization into List subtype with JsonCreator no longer works
 (reported by adamjoeldavis@github)
#948: Support leap seconds, any number of millisecond digits for ISO-8601 Dates.
 (contributed by Jesse W)
#952: Revert non-empty handling of primitive numbers wrt `NON_EMPTY`; make
  `NON_DEFAULT` use extended criteria
#957: Merge `datatype-jdk7` stuff in (java.nio.file.Path handling)
#959: Schema generation: consider active view, discard non-included properties
#963: Add PropertyNameStrategy `KEBAB_CASE`
 (requested by Daniel M)
#978: ObjectMapper#canSerialize(Object.class) returns false even though FAIL_ON_EMPTY_BEANS is disabled
 (reported by Shumpei A)
#997: Add `MapperFeature.OVERRIDE_PUBLIC_ACCESS_MODIFIERS`
#998: Allow use of `NON_DEFAULT` for POJOs without default constructor
#1000: Add new mapping exception type for enums and UUIDs
 (suggesed by natnan@github)
#1010: Support for array delegator
 (contributed by Hugo W)
#1011: Change ObjectWriter::withAttributes() to take a Map with some kind of wildcard types
 (suggested by David B)
#1043: @JsonFormat(with = JsonFormat.Feature.ACCEPT_SINGLE_VALUE_AS_ARRAY) does not work on fields
 (reported by fabiolaa@github)
#1044: Add `AnnotationIntrospector.resolveSetterConflict(...)` to allow custom setter conflict resolution
 (suggested by clydebarrow@github)
- Make `JsonValueFormat` (self-)serializable, deserializable, to/from valid external
  value (as per JSON Schema spec)

INCOMPATIBILITIES:

- While unlikely to be problematic, #959 above required an addition of `SerializerProvider`
  argument for `depositSchemaProperty()` method `BeanProperty` and `PropertyWriter` interfaces
- JDK baseline now Java 7 (JDK 1.7), from Java 6/JDK 1.6

2.6.6 (05-Apr-2016)

#1088: NPE possibility in SimpleMixinResolver
 (reported by Laird N)
#1099: Fix custom comparator container node traversal
 (contributed by Daniel N)
#1108: Jackson not continue to parse after DeserializationFeature.FAIL_ON_INVALID_SUBTYPE error
 (reported by jefferyyuan@github)
#1112: Detailed error message from custom key deserializer is discarded
 (contributed by Benson M)
#1120: String value omitted from weirdStringException
 (reported by Benson M)
#1123: Serializing and Deserializing Locale.ROOT
 (reported by hookumsnivy@github)

2.6.5 (19-Jan-2016)

#1052: Don't generate a spurious NullNode after parsing an embedded object
 (reported by philipa@github)
#1061: Problem with Object Id and Type Id as Wrapper Object (regression in 2.5.1)
#1073: Add try-catch around `java.sql` type serializers
 (suggested by claudemt@github)
#1078: ObjectMapper.copy() still does not preserve _registeredModuleTypes
 (reported by ajonkisz@github)

2.6.4 (07-Dec-2015)

#984: JsonStreamContexts are not build the same way for write.. and convert methods
 (reported by Antibrumm@github)
#989: Deserialization from "{}" to java.lang.Object causes "out of END_OBJECT token" error
 (reported by Ievgen P)
#1003: JsonTypeInfo.As.EXTERNAL_PROPERTY does not work with a Delegate
 (reported by alexwen@github)
#1005: Synthetic constructors confusing Jackson data binding
 (reported by Jayson M)
#1013: `@JsonUnwrapped` is not treated as assuming `@JsonProperty("")`
 (reported by David B)
#1036: Problem with case-insensitive deserialization
 (repoted by Dmitry R)
- Fix a minor problem with `@JsonNaming` not recognizing default value

2.6.3 (12-Oct-2015)

#749: `EnumMap` serialization ignores `SerializationFeature.WRITE_ENUMS_USING_TO_STRING`
 (reported by scubasau@github)
#938: Regression: `StackOverflowError` with recursive types that contain `Map.Entry`
 (reported by jloisel@github)
#939: Regression: DateConversionError in 2.6.x 
 (reported by Andreas P, anpieber@github)
#940: Add missing `hashCode()` implementations for `JsonNode` types that did not have them
 (contributed by Sergio M)
#941: Deserialization from "{}" to ObjectNode field causes "out of END_OBJECT token" error
 (reported by Sadayuki F)
#942: Handle null type id for polymorphic values that use external type id
 (reported by Warren B, stormboy@github)
#943: Incorrect serialization of enum map key
 (reported by Benson M)
#944: Failure to use custom deserializer for key deserializer
 (contributed by Benson M)
#949: Report the offending substring when number parsing fails
 (contributed by Jesse W)
#965: BigDecimal values via @JsonTypeInfo/@JsonSubTypes get rounded
 (reported by gmjabs@github)

2.6.2 (14-Sep-2015)

#894: When using withFactory on ObjectMapper, the created Factory has a TypeParser
  which still has the original Factory
 (reported by lufe66@github)
#899: Problem serializing `ObjectReader` (and possibly `ObjectMapper`)
#913: ObjectMapper.copy does not preserve MappingJsonFactory features
 (reported, fixed by Daniel W)
#922: ObjectMapper.copy() does not preserve _registeredModuleTypes
#928: Problem deserializing External Type Id if type id comes before POJO

2.6.1 (09-Aug-2015)

#873: Add missing OSGi import
#881: BeanDeserializerBase having issues with non-CreatorProperty properties.
 (reported by dharaburda@github)
#884: ArrayIndexOutOfBoundException for `BeanPropertyMap` (with ObjectId)
 (reported by alterGauner@github)
#889: Configuring an ObjectMapper's DateFormat changes time zone
 (reported by Andy W, wilkinsona@github)
#890: Exception deserializing a byte[] when the target type comes from an annotation
 (reported by gmjabs@github)

2.6.0 (19-Jul-2015)

#77: Allow injection of 'transient' fields
#95: Allow read-only properties with `@JsonIgnoreProperties(allowGetters=true)`
#222: EXTERNAL_PROPERTY adds property multiple times and in multiple places
 (reported by Rob E, thatsnotright@github)
#296: Serialization of transient fields with public getters (add
    MapperFeature.PROPAGATE_TRANSIENT_MARKER)
 (suggested by Michal L)
#312: Support Type Id mappings where two ids map to same Class
#348: ObjectMapper.valueToTree does not work with @JsonRawValue
 (reported by Chris P, pimlottc@github)
#504: Add `DeserializationFeature.USE_LONG_FOR_INTS`
 (suggested by Jeff S)
#624: Allow setting external `ClassLoader` to use, via `TypeFactory`
#649: Make `BeanDeserializer` use new `parser.nextFieldName()` and `.hasTokenId()` methods
#664: Add `DeserializationFeature.ACCEPT_FLOAT_AS_INT` to prevent coercion of floating point
 numbers int `int`/`long`/`Integer`/`Long`
 (requested by wenzis@github)
#677: Specifying `Enum` value serialization using `@JsonProperty`
 (requested by Allen C, allenchen1154@github)
#679: Add `isEmpty()` implementation for `JsonNode` serializers
#688: Provide a means for an ObjectMapper to discover mixin annotation classes on demand
 (requested by Laird N)
#689: Add `ObjectMapper.setDefaultPrettyPrinter(PrettyPrinter)`
 (requested by derknorton@github)
#696: Copy constructor does not preserve `_injectableValues`
 (reported by Charles A)
#698: Add support for referential types (ReferenceType)
#700: Cannot Change Default Abstract Type Mapper from LinkedHashMap
 (reported by wealdtech@github)
#725: Auto-detect multi-argument constructor with implicit names if it is the only visible creator
#727: Improve `ObjectWriter.forType()` to avoid forcing base type for container types
#734: Add basic error-recovery for `ObjectReader.readValues()`
#737: Add support for writing raw values in TokenBuffer
 (suggested by Guillaume S, gsmet@github)
#740: Ensure proper `null` (as empty) handling for `AtomicReference`
#741: Pass `DeserializationContext' argument for `JsonDeserializer` methods "getNullValue()"
 and "getEmptyValue()"
#743: Add `RawValue` helper type, for piping raw values through `TokenBuffer`
#756: Disabling SerializationFeature.FAIL_ON_EMPTY_BEANS does not affect `canSerialize()`
 (reported by nickwongdev@github)
#762: Add `ObjectWriter.withoutRootName()`, `ObjectReader.withoutRootName()`
#765: `SimpleType.withStaticTyping()` impl incorrect
#769: Fix `JacksonAnnotationIntrospector.findDeserializer` to return `Object` (as per
  `AnnotationIntrospector`); similarly for other `findXxx(De)Serializer(...)` methods
#777: Allow missing build method if its name is empty ("")
 (suggested by galdosd@github)
#781: Support handling of `@JsonProperty.required` for Creator methods
#787: Add `ObjectMapper setFilterProvider(FilterProvider)` to allow chaining
 (suggested by rgoldberg@githin)
#790: Add `JsonNode.equals(Comparator<JsonNode>, JsonNode)` to support
  configurable/external equality comparison
#794: Add `SerializationFeature.WRITE_DATES_WITH_ZONE_ID` to allow inclusion/exclusion of
  timezone id for date/time values (as opposed to timezone offset)
#795: Converter annotation not honored for abstract types
 (reported by myrosia@github)
#797: `JsonNodeFactory` method `numberNode(long)` produces `IntNode` for small numbers
#810: Force value coercion for `java.util.Properties`, so that values are `String`s
#811: Add new option, `JsonInclude.Include.NON_ABSENT` (to support exclusion of
  JDK8/Guava Optionals)
#812: Java 8 breaks Class-value annotation properties, wrt generics: need to work around
#813: Add support for new property of `@JsonProperty.access` to support
  read-only/write-only use cases
#820: Add new method for `ObjectReader`, to bind from JSON Pointer position
 (contributed by Jerry Y, islanderman@github)
#824: Contextual `TimeZone` changes don't take effect wrt `java.util.Date`,
  `java.util.Calendar` serialization
#826: Replaced synchronized HashMap with ConcurrentHashMap in TypeDeserializerBase._findDeserializer
 (contributed by Lars P)
#827: Fix for polymorphic custom map key serializer
 (reported by mjr6140@gitgub)
#828: Respect DeserializationFeatures.WRAP_EXCEPTIONS in CollectionDeserializer
 (contributed by Steve G, thezerobit@github)
#840: Change semantics of `@JsonPropertyOrder(alphabetic)` to only count `true` value
#848: Custom serializer not used if POJO has `@JsonValue`
#849: Possible problem with `NON_EMPTY` exclusion, `int`s, `Strings`
#868: Annotations are lost in the case of duplicate methods
- Remove old cglib compatibility tests; cause problems in Eclipse
- Add `withFilterId()` method in `JsonSerializer` (demote from `BeanSerializer`)

2.5.5 (07-Dec-2015)

#844: Using JsonCreator still causes invalid path references in JsonMappingException
 (reported by Ian B)
#852: Accept scientific number notation for quoted numbers too
#878: serializeWithType on BeanSerializer does not setCurrentValue
 (reported by Chi K, chikim79@github)

2.5.4 (09-Jun-2015)

#676: Deserialization of class with generic collection inside depends on
  how is was deserialized first time
 (reported by lunaticare@github)
#771: Annotation bundles ignored when added to Mixin
 (reported by Andrew D)
#774: NPE from SqlDateSerializer as _useTimestamp is not checked for being null
 (reported by mrowkow@github)
#785: Add handlings for classes which are available in `Thread.currentThread().getContextClassLoader()`
 (contributed by Charles A)
#792: Ensure Constructor Parameter annotations are linked with those of Field, Getter, or Setter
#793: `ObjectMapper.readTree()` does not work with defaultTyping enabled
 (reported by gracefulgopher@github)
#801: Using `@JsonCreator` cause generating invalid path reference in `JsonMappingException`
 (contributed by Kamil B)
#815: Presence of PropertyNamingStrategy Makes Deserialization fail
#816: Allow date-only ISO strings to have no time zone
 (contributed by Andrew G)
- Fix handling of Enums wrt JSON Schema, when 'toString()' used for serialization

2.5.3 (24-Apr-2015)

#731: XmlAdapter result marshaling error in case of ValueType=Object
 (reported, debugged by Dmitry S)
#742: Allow deserialization of `null` Object Id (missing already allowed)
#744: Custom deserializer with parent object update failing
 (reported by migel@github)
#745: EnumDeserializer.deserializerForCreator fails when used to deserialize a Map key
 (contributed by John M)
#761: Builder deserializer: in-compatible type exception when return type is super type
 (contributed by Alexey G)
#766: Fix Infinite recursion (StackOverflowError) when serializing a SOAP object
 (contributed by Alain G)

2.5.2 (29-Mar-2015)

#609: Problem resolving locally declared generic type
 (repoted by Hal H)
#691: NullSerializer for MapProperty failing when using polymorphic handling
 (reported by Antibrumm@github)
#703: Multiple calls to ObjectMapper#canSerialize(Object.class) returns different values
 (reported by flexfrank@github)
#705: JsonAnyGetter doesn't work with JsonSerialize (except with keyUsing)
 (reported by natnan@github)
#728: TypeFactory#_fromVariable returns unknownType() even though it has enough information
  to provide a more specific type
 (reported by jkochaniak@github)
#733: MappingIterator should move past errors or not return hasNext() == true
 (reported by Lorrin N, lorrin@github)
#738: @JsonTypeInfo non-deterministically ignored in 2.5.1 (concurrency issue)
 (reported by Dylan S, dylanscott@github)
- Improvement to handling of custom `ValueInstantiator` for delegating mode; no more NPE
  if `getDelegateCreator()` returns null
- Refactor `TypedKey` into separate util class

2.5.1 (06-Feb-2015)

#667: Problem with bogus conflict between single-arg-String vs `CharSequence` constructor
#669: JSOG usage of @JsonTypeInfo and @JsonIdentityInfo(generator=JSOGGenerator.class) fails
 (reported by ericali78@github)
#671: Adding `java.util.Currency` deserialization support for maps
 (contributed by Alexandre S-C)
#674: Spring CGLIB proxies not handled as intended
 (reported by Zoltan F)
#682: Class<?>-valued Map keys not serialized properly
 (reported by Ludevik@github)
#684: FAIL_ON_NUMBERS_FOR_ENUMS does not fail when integer value is quoted
 (reported by kllp@github)
#696: Copy constructor does not preserve `_injectableValues`
 (reported by Charles A)
- Add a work-around in `ISO8601DateFormat` to allow omission of ':' from timezone
- Bit more work to complete #633

2.5.0 (01-Jan-2015)

#47: Support `@JsonValue` for (Map) key serialization 
#113: Problem deserializing polymorphic types with @JsonCreator
#165: Add `DeserializationContext.getContextualType()` to let deserializer
  known the expected type.
#299: Add `DeserializationFeature.FAIL_ON_UNRESOLVED_OBJECT_IDS` to allow missing
  Object Ids (as global default)
#408: External type id does not allow use of 'visible=true'
#421: @JsonCreator not used in case of multiple creators with parameter names
 (reported by Lovro P, lpandzic@github)
#427: Make array and Collection serializers call `JsonGenerator.writeStartArray(int)`
#521: Keep bundle annotations, prevent problems with recursive annotation types
 (reported by tea-dragon@github)
#527: Add support for `@JsonInclude(content=Include.NON_NULL)` (and others) for Maps
#528: Add support for `JsonType.As.EXISTING_PROPERTY`
 (reported by heapifyman@github; implemented by fleebytes@github)
#539: Problem with post-procesing of "empty bean" serializer; was not calling
  'BeanSerializerModifier.modifySerializer()` for empty beans
 (reported by Fabien R, fabienrenaud@github)
#540: Support deserializing `[]` as null or empty collection when the java type
  is a not an object, `DeserializationFeature.ACCEPT_EMPTY_ARRAY_AS_NULL_OBJECT`
 (requested by Fabien R, fabienrenaud@github)
#543: Problem resolving self-referential recursive types
 (reported by ahgittin@github)
#550: Minor optimization: prune introspection of "well-known" JDK types
#552: Improved handling for ISO-8601 (date) format
 (contributed by Jerome G, geronimo-iia@github)
#559: Add `getDateFormat()`, `getPropertyNamingStrategy()` in `ObjectMapper`
#560: @JsonCreator to deserialize BigInteger to Enum
 (requested by gisupp@github)
#565: Add support for handling `Map.Entry`
#566: Add support for case-insensitive deserialization (`MapperFeature.ACCEPT_CASE_INSENSITIVE_PROPERTIES`)
 (contributed by Michael R)
#571: Add support in ObjectMapper for custom `ObjectReader`, `ObjectWriter` (sub-classes)
#572: Override default serialization of Enums
 (requested by herau@github)
#576: Add fluent API for adding mixins
 (contributed by Adam S, adstro@github)
#594: `@JsonValue` on enum not used when enum value is a Map key
 (reported by chrylis@github)
#596: Add support for `@JsonProperty.defaultValue`, exposed via `BeanProperty.getMetadata().getDefaultValue()`
#597: Improve error messaging for cases where JSON Creator returns null (which
  is illegal)
 (contributed by Aurelien L)
#599: Add a simple mechanism for avoiding multiple registrations of the same module
#607: Allow (re)config of `JsonParser.Feature`s via `ObjectReader`
#608: Allow (re)config of `JsonGenerator.Feature`s via `ObjectWriter`
#614: Add a mechanism for using `@JsonCreator.mode` for resolving possible ambiguity between
  delegating- and property-based creators
#616: Add `SerializationFeature.WRITE_DURATIONS_AS_TIMESTAMPS`
#622: Support for non-scalar ObjectId Reference deserialiazation (like JSOG)
#623: Add `StdNodeBasedDeserializer`
#630: Add `KeyDeserializer` for `Class`
#631: Update `current value` of `JsonParser`, `JsonGenerator` from standard serializers,
 deserializers
 (suggested by Antibrumm@github)
#633: Allow returning null value from IdResolver to make type information optional
 (requested by Antibrumm@github)
#634: Add `typeFromId(DatabindContext,String)` in `TypeIdDeserializer`
#636: `ClassNotFoundException` for classes not (yet) needed during serialization
 (contributed by mspiegel@github)
#638: Add annotation-based method(s) for injecting properties during serialization
 (using @JsonAppend, VirtualBeanPropertyWriter)
#647: Deserialization fails when @JsonUnwrapped property contains an object with same property name
 (reported by Konstantin L)
#653: Jackson doesn't follow JavaBean naming convention (added `MapperFeature.USE_STD_BEAN_NAMING`)
#654: Add support for (re)configuring `JsonGenerator.setRootValueSeparator()` via `ObjectWriter`
#655: Add `ObjectWriter.writeValues()` for writing value sequences
#660: `@JsonCreator`-annotated factory method is ignored if constructor exists
- Allow use of `Shape.ARRAY` for Enums, as an alias to 'use index'
- Start using `JsonGenerator.writeStartArray(int)` to help data formats
  that benefit from knowing number of elements in arrays (and would otherwise
  need to buffer values to know length)
- Added new overload for `JsonSerializer.isEmpty()`, to eventually solve #588
- Improve error messaging (related to [jaxb-annotations#38]) to include known subtype ids.

2.4.6 (23-Apr-2015)

#735: (complete fix) @JsonDeserialize on Map with contentUsing custom deserializer overwrites default behavior
 (reported by blackfyre512@github) (regression due to #604)
$744: Custom deserializer with parent object update fails

2.4.5.1 (26-Mar-2015)

Special one-off "micro patch" for:

#706: Add support for `@JsonUnwrapped` via JSON Schema module
#707: Error in getting string representation of an ObjectNode with a float number value
 (reported by @navidqar)
#735: (partial) @JsonDeserialize on Map with contentUsing custom deserializer overwrites default behavior

2.4.5 (13-Jan-2015)

#635: Reduce cachability of `Map` deserializers, to avoid problems with per-property config changes
    (regression due to #604)
#656: `defaultImpl` configuration is ignored for `WRAPPER_OBJECT`
- Solve potential cyclic-resolution problem for `UntypedObjectDeserializer`

2.4.4 (24-Nov-2014)

(jackson-core)#158: Setter confusion on assignable types
 (reported by tsquared2763@github)
#245: Calls to ObjectMapper.addMixInAnnotations() on an instance returned by ObjectMapper.copy()
 don't work
 (reported by Erik D)
#580: delegate deserializers choke on a (single) abstract/polymorphic parameter
 (reported by Ian B, tea-dragon@github)
#590: Binding invalid Currency gives nonsense at end of the message
 (reported by Jerbell@github)
#592: Wrong `TokenBuffer` delegate deserialization using `@JsonCreator`
 (reported by Eugene L)
#601: ClassCastException for a custom serializer for enum key in `EnumMap`
 (reported by Benson M)
#604: `Map` deserializers not being cached, causing performance problems
#610: Fix forward reference in hierarchies
 (contributed by zeito@github)
#619: Off by one error in AnnotatedWithParams
 (reported by stevetodd@github)
- Minor fix to `EnumSerializer` regarding detection "serialize using index"
- Minor fix to number serializers, to call proper callback for schema generation

2.4.3 (02-Oct-2014)

#496: Wrong result with `new TextNode("false").asBoolean(true)`
 (reported by Ivar R, ivarru@github)
#511: DeserializationFeature.FAIL_ON_INVALID_SUBTYPE does not work
 (reported by sbelikov@github)
#523: MapDeserializer and friends do not report the field/key name for mapping exceptions
 (reported by Ian B, tea-dragon@github)
#524: @JsonIdentityReference(alwaysAsId = true) Custom resolver is reset to SimpleObjectIdResolver
 (reported by pkokorev@github)
#541: @JsonProperty in @JsonCreator is conflicting with POJOs getters/attributes
 (reported by fabienrenaud@github)
#543: Problem resolving self-referential generic types
#570: Add Support for Parsing All Compliant ISO-8601 Date Formats
 (requested by pfconrey@github)
- Fixed a problem with `acceptJsonFormatVisitor` with Collection/array types that
  are marked with `@JsonValue`; could cause NPE in JSON Schema generator module.

2.4.2 (14-Aug-2014)

#515: Mixin annotations lost when using a mixin class hierarchy with non-mixin interfaces
 (reported by 'stevebread@github')
- Fixed a problem related to [jackson-dataformat-smile#19].

2.4.1.2 (12-Jul-2014)

Special one-off "micro patch" for:

#503: Concurrency issue inside com.fasterxml.jackson.databind.util.LRUMap.get(Object)
 (reported by fjtc@github)

2.4.1.1 (18-Jun-2014)

Special one-off "micro patch" for:

#491: Temporary work-around for issue #490 (full fix for 2.5 needs to be
  in `jackson-annotations`)
#506: Index is never set for Collection and Array in InvalidFormatException.Reference
 (reported by Fabrice D, fabdouglas@github)
- Fixed a problem related to [jackson-dataformat-smile#19].

2.4.1 (17-Jun-2014)

#479: NPE on trying to deserialize a `String[]` that contains null
 (reported by huxi@github)
#482: Make date parsing error behavior consistent with JDK
 (suggested by Steve S, sanbeg@github)
#489 (partial): TypeFactory cache prevents garbage collection of custom ClassLoader
 (reported by sftwrengnr@github)

2.4.0 (02-Jun-2014)

#81: Allow use of @JsonUnwrapped with typed (@JsonTypeInfo) classes, provided
  that (new) feature `SerializationFeature.FAIL_ON_UNWRAPPED_TYPE_IDENTIFIERS`
  is disabled
 (constributed by Ben F, UnquietCode@github)
#88: Prevent use of type information for `JsonNode` via default typing
 (reported by electricmonk@github)
#149: Allow use of "stringified" indexes for Enum values
 (requested by chenboxiang@github)
#176: Allow use external Object Id resolver (to use with @JsonIdentityInfo etc)
 (implemented by Pascal G)
#193: Conflicting property name definitions
 (reported by Stuart J, sgjohnston@github)
#323: Serialization of the field with deserialization config
 (reported by metanet@github)
#327: Should not consider explicitly differing renames a fail, as long as all are explicit
#335: Allow use of `@JsonPropertyOrder(alphabetic=true)` for Map properties
#351: ObjectId does not properly handle forward references during deserialization
 (contributed by pgelinas)
#352 Add `ObjectMapper.setConfig()` for overriding `SerializationConfig`/`DeserializationConfig`
#353: Problems with polymorphic types, `JsonNode` (related to #88)
 (reported by cemo@github)
#359: Converted object not using explicitly annotated serializer
 (reported by Florian S [fschopp@github])
#369: Incorrect comparison for renaming in `POJOPropertyBuilder`
#375: Add `readValue()`/`readPropertyValue()` methods in `DeserializationContext`
#376: Add support for `@JsonFormat(shape=STRING)` for number serializers
#381: Allow inlining/unwrapping of value from single-component JSON array
 (contributed by yinzara@github)
#390: Change order in which managed/back references are resolved (now back-ref
 first, then forward)
 (requested by zAlbee@github)
#407: Properly use null handlers for value types when serializer Collection
 and array types
 (contributed by Will P)
#425: Add support for using `Void.class` as "no class", instead of `NoClass.class`
#428: `PropertyNamingStrategy` will rename even explicit name from `@JsonProperty`
 (reported by turskip@github)
#435: Performance bottleneck in TypeFactory._fromClass
 (reported by Sean D, sdonovanuk@github)
#434: Ensure that DecimalNodes with mathematically equal values are equal
 (contributed by Francis G)
#435: Performance bottleneck in TypeFactory._fromClass
 (reported by sdonovanuk@github)
#438: Add support for accessing `@JsonProperty(index=N)` annotations
#442: Make `@JsonUnwrapped` indicate property inclusion
 (suggested by Ben F)
#447: ArrayNode#addAll should accept Collection<? extends JsonNode>
 (suggested by alias@github)
#461: Add new standard naming strategy, `PropertyNamingStrategy.LowerCaseStrategy`
#463: Add 'JsonNode.asText(String defaultValue)`
 (suggested by Chris C)
#464: Include `JsonLocation` in more mapping exceptions
 (contributed by Andy C (q3aiml@github))
#465: Make it easier to support serialization of custom subtypes of `Number`
#467: Unwanted POJO's embedded in tree via serialization to tree
 (reported by Benson M)
- Slightly improve `SqlDateSerializer` to support `@JsonFormat`
- Improve handling of native type ids (YAML, CBOR) to use non-native type ids
  as fallback

2.3.5 (13-Jan-2015)

#496: Wrong result for TextNode("false").asBoolean(true)
 (reported by Ivar R, ivarru@github)
#543: Problems resolving self-referential generic types.
#656: defaultImpl configuration is ignored for WRAPPER_OBJECT

2.3.4 (17-Jul-2014)

#459: BeanDeserializerBuilder copy constructor not copying `_injectables`
#462: Annotation-provided Deserializers are not contextualized inside CreatorProperties
 (reported by aarondav@github)

2.3.3 (10-Apr-2014)

#420: Remove 'final' modifier from `BeanDeserializerBase.deserializeWithType`
 (requested by Ghoughpteighbteau@github)
#422: Allow use of "True" and "False" as aliases for booleans when coercing from
  JSON String
#423: Fix `CalendarSerializer` to work with custom format
 (reported by sergeymetallic@github)
#433: `ObjectMapper`'s `.valueToTree()` wraps `JsonSerializable` objects into a POJONode
 (reported by Francis G)
- Fix null-handling for `CollectionSerializer`

2.3.2 (01-Mar-2014)

#378: Fix a problem with custom enum deserializer construction
 (reported by BokoEnos@github)
#379: Fix a problem with (re)naming of Creator properties; needed to make
 Paranamer module work with NamingStrategy.
 (reported by Chris P, cpilsworth@github)
#398: Should deserialize empty (not null) URI from empty String
 (reported by pgieser@github)
#406: @JsonTypeIdResolver not working with external type ids
 (reported by Martin T)
#411: NumberDeserializers throws exception with NaN and +/- Infinity
 (reported by clarkbreyman@github)
#412: ObjectMapper.writerWithType() does not change root name being used
 (repoted by jhalterman@github)
- Added `BeanSerializerBase._serializeObjectId()` needed by modules that
  override standard BeanSerializer; specifically, XML module.

2.3.1 (28-Dec-2013)

#346: Fix problem deserializing `ObjectNode`, with @JsonCreator, empty
  JSON Object
 (reported by gaff78@github)
#358: `IterableSerializer` ignoring annotated content serializer
 (reported by Florian S)
#361: Reduce sync overhead for SerializerCache by using volatile, double-locking
 (contributed by stuartwdouglas@github)
#362: UUID output as Base64 String with ObjectMapper.convertValue()
 (reported by jknack@github)
#367: Make `TypeNameIdResolver` call `TypeResolver` for resolving base type
 (suggested by Ben F)
#370: Fail to add Object Id for POJO with no properties
 (reported by jh3141@github)
- Fix for [jackson-module-afterburner#38]: need to remove @JacksonStdImpl from
  `RawSerializer`, to avoid accidental removal of proper handling.

2.3.0 (13-Nov-2013)

#48: Add support for `InetSocketAddress`
 (contributed by Nick T)
#152: Add support for traversing `JsonNode` with (new!) `JsonPointer` implementation
 (suggested by fge@github)
#208: Accept "fromString()" as an implicit Creator (factory) method (alias for "valueOf()")
 (requested by David P)
#215: Allow registering custom `CharacterEscapes` to use for serialization,
 via `ObjectWriter.with(CharacterEscapes)` (and `ObjectMapper.writer(CharacterEscapes)`)
#227: Allow "generic" Enum serializers, deserializers, via `SimpleModule`
#234: Incorrect type information for deeply nested Maps
 (reported by Andrei P)
#237: Add `DeserializationFeature.FAIL_ON_READING_DUP_TREE_KEY` to optionally
  throw `JsonMappingException` on duplicate keys, tree model (`JsonNode`)
#238: Allow existence of overlapping getter, is-getter (choose 'regular' getter)
#239: Support `ByteBuffer`
 (suggested by mckamey@github)
#240: Make sure `@JsonSerialize.include` does not accidentally override
  class inclusion settings
 (requested by thierryhenrio@github)
#253: `DelegatingDeserializer` causes problems for Managed/BackReferences
 (reported by bfelaco@github)
#257: Make `UntypedObjectDeserializer` support overides for `List`, `Map` etc
#268: Add new variant of `ObjectMapper.canSerialize()` that can return `Throwable`
 that caused false to be returned (if any)
#269: Add support for new `@JsonPropertyDescription` via `AnnotationIntrospector`
 as well as `BeanProperty.getMedata().getDescription()`
#270: Add `SerializationFeature.USE_EQUALITY_FOR_OBJECT_ID` to allow use of equality
 (instead of identity) for figuring out when to use Object Id
 (requested by beku8@github)
#271: Support handling of `@JsonUnwrapped` for in-built JSON Schema generation
#277: Make `TokenBuffer` support new native type and object ids
#302: Add `setNamingStrategy` in `Module.SetupContext`
 (suggested by Miguel C)
#305: Add support for accessing `TypeFactory` via `TypeIdResolverBase`
 (not yet via `TypeIdResolver` interface), other configuration
#306: Allow use of `@JsonFilter` for properties, not just classes 
#307: Allow use of `@JsonFilter` for Maps in addition to POJOs
#308: Improve serialization and deserialization speed of `java.util.UUID` by 4x
 (suggested by David P)
#310: Improve `java.util.UUID` serialization with binary codecs, to use "raw" form.
#311: Make sure that "creator properties" are alphabetically ordered too, if
  so requested.
#315: Allow per-property definition of null serializer to use, using
 new `@JsonSerialize(nullsUsing=xxx)` annotation property
#317: Fix `JsonNode` support for nulls bound to `ObjectNode`, `ArrayNode`
 (contributed by Seth P)
#318: Problems with `ObjectMapper.updateValue()`, creator property-backed accessors
#319: Add support for per-call ("contextual") attributes, with defaulting,
 to allow keeping track of state during (de)serialization
#324: Make sure to throw `JsonMappingException` from `EnumDeserializer` creator,
  not `IllegalArgumentException`
 (reported by beverku@github)
#326: Support `@JsonFilter` for "any getter" properties
#334: Make `ArrayNode`, `ObjectNode` non-final again
#337: `AnySetter` does not support polymorphic types
 (reported by askvortsov@github)
#340: AtomicReference not working with polymorphic types
#342: Add `DeserializationFeature.FAIL_ON_IGNORED_PROPERTIES` to make `ObjectMapper`
  throw exception when encountering explicitly ignored properties
 (requested by Ruslan M)
[JACKSON-890]: Support managed/back-references for polymorphic (abstract) types
- Add 'BeanPropertyWriter.isUnwrapping()' for future needs (by Afterburner)
- Add coercions from String "null" (as if null token was parsed) for primitives/Wrappers.
- Add `JsonDeserializer.handledType()`

2.2.4 (10-Jun-2014)

#292: Problems with abstract `Map`s, `Collection`s, polymorphic deserialization
#324: EnumDeserializer should throw JsonMappingException, not IllegalArgumentException
#346: Problems deserializing `ObjectNode` from empty JSON Object, with @JsonCreator

2.2.3 (22-Aug-2013)

#234: Problems with serializing types for deeply nested generic Maps, default typing 
#251: SerializationFeature.WRITE_BIGDECIMAL_AS_PLAIN ignored with JsonNode
  serialization
 (reported by fge@github)
#259: Fix a problem with JSON Schema generation for `@JsonValue`
 (reported by Lior L)
#267: Handle negative, stringified timestamps
 (reported by Drecth@github)
#281: Make `NullNode` use configured null-value serializer
#287: Fix problems with converters, Maps with Object values
 (reported by antubis@github)
#288: Fix problem with serialization converters assigned with annotations
 (reported by cemo@github)

2.2.2 (26-May-2013)

#216: Problems with Android, 1.6-only types
#217: JsonProcessingExceptions not all wrapped as expected
 (reported by karldmoore@github)
#220: ContainerNode missing 'createNumber(BigInteger)'
 (reported by Pascal G)
#223: Duplicated nulls with @JsonFormat(shape=Shape.ARRAY)
 (reported by lukegh@github)
#226: Field mapping fail on deserialization to common referenced object when
  @JsonUnwrapped is used
 (reported by ikvia@github)
#232: Converting bound BigDecimal value to tree fails with WRITE_BIGDECIMAL_AS_PLAIN
 (reported by celkings@github)
- Minor fix to handle primitive types for key deserializer lookups
- Add convenience method `MappingIterator.getCurrentLocation()`
 (suggested by Tomdz@github)

2.2.1 (03-May-2013)

#214: Problem with LICENSE, NOTICE, Android packaging
 (reported by thierryd@github)

2.2.0 (22-Apr-2013)

Fixes:

#23: Fixing typing of root-level collections
#118: JsonTypeInfo.as.EXTERNAL_PROPERTY not working correctly
 with missing type id, scalar types
#130: TimeZone not set for GregorianCalendar, even if configured
#144: MissingNode.isValueNode() should return 'false'
 (reported by 'fge@github')
#146: Creator properties were not being renamed as expected
 (contributed by Christoper C)
#188: Problem with ObjectId serialization, 'alwaysAsId' references

Improvements:

#116: JavaType implements `java.lang.reflect.Type` (as does `TypeReference`)
#147: Defer reporting of problems with missing creator parameters
 (contributed by Christoper C)
#155: Make `ObjectNode` and `ArrayNode` final (other node types already were)
 (requested by fge@github)
#161: Add deserializer for java.util.concurrent.ArrayBlockingQueue
#173: Add 'JsonNode.traverse(ObjectCodec)' for convenience
#181: Improve error reporting for missing '_valueDeserializer'
#194: Add `FloatNode` type in tree model (JsonNode)
 (requested by msteiger@github)
#199: Allow deserializing `Iterable` instances (as basic `Collection`s)
 (requested by electrum@github)
#206: Make 'ObjectMapper.createDeserializationContext()' overridable
 (requested by noter@github)
#207: Add explicit support for `short` datatypes, for tree model
 (contributed by msteiger@github)

New features:

#120: Extend BeanDeserializerModifier to work with non-POJO deserializers
#121: Extend BeanSerializerModifier to work with non-POJO serializers
#124: Add support for serialization converters (@JsonSerializer(converter=...))
#124: Add support for deserialization converters (@JsonDeserializer(converter=...))
#140: Add 'SerializationFeature.WRITE_BIGDECIMAL_AS_PLAIN' to allow forcing
  of non-scientific notation when serializing BigDecimals.
 (suggested by phedny@github)
#148: Add 'DeserializationFeature.FAIL_ON_INVALID_SUBTYPE`, which allows mapping
  entries with missing or invalid type id into null references (instead of failing).
  Also allows use of '@JsonTypeInfo.defaultImpl = NoClass.class' as alternative.
#159: Add more accessors in 'MappingIterator': getParser(), getParserSchema(),
  readAll()
 (suggested by Tom D)
#190: Add 'MapperFeature.ALLOW_FINAL_FIELDS_AS_MUTATORS' (default: true) for
 pruning out final fields (to avoid using as mutators)
 (requested by Eric T)
#195: Add 'MapperFeature.INFER_PROPERTY_MUTATORS' (default: enabled) for finer
  control of what mutators are auto-detected.
 (requested by Dain S)
#198: Add SPI metadata, handling in ObjectMapper (findModules()), for
  automatic registration of auto-detected extension modules
 (suggested by 'beamerblvd@github')
#203: Added new features to support advanced date/time handling:
  - SerializationFeature.WRITE_DATE_TIMESTAMPS_AS_NANOSECONDS
  - DeserializationFeature.READ_DATE_TIMESTAMPS_AS_NANOSECONDS
  - DeserializationFeature.ADJUST_DATES_TO_CONTEXT_TIME_ZONE

Other:

#126: Update JDK baseline to 1.6
* API under 'com.fasterxml.jackson.databind.jsonFormatVisitors' changed significantly
  based on experiences with external JSON Schema generator.
* Version information accessed via code-generated access class, instead of reading
  VERSION.txt
* Added 2 methods in Converter interface: getInputType(), getOutputType(),
  to allow programmatic overrides (needed by JAXB annotation module)

2.1.4 (26-Feb-2013)

* [JACKSON-887]: StackOverflow with parameterized sub-class field
 (reported by Alexander M)
* [#130]: TimeZone not set for GregorianCalendar, when deserializing
* [#157]: NPE when registering module twice
* [#162]: JsonNodeFactory: work around an old bug with BigDecimal and zero
 (submitted by fge@github)
* [#166]: Incorrect optimization for `ObjectMapper.convertValue(Class)`
 (reported by Eric T)
* [#167]: Problems with @JsonValue, polymorphic types (regression from 1.x)
 (reported by Eric T)
* [#170]: Problems deserializing `java.io.File` if creator auto-discovery disabled
 (reported by Eric T)
* [#175]: NPE for JsonMappingException, if no path is specified
 (reported by bramp@github)

2.1.3 (19-Jan-2013)

* [Issue#141]: ACCEPT_EMPTY_STRING_AS_NULL_OBJECT not working for enums
* [Issue#142]: Serialization of class containing EnumMap with polymorphic enum
  fails to generate class type data
 (reported by kidavis4@github)

2.1.2 (04-Dec-2012)

* [Issue#106]: NPE in ObjectArraySerializer.createContextual(...)
* [Issue#117]: HandlerInstantiator defaulting not working
 (reported by Alexander B)
* [Issue#118]: Problems with JsonTypeInfo.As.EXTERNAL_PROPERTY, scalar values
 (reported by Adva11@github)
* [Issue#119]: Problems with @JsonValue, JsonTypeInfo.As.EXTERNAL_PROPERTY
 (reported by Adva11@github)
* [Issue#122]: ObjectMapper.copy() was not copying underlying mix-in map
 (reported by rzlo@github)

2.1.1 (11-Nov-2012)

Fixes:

* [JACKSON-875]: Enum values not found if Feature.USE_ANNOTATIONS disabled
 (reported by Laurent P)
* [Issue#93]: ObjectNode.setAll() broken; would not add anything for
  empty ObjectNodes.
 (reported by Francis G)
* Making things implement java.io.Serializable:
  - Issues: #94, #99, #100, #102
    (reported by Sean B)
* [Issue#96]: Problem with JsonTypeInfo.As.EXTERNAL_PROPERTY, defaultImpl
 (reported by Adva11@github)

2.1.0 (08-Oct-2012)

  New minor version for 2.x series. Major improvements in multiple areas,
  including:

  - Dataformat auto-detection
  - More `@JsonFormat.shape` variant to serialize Collections as
    JSON Objects, POJOs as JSON Arrays (csv-like).
  - Much more configuration accessible via ObjectReader, ObjectWriter
  - New mechanism for JSON Schema generation, other uses (in future)

Fixes:

* [JACKSON-830]/[Issue#19]: Change OSGi bundle name to be fully-qualified
* ]JACKSON-847]: Make @JsonIdentityInfo work with property-based creator
* [JACKSON-851]: State corruption with ObjectWriter, DefaultPrettyPrinter
 (reported by Duncan A)
* [Issue#75]: Too aggressive KeySerializer caching
* Minor fix wrt [Issue#11], coercion needed extra checks

Improvements:

* [JACKSON-758]: Remove 'IOException' from throws clauses of "writeValueAsString"
  and "writeValueAsBytes" of ObjectMapper/ObjectWriter
 (suggested by G-T Chen)
* [JACKSON-839]: Allow "upgrade" of integer number types for
  UntypedObjectDeserializer, even with default typing enabled.
* [JACKSON-850]: Allow use of zero-arg factory methods as "default creator"
  (suggested by Razvan D)
* [Issue#9]: Implement 'required' JSON Schema attribute for bean properties
* [Issue#20]: Add new exception type, InvalidFormatException (sub-type of
  JsonMappingException) to indicate data format problems
 (suggested by HolySamosa@github)
* [Issue#30]: ObjectReader and ObjectWriter now try to pre-fetch root
  (de)serializer if possible; minor performance improvement (2% for small POJOs).
* [Issue#33]: Simplified/clarified definition of 'ObjectReader.readValues()';
  minor change in behavior for JSON Array "wrapped" sequences
* [Issue#60]: Add 'JsonNode.hasNonNull(...)' method(s)
 (suggested by Jeff S on mailing list) 
* [Issue#64]: Add new "standard" PropertyNamingStrategy, PascalCaseStrategy
  (PropertyNamingStrategy.PASCAL_CASE_TO_CAMEL_CASE)
 (contributed by Sean B)
* [Issue#65]: Add getters to `ObjectMapper`, DeserializationContext/-Factory.
 (contributed by Dmitry K)
* [Issue#69]: Add `PropertyName` abstraction, new methods in AnnotationIntrospector
* [Issue#80]: Make `DecimalNode` normalize input, to make "1.0" and "1.00"equal
 (reported by fge@github)

New features:

* [Issue#15]: Support data format auto-detection via ObjectReader (added
  'withFormatDetection(...)' fluent factories)
* [Issue#21]: Add 'ObjectNode.set(...)' method (and related) to improve
  chaining, semantic consistency of Tree Model API
 (suggested by fge@Github)
* [Issue#22]: Add 'ObjectMapper.setAnnotationIntrospectors()' which allows
  defining different introspectors for serialization, deserialization
* [Issue#24]: Allow serialization of Enums as JSON Objects
 (suggested by rveloso@github)
* [Issue#28]: Add 'ObjectMapper.copy()', to create non-linked copy of
  mapper, with same configuration settings
* [Issue#29]: Allow serializing, deserializing POJOs as JSON Arrays
  by using `@JsonFormat(shape=Shape.ARRAY)`
* [Issue#40]: Allow serialization of Collections as JSON Objects
  (and deserialization from)
 (suggested by 'rveloso@github')
* [Issue#42]: Allow specifying Base64 variant to use for Base64-encoded data
  using ObjectReader.with(Base64Variant), ObjectWriter.with(Base64Variant).
 (suggested by 'mpfau@github')
* [Issue#45]: Add '@JsonNaming' annotation to define per-class PropertyNamingStrategy
 (suggested by Mark W)
* [Pull#58]: Make 'MappingIterator' implement 'Closable'
 (contributed by Pascal G)
* [Issue#72]: Add 'MapperFeature.USE_WRAPPER_NAME_AS_PROPERTY_NAME' to use
  wrapper name annotations for renaming properties
* [Issue#87]: Add 'StdDelegatingSerializer', 'StdDelegatingDeserializer' to
  simplify writing of two-step handlers
* (issue #4 of jackson-annotations): Add `@JsonIdentityReference(alwaysAsId=true)`
  to force ALL references to an object written as Object Id, even the first one.
* Added 'ObjectReader#withHandler' to allow for reconfiguring deserialization
  problem handler
 (suggested by 'electricmonk')

Other changes:

* New variant of AnnotationIntrospector.getFormat(), to support class
  annotations
* It is now possible to serialize instances of plain old Object, iff
  'FAIL_ON_EMPTY_BEANS' is disabled.
* Trying to remove reference to "JSON" in datatype conversion errors
 (since databinding is format-agnostic)

INCOMPATIBILITIES: (rats!)

* Note that [Issue#33] (see above) is, technically speaking, backwards
  imcompatible change. It is estimated that it should NOT affect most
  users, as changes are to edge cases (and undocumented ones at that).
  However, it can potentially cause problems with upgrade.
* Implementation of `JsonFormatVisitable` resulting in 2 new methods
  being added in `BeanPropertyFilter` interface -- this is unfortunate,
  but was required to support full traversability.

2.0.4 (26-Jun-2012)

* [Issue#6]: element count for PrettyPrinter, endObject wrong
   (reported by "thebluemountain")
* [JACKSON-838]: Utf8StreamParser._reportInvalidToken() skips letters
    from reported token name
   (reported by Lóránt Pintér)
* [JACKSON-841] Data is doubled in SegmentedStringWriter output
   (reported by Scott S)
* [JACKSON-842] ArrayIndexOutOfBoundsException when skipping C-style comments
   (reported by Sebastien R)

2.0.3: no version 2.0.3 released -- only used for extension modules

2.0.2 [14-May-2012]

Fixes:

* [Issue#14]: Annotations were not included from parent classes of
  mix-in classes
 (reported by @guillaup)
* [JACKSON-824]: Combination of JSON Views, ObjectMapper.readerForUpdating()
  was not working
 (reported by Nir S)
(and all fixes from 1.9.7)

Improvements:

* [Issue#11]: Improve ObjectMapper.convertValue()/.treeToValue() to use
  cast if possible

2.0.1 [23-Apr-2012]

Fixes:

* [JACKSON-827] Ensure core packages work on JDK 1.5
 (reported by Pascal g)
* [JACKSON-829] Custom serializers not working for List<String> properties,
  @JsonSerialize(contentUsing)
 (reported by James R)

Improvements:

* [Issue#5]: Add support for maps with java.util.Locale keys to the set of
  StdKeyDeserializers
 (contributed by Ryan G)

2.0.0 [25-Mar-2012]

Fixes:

* [JACKSON-368]: Problems with managed references, abstract types
* [JACKSON-711]: Delegating @JsonCreator did not work with Injectable values
* [JACKSON-798]: Problem with external type id, creators
  (reported by Casey L)
(and all fixes up until and including 1.9.6)

Improvements:

* [JACKSON-546]: Indicate end-of-input with JsonMappingException instead
  of EOFException, when there is no parsing exception
* [JACKSON-664]: Reduce overhead of type resolution by adding caching
  in TypeFactory
* [JACKSON-690]: Pass DeserializationContext through ValueInstantiator
* [JACKSON-695]: Add 'isEmpty(value)' in JsonSerializer to allow
  customizing handling of serialization of empty values
* [JACKSON-710]: 'ObjectMapper.convertValue()' should ignore root value
  wrapping/unwrapping settings
* [JACKSON-730] Split various features (JsonParser, JsonGenerator,
  SerializationConfig, DeserializationConfig) into per-factory
  features (MapperFeature, JsonFactory.Feature) an per
  instance features (existing ones)
* [JACKSON-732]: Allow 'AnnotationIntrospector.findContentDeserializer()'
  (and similar) to return instance, not just Class<?> for instance
 (requested by James R)
* [JACKSON-736]: Add (more) access to array, container and map serializers
* [JACKSON-737]: Allow accessing of "creator properties" for BeanDeserializer
* [JACKSON-748]: Add 'registerSubtypes' to 'Module.setupContext' (and SimpleModule)
* [JACKSON-749]: Make @JsonValue work for Enum deserialization
* [JACKSON-769]: ObjectNode/ArrayNode: change 'put', 'insert', 'add' to return
  'this node' (unless already returning something)
* [JACKSON-770]: Simplify method naming for JsonNode, drop unnecessary 'get' prefix
  from methods like 'getTextValue()' (becomes 'textValue()')
* [JACKSON-777]: Rename 'SerializationConfig.Feature' as 'SerializationFeature',
  'DeserializationConfig.Feature' as 'DeserializationFeature'
* [JACKSON-780]: MissingNode, NullNode should return 'defaultValue' from 'asXxx' methods,
  (not 0 for numbers), as they are not numeric types
* [JACKSON-787]: Allow use of @JsonIgnoreProperties for properties (fields, getters, setters)
* [JACKSON-795]: @JsonValue was not working for Maps, Collections
* [JACKSON-800]: Add 'Module.SetupContext#addDeserializationProblemHandler'
 (suggested by James R)

New features:

* [JACKSON-107]: Add support for Object Identity (to handled cycles, shared refs),
  with @JsonIdentityInfo
* [JACKSON-435]: Allow per-property Date formatting using @JsonFormat.
* [JACKSON-437]: Allow injecting of type id as POJO property, by setting
  new '@JsonTypeInfo.visible' property to true.
* [JACKSON-469]: Support "Builder pattern" for deserialiation; that is, allow
  use of separate Builder object for data binding, creating actual value
* [JACKSON-608]: Allow use of JSON Views for deserialization
* [JACKSON-636]: Add 'SerializationFeature.ORDER_MAP_ENTRIES_BY_KEYS' to allow
  forced sorting of Maps during serialization
  (suggested by Joern H)
* [JACKSON-669]: Allow prefix/suffix for @JsonUnwrapped properties
 (requested by Aner P)
* [JACKSON-707]: Add 'JsonNode.deepCopy()', to create safe deep copies
  of ObjectNodes, ArrayNodes.
* [JACKSON-714]: Add general-purpose @JsonFormat annotation
* [JACKSON-718]: Added 'JsonNode.canConvertToInt()', 'JsonNode.canConvertToLong()'
* [JACKSON-747]: Allow changing of 'SerializationFeature' for ObjectWriter,
  'DeserializationFeature' for ObjectReader.
* [JACKSON-752]: Add @JsonInclude (replacement of @JsonSerialize.include)
* [JACKSON-754]: Add @JacksonAnnotationsInside for creating "annotation
  bundles" (also: AnnotationIntrospector.isAnnotationBundle())
* [JACKSON-762]: Allow using @JsonTypeId to specify property to use as
  type id, instead of using separate type id resolver.
* [JACKSON-764]: Allow specifying "root name" to use for root wrapping
  via ObjectReader, ObjectWriter.
* [JACKSON-772]: Add 'JsonNode.withArray()' to use for traversing Array nodes.
* [JACKSON-793]: Add support for configurable Locale, TimeZone to use
  (via SerializationConfig, DeserializationConfig)
* [JACKSON-805]: Add 'SerializationFeature.WRITE_SINGLE_ELEM_ARRAYS_UNWRAPPED'
  to improve interoperability with BadgerFish/Jettison
* [JACKSON-810]: Deserialization Feature: Allow unknown Enum values via
  'DeserializationFeature.READ_UNKNOWN_ENUM_VALUES_AS_NULL'
  (suggested by Raymond R)
* [JACKSON-813]: Add '@JsonSerializableSchema.id' attribute, to indicate
  'id' value to add to generated JSON Schemas.

[entries for versions 1.x and earlier not retained; refer to earlier releases)<|MERGE_RESOLUTION|>--- conflicted
+++ resolved
@@ -3,7 +3,6 @@
 === Releases ===
 ------------------------------------------------------------------------
 
-<<<<<<< HEAD
 2.8.8 (05-Apr-2017)
 
 (partial) #994: `DeserializationFeature.UNWRAP_SINGLE_VALUE_ARRAYS` only works for POJOs, Maps
@@ -26,22 +25,6 @@
 
 #935: `@JsonProperty(access = Access.READ_ONLY)` - unexpected behaviour
 #1317: '@JsonIgnore' annotation not working with creator properties, serialization
-=======
-2.7.10 (not yet released)
-
-- Minor robustification of method resolution in `AnnotatedClass`
-
-2.7.9 (04-Feb-2017)
-
->>>>>>> 6b9782b5
-#1367: No Object Id found for an instance when using `@ConstructorProperties`
-#1505: @JsonEnumDefaultValue should take precedence over FAIL_ON_NUMBERS_FOR_ENUMS
- (suggested by Stephan S)
-#1506: Missing `KeyDeserializer` for `CharSequence`
-#1513: `MapSerializer._orderEntries()` throws NPE when operating on `ConcurrentHashMap`
- (reported by Sovietaced@github)
-- Simplified processing of class annotations (for `AnnotatedClass`) to try to
-  solve rare concurrency problems with "root name" annotations.
 
 2.8.6 (12-Jan-2017)
 
@@ -177,23 +160,17 @@
 #1277: Add caching of resolved generic types for `TypeFactory`
  (requested by Andriy P)
 
-2.7.9 (not released yet)
+
+2.7.9 (04-Feb-2017)
 
 #1367: No Object Id found for an instance when using `@ConstructorProperties`
- (reported by kajo-bellabeat@github; fix by diegode@github)
-#1432: Off by 1 bug in PropertyValueBuffer
- (reported by Kevin D)
-#1439: NPE when using with filter id, serializing `java.util.Map` types
-#1451: Type parameter not passed by `ObjectWriter` if serializer pre-fetch disabled
- (reported by Frédéric C)
-#1456: `TypeFactory` type resolution broken in 2.7 for generic types
-   when using `constructType` with context
- (reported by Dmitry S)
-#1476: Wrong constructor picked up when deserializing object
- (reported by laurentgo@github)
-#1501: `ArrayIndexOutOfBoundsException` on non-static inner class constructor
- (reported by Kevin H)
+#1505: @JsonEnumDefaultValue should take precedence over FAIL_ON_NUMBERS_FOR_ENUMS
+ (suggested by Stephan S)
 #1506: Missing `KeyDeserializer` for `CharSequence`
+#1513: `MapSerializer._orderEntries()` throws NPE when operating on `ConcurrentHashMap`
+ (reported by Sovietaced@github)
+- Simplified processing of class annotations (for `AnnotatedClass`) to try to
+  solve rare concurrency problems with "root name" annotations.
 
 2.7.8 (26-Sep-2016)
 
