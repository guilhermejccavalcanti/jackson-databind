Project: jackson-databind
------------------------------------------------------------------------
=== Releases ===
------------------------------------------------------------------------

<<<<<<< HEAD
2.8.11.1 (not yet released)
=======
2.7.9.3 (not yet released)

#1872 `NullPointerException` in `SubTypeValidator.validateSubType` when
  validating Spring interface
 (reported by Rob W)
#1931: Two more `c3p0` gadgets to exploit default typing issue

2.7.9.2 (20-Dec-2017)
>>>>>>> 6799f8f1

#1872: `NullPointerException` in `SubTypeValidator.validateSubType` when
  validating Spring interface
 (reported by Rob W)
#1899: Another two gadgets to exploit default typing issue in jackson-databind
 (reported by OneSourceCat@github)

2.8.11 (24-Dec-2017)

#1604: Nested type arguments doesn't work with polymorphic types
#1680: Blacklist couple more types for deserialization
#1767: Allow `DeserializationProblemHandler` to respond to primitive types
 (reported by nhtzr@github)
#1768: Improve `TypeFactory.constructFromCanonical()` to work with
  `java.lang.reflect.Type.getTypeName()` format
#1804: `ValueInstantiator.canInstantiate()` ignores `canCreateUsingArrayDelegate()`
 (reported by henryptung@github)
#1807: Jackson-databind caches plain map deserializer and use it even map has `@JsonDeserializer`
 (reported by lexas2509@github)
#1855: Blacklist for more serialization gadgets (dbcp/tomcat, spring)

2.8.10 (24-Aug-2017)

#1657: `StdDateFormat` deserializes dates with no tz/offset as UTC instead of
  configured timezone
 (reported by Bertrand R)
#1658: Infinite recursion when deserializing a class extending a Map,
  with a recursive value type
 (reported by Kevin G)
#1679: `StackOverflowError` in Dynamic `StdKeySerializer`
#1711: Delegating creator fails to work for binary data (`byte[]`) with
 binary formats (CBOR, Smile)
#1735: Missing type checks when using polymorphic type ids
#1737: Block more JDK types from polymorphic deserialization

2.8.9 (12-Jun-2017)

#1595: `JsonIgnoreProperties.allowSetters` is not working in Jackson 2.8
 (reported by Javy L)
#1597: Escape JSONP breaking characters
 (contributed by Marco C)
#1629: `FromStringDeserializer` ignores registered `DeserializationProblemHandler`
  for `java.util.UUID`
 (reported by Andrew J)
#1642: Support `READ_UNKNOWN_ENUM_VALUES_AS_NULL` with `@JsonCreator`
 (contributed by Joe L)
#1647: Missing properties from base class when recursive types are involved
 (reported by Slobodan P)
#1648: `DateTimeSerializerBase` ignores configured date format when creating contextual
 (reported by Bertrand R)
#1651: `StdDateFormat` fails to parse 'zulu' date when TimeZone other than UTC
 (reported by Bertrand R)

2.8.8.1 (19-Apr-2017)

#1585: Invoke ServiceLoader.load() inside of a privileged block when loading
  modules using `ObjectMapper.findModules()`
 (contributed by Ivo S)
#1599: Jackson Deserializer security vulnerability
 (reported by ayound@github)
#1607: @JsonIdentityReference not used when setup on class only
 (reported by vboulaye@github)

2.8.8 (05-Apr-2017)

(partial) #994: `DeserializationFeature.UNWRAP_SINGLE_VALUE_ARRAYS` only works for POJOs, Maps
#1345: `@JsonProperty(access = READ_ONLY)` together with generated constructor (Lombok) causes
 exception: "Could not find creator property with name ..."
 (reported by Raniz85@github)
#1533: `AsPropertyTypeDeserializer` ignores `DeserializationFeature.ACCEPT_EMPTY_STRING_AS_NULL_OBJECT`
#1543: JsonFormat.Shape.NUMBER_INT does not work when defined on enum type in 2.8
 (reported by Alex P)
#1570: `Enum` key for `Map` ignores `SerializationFeature.WRITE_ENUMS_USING_INDEX`
 (reported by SolaKun@github)
#1573: Missing properties when deserializing using a builder class with a non-default
  constructor and a mutator annotated with `@JsonUnwrapped`
 (reported by Joshua J)
#1575: Problem with `@JsonIgnoreProperties` on recursive property (regression in 2.8)
 (reported by anujkumar04@github)
- Minor fix to creation of `PropertyMetadata`, had one path that could lead to NPE

2.8.7 (21-Feb-2017)

#935: `@JsonProperty(access = Access.READ_ONLY)` - unexpected behaviour
#1317: '@JsonIgnore' annotation not working with creator properties, serialization

2.8.6 (12-Jan-2017)

#349: @JsonAnySetter with @JsonUnwrapped: deserialization fails with arrays
 (reported by hdave@github)
#1388: `@JsonIdentityInfo`: id has to be the first key in deserialization when
  deserializing with `@JsonCreator`
 (reported by moodysalem@github)
#1425: `JsonNode.binaryValue()` ignores illegal character if it's the last one
 (reported by binoternary@github)
#1453: `UntypedObjectDeserializer` does not retain `float` type (over `double`)
#1456: `TypeFactory` type resolution broken in 2.7 for generic types
   when using `constructType` with context
#1473: Add explicit deserializer for `StringBuilder` due to Java 9 changes
#1493: `ACCEPT_CASE_INSENSITIVE_PROPERTIES` fails with `@JsonUnwrapped`

2.8.5 (14-Nov-2016)

#1417: Further issues with `@JsonInclude` with `NON_DEFAULT`
#1421: ACCEPT_SINGLE_VALUE_AS_ARRAY partially broken in 2.7.x, 2.8.x
#1429: `StdKeyDeserializer` can erroneously use a static factory method
  with more than one argument
#1432: Off by 1 bug in PropertyValueBuffer
 (reported by Kevin D)
#1438: `ACCEPT_CASE_INSENSITIVE_PROPERTIES` is not respected for creator properties
 (reported by Jayson M)
#1439: NPE when using with filter id, serializing `java.util.Map` types
#1441: Failure with custom Enum key deserializer, polymorphic types
 (reported by Nathanial O)
#1445: Map key deserializerModifiers ignored
 (reported by alfonsobonso@github)
- Improvements to #1411 fix to ensure consistent `null` key handling

2.8.4 (14-Oct-2016)

#466: Jackson ignores Type information when raw return type is BigDecimal or BigInteger 
#1001: Parameter names module gets confused with delegate creator which is a static method
#1324: Boolean parsing with `StdDeserializer` is too slow with huge integer value
 (reported by pavankumar-parankusam@github)
#1383: Problem with `@JsonCreator` with 1-arg factory-method, implicit param names
#1384: `@JsonDeserialize(keyUsing = ...)` does not work correctly together with
  DefaultTyping.NON_FINAL
 (reported by Oleg Z)
#1385: Polymorphic type lost when using `@JsonValue`
 (reported by TomMarkuske@github)
#1389 Problem with handling of multi-argument creator with Enums
 (fix contributed by Pavel P)
#1392: Custom UnmodifiableSetMixin Fails in Jackson 2.7+ but works in Jackson 2.6
 (reported by Rob W)
#1395: Problems deserializing primitive `long` field while using `TypeResolverBuilder`
 (reported by UghZan3@github)
#1403: Reference-chain hints use incorrect class-name for inner classes
 (reported by Josh G)
#1411: MapSerializer._orderEntries should check for null keys
 (reported by Jörn H)

2.8.3 (17-Sep-2016)

#929: `@JsonCreator` not working on a factory with multiple arguments for a enum type
#1351: `@JsonInclude(NON_DEFAULT)` doesn't omit null fields
 (reported by Gili T)
#1353: Improve error-handling for `java.net.URL` deserialization
#1361: Change `TokenBuffer` to use new `writeEmbeddedObject()` if possible

2.8.2 (30-Aug-2016)

#1315: Binding numeric values can BigDecimal lose precision
 (reported by Andrew S)
#1327: Class level `@JsonInclude(JsonInclude.Include.NON_EMPTY)` is ignored
 (reported by elruwen@github)
#1335: Unconditionally call `TypeIdResolver.getDescForKnownTypeIds`
 (contributed by Chris J-Y)

2.8.1 (20-Jul-2016)

#1256: `Optional.empty()` not excluded if property declared with type `Object`
#1288: Type id not exposed for `JsonTypeInfo.As.EXTERNAL_PROPERTY` even when `visible` set to `true`
 (reported by libetl@github)
#1289: Optimize construction of `ArrayList`, `LinkedHashMap` instances
#1291: Backward-incompatible behaviour of 2.8: deserializing enum types
   with two static factory methods fail by default
#1297: Deserialization of generic type with Map.class
 (reported by Arek G)
#1302: NPE for `ResolvedRecursiveType` in 2.8.0 due to caching

2.8.0 (04-Jul-2016)

#621: Allow definition of "ignorable types" without annotation (using
  `Mapper.configOverride(type).setIsIgnoredType(true)`
#867: Support `SerializationFeature.WRITE_EMPTY_JSON_ARRAYS ` for `JsonNode`
#903: Add `JsonGenerator` reference to `SerializerProvider`
#931: Add new method in `Deserializers.Base` to support `ReferenceType`
#960: `@JsonCreator` not working on a factory with no arguments for an enum type
 (reported by Artur J)
#990: Allow failing on `null` values for creator (add 
  `DeserializationFeature.FAIL_ON_NULL_CREATOR_PROPERTIES`)
 (contributed by mkokho@github)
#999: External property is not deserialized
 (reported by Aleksandr O)
#1017: Add new mapping exception type ('InvalidTypeIdException') for subtype resolution errors
 (suggested by natnan@github)
#1028: Ignore USE_BIG_DECIMAL_FOR_FLOATS for NaN/Infinity
 (reported by Vladimir K, lightoze@github)
#1047: Allow use of `@JsonAnySetter` on a Map-valued field, no need for setter
#1082: Can not use static Creator factory methods for `Enum`s, with JsonCreator.Mode.PROPERTIES
 (contributed by Lokesh K)
#1084: Change `TypeDeserializerBase` to take `JavaType` for `defaultImpl`, NOT `Class`
#1126: Allow deserialization of unknown Enums using a predefined value
 (contributed by Alejandro R)
#1136: Implement `TokenBuffer.writeEmbeddedObject(Object)`
 (suggested by Gregoire C, gcxRun@github)
#1165: CoreXMLDeserializers does not handle time-only XMLGregorianCalendars
 (reported, contributed fix by Ross G)
#1181: Add the ability to specify the initial capacity of the ArrayNode
 (suggested by Matt V, mveitas@github)
#1184: Allow overriding of `transient` with explicit inclusion with `@JsonProperty`
 (suggested by Maarten B)
#1187: Refactor `AtomicReferenceDeserializer` into `ReferenceTypeDeserializer`
#1204: Add a convenience accessor `JavaType.hasContentType()` (true for container or reference type)
#1206: Add "anchor type" member for `ReferenceType`
#1211: Change `JsonValueSerializer` to get `AnnotatedMethod`, not "raw" method
#1217: `@JsonIgnoreProperties` on Pojo fields not working for deserialization
 (reported by Lokesh K)
#1221: Use `Throwable.addSuppressed()` directly and/or via try-with-resources
#1232: Add support for `JsonFormat.Feature.ACCEPT_CASE_INSENSITIVE_PROPERTIES`
#1233: Add support for `JsonFormat.Feature.WRITE_SORTED_MAP_ENTRIES`
#1235: `java.nio.file.Path` support incomplete
 (reported by, fix contributed by Benson M)
#1261: JsonIdentityInfo broken deserialization involving forward references and/or cycles
 (reported by, fix contributed by Ari F)
#1270: Generic type returned from type id resolver seems to be ignored
 (reported by Benson M)
#1277: Add caching of resolved generic types for `TypeFactory`
 (requested by Andriy P)

2.7.10 (not yet released)

#1628: Don't print to error stream about failure to load JDK 7 types
 (reported by Villane@github)

2.7.9 (04-Feb-2017)

#1367: No Object Id found for an instance when using `@ConstructorProperties`
#1505: @JsonEnumDefaultValue should take precedence over FAIL_ON_NUMBERS_FOR_ENUMS
 (suggested by Stephan S)
#1506: Missing `KeyDeserializer` for `CharSequence`
#1513: `MapSerializer._orderEntries()` throws NPE when operating on `ConcurrentHashMap`
 (reported by Sovietaced@github)
- Simplified processing of class annotations (for `AnnotatedClass`) to try to
  solve rare concurrency problems with "root name" annotations.

2.7.8 (26-Sep-2016)

#877: @JsonIgnoreProperties`: ignoring the "cause" property of `Throwable` on GAE
#1359: Improve `JsonNode` deserializer to create `FloatNode` if parser supports
#1362: ObjectReader.readValues()` ignores offset and length when reading an array
 (reported by wastevenson@github)
#1363: The static field ClassUtil.sCached can cause a class loader leak
 (reported by Stuart D)
#1368: Problem serializing `JsonMappingException` due to addition of non-ignored
  `processor` property (added in 2.7)
 (reported, suggesed fix by Josh C)
#1383: Problem with `@JsonCreator` with 1-arg factory-method, implicit param names

2.7.7 (27-Aug-2016)

#1322: EnumMap keys not using enum's `@JsonProperty` values unlike Enum values
 (reported by MichaelChambers@github)
#1332: Fixed ArrayIndexOutOfBoundException for enum by index deser
 (reported by Max D)
#1344: Deserializing locale assumes JDK separator (underscore), does not
  accept RFC specified (hyphen)
 (reported by Jim M)

2.7.6 (23-Jul-2016)

#1215: Problem with type specialization for Maps with `@JsonDeserialize(as=subtype)`
 (reported by brentryan@github)
#1279: Ensure DOM parsing defaults to not expanding external entities
#1288: Type id not exposed for `JsonTypeInfo.As.EXTERNAL_PROPERTY` even when `visible` set to `true`
#1299: Timestamp deserialization error
 (reported by liyuj@github)
#1301: Problem with `JavaType.toString()` for recursive (self-referential) types
 (reported by Brian P)
#1307: `TypeWrappedDeserializer` doesn't delegate the `getNullValue()` method to `_deserializer`
 (reported by vfries@github)

2.7.5 (11-Jun-2016)

#1098: DeserializationFeature.FAIL_ON_INVALID_SUBTYPE does not work with
  `JsonTypeInfo.Id.CLASS`
 (reported by szaccaria@github)
#1223: `BasicClassIntrospector.forSerialization(...).findProperties` should
  respect MapperFeature.AUTO_DETECT_GETTERS/SETTERS?
 (reported by William H)
#1225: `JsonMappingException` should override getProcessor()
 (reported by Nick B)

2.6.8 (if ever released)

#1383: Problem with `@JsonCreator` with 1-arg factory-method, implicit param names

2.6.7 (05-Jun-2016)

#1194: Incorrect signature for generic type via `JavaType.getGenericSignature
#1228: @JsonAnySetter does not deserialize null to Deserializer's NullValue
 (contributed by Eric S)
#1231: `@JsonSerialize(as=superType)` behavior disallowed in 2.7.4
 (reported by Mark W)
#1248: `Annotated` returns raw type in place of Generic Type in 2.7.x
 (reported by Andrew J, apjoseph@github)
#1253: Problem with context handling for `TokenBuffer`, field name
#1260: `NullPointerException` in `JsonNodeDeserializer`
 (reported by Eric S)

2.7.4 (29-Apr-2016)

#1122: Jackson 2.7 and Lombok: 'Conflicting/ambiguous property name definitions'
#1178: `@JsonSerialize(contentAs=superType)` behavior disallowed in 2.7
#1186: SimpleAbstractTypeResolver breaks generic parameters
 (reported by tobiash@github)
#1189: Converter called twice results in ClassCastException
 (reported by carrino@github)
#1191: Non-matching quotes used in error message for date parsing
#1194: Incorrect signature for generic type via `JavaType.getGenericSignature
#1195: `JsonMappingException` not Serializable due to 2.7 reference to source (parser)
 (reported by mjustin@github)
#1197: `SNAKE_CASE` doesn't work when using Lombok's `@AllArgsConstructor`
#1198: Problem with `@JsonTypeInfo.As.EXTERNAL_PROPERTY`, `defaultImpl`, missing type id, NPE
#1203: `@JsonTypeInfo` does not work correctly for ReferenceTypes like `AtomicReference`
#1208: treeToValue doesn't handle POJONodes that contain exactly the requested value type
  (reported by Tom M)
- Improve handling of custom content (de)serializers for `AtomicReference`

2.7.3 (16-Mar-2016)

#1125: Problem with polymorphic types, losing properties from base type(s)
#1150: Problem with Object id handling, explicit `null` token
 (reported by Xavi T)
#1154: @JsonFormat.pattern on dates is now ignored if shape is not explicitely provided
 (reported by Yoann R)
#1161: `DeserializationFeature.READ_ENUMS_USING_TO_STRING` not dynamically
  changeable with 2.7
 (reported by asa-git@github)
- Minor fixes to `AnnotationIntrospector.findEnumValues()` to correct problems with
  merging of explicit enum value names.

2.7.2 (26-Feb-2016)

#1124: JsonAnyGetter ignores JsonSerialize(contentUsing=...)
 (reported by Jiri M)
#1128: UnrecognizedPropertyException in 2.7.1 for properties that work with version 2.6.5
 (reported by Roleek@github)
#1129: When applying type modifiers, don't ignore container types.
#1130: NPE in `StdDateFormat` hashCode and equals
 (reported by Kazuki S, kazuki43zoo@github)
#1134: Jackson 2.7 doesn't work with jdk6 due to use of `Collections.emptyIterator()`
 (reported by Timur S, saladinkzn@github)

2.7.1-1 (03-Feb-2016)

Special one-off "micro patch" for:

#1115: Problems with deprecated `TypeFactory.constructType(type, ctxt)` methods if `ctxt` is `null`

2.7.1 (02-Feb-2016)

#1079: Add back `TypeFactory.constructType(Type, Class)` as "deprecated" in 2.7.1
#1083: Field in base class is not recognized, when using `@JsonType.defaultImpl`
 (reported by Julian H)
#1095: Prevent coercion of `int` from empty String to `null` if
  `DeserializationFeature .FAIL_ON_NULL_FOR_PRIMITIVES` is `true`
 (reported by yzmyyff@github)
#1102: Handling of deprecated `SimpleType.construct()` too minimalistic
 (reported by Thibault K)
#1109: @JsonFormat is ignored by the DateSerializer unless either a custom pattern
  or a timezone are specified
 (contributed by Aleks S)

2.7.0 (10-Jan-2016)

#76: Problem handling datatypes Recursive type parameters
 (reported by Aram K)
#357: StackOverflowError with contentConverter that returns array type
 (reported by Florian S)
#432: `StdValueInstantiator` unwraps exceptions, losing context
 (reported by Miles K)
#497: Add new JsonInclude.Include feature to exclude maps after exclusion removes all elements
#803: Allow use of `StdDateFormat.setLenient()`
 (suggested by raj-ghodke@github)
#819: Add support for setting `FormatFeature` via `ObjectReader`, `ObjectWriter`
#857: Add support for java.beans.Transient (requires Java 7)
 (suggested by Thomas M)
#898: Add `ObjectMapper.getSerializerProviderInstance()`
#905: Add support for `@ConstructorProperties` (requires Java 7)
 (requested by Jonas K)
#909: Rename PropertyNamingStrategy CAMEL_CASE_TO_LOWER_CASE_WITH_UNDERSCORES as SNAKE_CASE,
   PASCAL_CASE_TO_CAMEL_CASE as UPPER_CAMEL_CASE
 (suggested by marcottedan@github)
#915: ObjectMapper default timezone is GMT, should be UTC
 (suggested by Infrag@github)
#918: Add `MapperFeature.ALLOW_EXPLICIT_PROPERTY_RENAMING`
 (contributed by David H)
#924: `SequenceWriter.writeAll()` could accept `Iterable`
 (suggested by Jiri-Kremser@github(
#932: Rewrite ser/deser for `AtomicReference`, based on "optional" ser/desers
#933: Close some gaps to allow using the `tryToResolveUnresolved` flows
#936: Deserialization into List subtype with JsonCreator no longer works
 (reported by adamjoeldavis@github)
#948: Support leap seconds, any number of millisecond digits for ISO-8601 Dates.
 (contributed by Jesse W)
#952: Revert non-empty handling of primitive numbers wrt `NON_EMPTY`; make
  `NON_DEFAULT` use extended criteria
#957: Merge `datatype-jdk7` stuff in (java.nio.file.Path handling)
#959: Schema generation: consider active view, discard non-included properties
#963: Add PropertyNameStrategy `KEBAB_CASE`
 (requested by Daniel M)
#978: ObjectMapper#canSerialize(Object.class) returns false even though FAIL_ON_EMPTY_BEANS is disabled
 (reported by Shumpei A)
#997: Add `MapperFeature.OVERRIDE_PUBLIC_ACCESS_MODIFIERS`
#998: Allow use of `NON_DEFAULT` for POJOs without default constructor
#1000: Add new mapping exception type for enums and UUIDs
 (suggesed by natnan@github)
#1010: Support for array delegator
 (contributed by Hugo W)
#1011: Change ObjectWriter::withAttributes() to take a Map with some kind of wildcard types
 (suggested by David B)
#1043: @JsonFormat(with = JsonFormat.Feature.ACCEPT_SINGLE_VALUE_AS_ARRAY) does not work on fields
 (reported by fabiolaa@github)
#1044: Add `AnnotationIntrospector.resolveSetterConflict(...)` to allow custom setter conflict resolution
 (suggested by clydebarrow@github)
- Make `JsonValueFormat` (self-)serializable, deserializable, to/from valid external
  value (as per JSON Schema spec)

INCOMPATIBILITIES:

- While unlikely to be problematic, #959 above required an addition of `SerializerProvider`
  argument for `depositSchemaProperty()` method `BeanProperty` and `PropertyWriter` interfaces
- JDK baseline now Java 7 (JDK 1.7), from Java 6/JDK 1.6

2.6.6 (05-Apr-2016)

#1088: NPE possibility in SimpleMixinResolver
 (reported by Laird N)
#1099: Fix custom comparator container node traversal
 (contributed by Daniel N)
#1108: Jackson not continue to parse after DeserializationFeature.FAIL_ON_INVALID_SUBTYPE error
 (reported by jefferyyuan@github)
#1112: Detailed error message from custom key deserializer is discarded
 (contributed by Benson M)
#1120: String value omitted from weirdStringException
 (reported by Benson M)
#1123: Serializing and Deserializing Locale.ROOT
 (reported by hookumsnivy@github)

2.6.5 (19-Jan-2016)

#1052: Don't generate a spurious NullNode after parsing an embedded object
 (reported by philipa@github)
#1061: Problem with Object Id and Type Id as Wrapper Object (regression in 2.5.1)
#1073: Add try-catch around `java.sql` type serializers
 (suggested by claudemt@github)
#1078: ObjectMapper.copy() still does not preserve _registeredModuleTypes
 (reported by ajonkisz@github)

2.6.4 (07-Dec-2015)

#984: JsonStreamContexts are not build the same way for write.. and convert methods
 (reported by Antibrumm@github)
#989: Deserialization from "{}" to java.lang.Object causes "out of END_OBJECT token" error
 (reported by Ievgen P)
#1003: JsonTypeInfo.As.EXTERNAL_PROPERTY does not work with a Delegate
 (reported by alexwen@github)
#1005: Synthetic constructors confusing Jackson data binding
 (reported by Jayson M)
#1013: `@JsonUnwrapped` is not treated as assuming `@JsonProperty("")`
 (reported by David B)
#1036: Problem with case-insensitive deserialization
 (repoted by Dmitry R)
- Fix a minor problem with `@JsonNaming` not recognizing default value

2.6.3 (12-Oct-2015)

#749: `EnumMap` serialization ignores `SerializationFeature.WRITE_ENUMS_USING_TO_STRING`
 (reported by scubasau@github)
#938: Regression: `StackOverflowError` with recursive types that contain `Map.Entry`
 (reported by jloisel@github)
#939: Regression: DateConversionError in 2.6.x 
 (reported by Andreas P, anpieber@github)
#940: Add missing `hashCode()` implementations for `JsonNode` types that did not have them
 (contributed by Sergio M)
#941: Deserialization from "{}" to ObjectNode field causes "out of END_OBJECT token" error
 (reported by Sadayuki F)
#942: Handle null type id for polymorphic values that use external type id
 (reported by Warren B, stormboy@github)
#943: Incorrect serialization of enum map key
 (reported by Benson M)
#944: Failure to use custom deserializer for key deserializer
 (contributed by Benson M)
#949: Report the offending substring when number parsing fails
 (contributed by Jesse W)
#965: BigDecimal values via @JsonTypeInfo/@JsonSubTypes get rounded
 (reported by gmjabs@github)

2.6.2 (14-Sep-2015)

#894: When using withFactory on ObjectMapper, the created Factory has a TypeParser
  which still has the original Factory
 (reported by lufe66@github)
#899: Problem serializing `ObjectReader` (and possibly `ObjectMapper`)
#913: ObjectMapper.copy does not preserve MappingJsonFactory features
 (reported, fixed by Daniel W)
#922: ObjectMapper.copy() does not preserve _registeredModuleTypes
#928: Problem deserializing External Type Id if type id comes before POJO

2.6.1 (09-Aug-2015)

#873: Add missing OSGi import
#881: BeanDeserializerBase having issues with non-CreatorProperty properties.
 (reported by dharaburda@github)
#884: ArrayIndexOutOfBoundException for `BeanPropertyMap` (with ObjectId)
 (reported by alterGauner@github)
#889: Configuring an ObjectMapper's DateFormat changes time zone
 (reported by Andy W, wilkinsona@github)
#890: Exception deserializing a byte[] when the target type comes from an annotation
 (reported by gmjabs@github)

2.6.0 (19-Jul-2015)

#77: Allow injection of 'transient' fields
#95: Allow read-only properties with `@JsonIgnoreProperties(allowGetters=true)`
#222: EXTERNAL_PROPERTY adds property multiple times and in multiple places
 (reported by Rob E, thatsnotright@github)
#296: Serialization of transient fields with public getters (add
    MapperFeature.PROPAGATE_TRANSIENT_MARKER)
 (suggested by Michal L)
#312: Support Type Id mappings where two ids map to same Class
#348: ObjectMapper.valueToTree does not work with @JsonRawValue
 (reported by Chris P, pimlottc@github)
#504: Add `DeserializationFeature.USE_LONG_FOR_INTS`
 (suggested by Jeff S)
#624: Allow setting external `ClassLoader` to use, via `TypeFactory`
#649: Make `BeanDeserializer` use new `parser.nextFieldName()` and `.hasTokenId()` methods
#664: Add `DeserializationFeature.ACCEPT_FLOAT_AS_INT` to prevent coercion of floating point
 numbers int `int`/`long`/`Integer`/`Long`
 (requested by wenzis@github)
#677: Specifying `Enum` value serialization using `@JsonProperty`
 (requested by Allen C, allenchen1154@github)
#679: Add `isEmpty()` implementation for `JsonNode` serializers
#688: Provide a means for an ObjectMapper to discover mixin annotation classes on demand
 (requested by Laird N)
#689: Add `ObjectMapper.setDefaultPrettyPrinter(PrettyPrinter)`
 (requested by derknorton@github)
#696: Copy constructor does not preserve `_injectableValues`
 (reported by Charles A)
#698: Add support for referential types (ReferenceType)
#700: Cannot Change Default Abstract Type Mapper from LinkedHashMap
 (reported by wealdtech@github)
#725: Auto-detect multi-argument constructor with implicit names if it is the only visible creator
#727: Improve `ObjectWriter.forType()` to avoid forcing base type for container types
#734: Add basic error-recovery for `ObjectReader.readValues()`
#737: Add support for writing raw values in TokenBuffer
 (suggested by Guillaume S, gsmet@github)
#740: Ensure proper `null` (as empty) handling for `AtomicReference`
#741: Pass `DeserializationContext' argument for `JsonDeserializer` methods "getNullValue()"
 and "getEmptyValue()"
#743: Add `RawValue` helper type, for piping raw values through `TokenBuffer`
#756: Disabling SerializationFeature.FAIL_ON_EMPTY_BEANS does not affect `canSerialize()`
 (reported by nickwongdev@github)
#762: Add `ObjectWriter.withoutRootName()`, `ObjectReader.withoutRootName()`
#765: `SimpleType.withStaticTyping()` impl incorrect
#769: Fix `JacksonAnnotationIntrospector.findDeserializer` to return `Object` (as per
  `AnnotationIntrospector`); similarly for other `findXxx(De)Serializer(...)` methods
#777: Allow missing build method if its name is empty ("")
 (suggested by galdosd@github)
#781: Support handling of `@JsonProperty.required` for Creator methods
#787: Add `ObjectMapper setFilterProvider(FilterProvider)` to allow chaining
 (suggested by rgoldberg@githin)
#790: Add `JsonNode.equals(Comparator<JsonNode>, JsonNode)` to support
  configurable/external equality comparison
#794: Add `SerializationFeature.WRITE_DATES_WITH_ZONE_ID` to allow inclusion/exclusion of
  timezone id for date/time values (as opposed to timezone offset)
#795: Converter annotation not honored for abstract types
 (reported by myrosia@github)
#797: `JsonNodeFactory` method `numberNode(long)` produces `IntNode` for small numbers
#810: Force value coercion for `java.util.Properties`, so that values are `String`s
#811: Add new option, `JsonInclude.Include.NON_ABSENT` (to support exclusion of
  JDK8/Guava Optionals)
#812: Java 8 breaks Class-value annotation properties, wrt generics: need to work around
#813: Add support for new property of `@JsonProperty.access` to support
  read-only/write-only use cases
#820: Add new method for `ObjectReader`, to bind from JSON Pointer position
 (contributed by Jerry Y, islanderman@github)
#824: Contextual `TimeZone` changes don't take effect wrt `java.util.Date`,
  `java.util.Calendar` serialization
#826: Replaced synchronized HashMap with ConcurrentHashMap in TypeDeserializerBase._findDeserializer
 (contributed by Lars P)
#827: Fix for polymorphic custom map key serializer
 (reported by mjr6140@gitgub)
#828: Respect DeserializationFeatures.WRAP_EXCEPTIONS in CollectionDeserializer
 (contributed by Steve G, thezerobit@github)
#840: Change semantics of `@JsonPropertyOrder(alphabetic)` to only count `true` value
#848: Custom serializer not used if POJO has `@JsonValue`
#849: Possible problem with `NON_EMPTY` exclusion, `int`s, `Strings`
#868: Annotations are lost in the case of duplicate methods
- Remove old cglib compatibility tests; cause problems in Eclipse
- Add `withFilterId()` method in `JsonSerializer` (demote from `BeanSerializer`)

2.5.5 (07-Dec-2015)

#844: Using JsonCreator still causes invalid path references in JsonMappingException
 (reported by Ian B)
#852: Accept scientific number notation for quoted numbers too
#878: serializeWithType on BeanSerializer does not setCurrentValue
 (reported by Chi K, chikim79@github)

2.5.4 (09-Jun-2015)

#676: Deserialization of class with generic collection inside depends on
  how is was deserialized first time
 (reported by lunaticare@github)
#771: Annotation bundles ignored when added to Mixin
 (reported by Andrew D)
#774: NPE from SqlDateSerializer as _useTimestamp is not checked for being null
 (reported by mrowkow@github)
#785: Add handlings for classes which are available in `Thread.currentThread().getContextClassLoader()`
 (contributed by Charles A)
#792: Ensure Constructor Parameter annotations are linked with those of Field, Getter, or Setter
#793: `ObjectMapper.readTree()` does not work with defaultTyping enabled
 (reported by gracefulgopher@github)
#801: Using `@JsonCreator` cause generating invalid path reference in `JsonMappingException`
 (contributed by Kamil B)
#815: Presence of PropertyNamingStrategy Makes Deserialization fail
#816: Allow date-only ISO strings to have no time zone
 (contributed by Andrew G)
- Fix handling of Enums wrt JSON Schema, when 'toString()' used for serialization

2.5.3 (24-Apr-2015)

#731: XmlAdapter result marshaling error in case of ValueType=Object
 (reported, debugged by Dmitry S)
#742: Allow deserialization of `null` Object Id (missing already allowed)
#744: Custom deserializer with parent object update failing
 (reported by migel@github)
#745: EnumDeserializer.deserializerForCreator fails when used to deserialize a Map key
 (contributed by John M)
#761: Builder deserializer: in-compatible type exception when return type is super type
 (contributed by Alexey G)
#766: Fix Infinite recursion (StackOverflowError) when serializing a SOAP object
 (contributed by Alain G)

2.5.2 (29-Mar-2015)

#609: Problem resolving locally declared generic type
 (repoted by Hal H)
#691: NullSerializer for MapProperty failing when using polymorphic handling
 (reported by Antibrumm@github)
#703: Multiple calls to ObjectMapper#canSerialize(Object.class) returns different values
 (reported by flexfrank@github)
#705: JsonAnyGetter doesn't work with JsonSerialize (except with keyUsing)
 (reported by natnan@github)
#728: TypeFactory#_fromVariable returns unknownType() even though it has enough information
  to provide a more specific type
 (reported by jkochaniak@github)
#733: MappingIterator should move past errors or not return hasNext() == true
 (reported by Lorrin N, lorrin@github)
#738: @JsonTypeInfo non-deterministically ignored in 2.5.1 (concurrency issue)
 (reported by Dylan S, dylanscott@github)
- Improvement to handling of custom `ValueInstantiator` for delegating mode; no more NPE
  if `getDelegateCreator()` returns null
- Refactor `TypedKey` into separate util class

2.5.1 (06-Feb-2015)

#667: Problem with bogus conflict between single-arg-String vs `CharSequence` constructor
#669: JSOG usage of @JsonTypeInfo and @JsonIdentityInfo(generator=JSOGGenerator.class) fails
 (reported by ericali78@github)
#671: Adding `java.util.Currency` deserialization support for maps
 (contributed by Alexandre S-C)
#674: Spring CGLIB proxies not handled as intended
 (reported by Zoltan F)
#682: Class<?>-valued Map keys not serialized properly
 (reported by Ludevik@github)
#684: FAIL_ON_NUMBERS_FOR_ENUMS does not fail when integer value is quoted
 (reported by kllp@github)
#696: Copy constructor does not preserve `_injectableValues`
 (reported by Charles A)
- Add a work-around in `ISO8601DateFormat` to allow omission of ':' from timezone
- Bit more work to complete #633

2.5.0 (01-Jan-2015)

#47: Support `@JsonValue` for (Map) key serialization 
#113: Problem deserializing polymorphic types with @JsonCreator
#165: Add `DeserializationContext.getContextualType()` to let deserializer
  known the expected type.
#299: Add `DeserializationFeature.FAIL_ON_UNRESOLVED_OBJECT_IDS` to allow missing
  Object Ids (as global default)
#408: External type id does not allow use of 'visible=true'
#421: @JsonCreator not used in case of multiple creators with parameter names
 (reported by Lovro P, lpandzic@github)
#427: Make array and Collection serializers call `JsonGenerator.writeStartArray(int)`
#521: Keep bundle annotations, prevent problems with recursive annotation types
 (reported by tea-dragon@github)
#527: Add support for `@JsonInclude(content=Include.NON_NULL)` (and others) for Maps
#528: Add support for `JsonType.As.EXISTING_PROPERTY`
 (reported by heapifyman@github; implemented by fleebytes@github)
#539: Problem with post-procesing of "empty bean" serializer; was not calling
  'BeanSerializerModifier.modifySerializer()` for empty beans
 (reported by Fabien R, fabienrenaud@github)
#540: Support deserializing `[]` as null or empty collection when the java type
  is a not an object, `DeserializationFeature.ACCEPT_EMPTY_ARRAY_AS_NULL_OBJECT`
 (requested by Fabien R, fabienrenaud@github)
#543: Problem resolving self-referential recursive types
 (reported by ahgittin@github)
#550: Minor optimization: prune introspection of "well-known" JDK types
#552: Improved handling for ISO-8601 (date) format
 (contributed by Jerome G, geronimo-iia@github)
#559: Add `getDateFormat()`, `getPropertyNamingStrategy()` in `ObjectMapper`
#560: @JsonCreator to deserialize BigInteger to Enum
 (requested by gisupp@github)
#565: Add support for handling `Map.Entry`
#566: Add support for case-insensitive deserialization (`MapperFeature.ACCEPT_CASE_INSENSITIVE_PROPERTIES`)
 (contributed by Michael R)
#571: Add support in ObjectMapper for custom `ObjectReader`, `ObjectWriter` (sub-classes)
#572: Override default serialization of Enums
 (requested by herau@github)
#576: Add fluent API for adding mixins
 (contributed by Adam S, adstro@github)
#594: `@JsonValue` on enum not used when enum value is a Map key
 (reported by chrylis@github)
#596: Add support for `@JsonProperty.defaultValue`, exposed via `BeanProperty.getMetadata().getDefaultValue()`
#597: Improve error messaging for cases where JSON Creator returns null (which
  is illegal)
 (contributed by Aurelien L)
#599: Add a simple mechanism for avoiding multiple registrations of the same module
#607: Allow (re)config of `JsonParser.Feature`s via `ObjectReader`
#608: Allow (re)config of `JsonGenerator.Feature`s via `ObjectWriter`
#614: Add a mechanism for using `@JsonCreator.mode` for resolving possible ambiguity between
  delegating- and property-based creators
#616: Add `SerializationFeature.WRITE_DURATIONS_AS_TIMESTAMPS`
#622: Support for non-scalar ObjectId Reference deserialiazation (like JSOG)
#623: Add `StdNodeBasedDeserializer`
#630: Add `KeyDeserializer` for `Class`
#631: Update `current value` of `JsonParser`, `JsonGenerator` from standard serializers,
 deserializers
 (suggested by Antibrumm@github)
#633: Allow returning null value from IdResolver to make type information optional
 (requested by Antibrumm@github)
#634: Add `typeFromId(DatabindContext,String)` in `TypeIdDeserializer`
#636: `ClassNotFoundException` for classes not (yet) needed during serialization
 (contributed by mspiegel@github)
#638: Add annotation-based method(s) for injecting properties during serialization
 (using @JsonAppend, VirtualBeanPropertyWriter)
#647: Deserialization fails when @JsonUnwrapped property contains an object with same property name
 (reported by Konstantin L)
#653: Jackson doesn't follow JavaBean naming convention (added `MapperFeature.USE_STD_BEAN_NAMING`)
#654: Add support for (re)configuring `JsonGenerator.setRootValueSeparator()` via `ObjectWriter`
#655: Add `ObjectWriter.writeValues()` for writing value sequences
#660: `@JsonCreator`-annotated factory method is ignored if constructor exists
- Allow use of `Shape.ARRAY` for Enums, as an alias to 'use index'
- Start using `JsonGenerator.writeStartArray(int)` to help data formats
  that benefit from knowing number of elements in arrays (and would otherwise
  need to buffer values to know length)
- Added new overload for `JsonSerializer.isEmpty()`, to eventually solve #588
- Improve error messaging (related to [jaxb-annotations#38]) to include known subtype ids.

2.4.6 (23-Apr-2015)

#735: (complete fix) @JsonDeserialize on Map with contentUsing custom deserializer overwrites default behavior
 (reported by blackfyre512@github) (regression due to #604)
$744: Custom deserializer with parent object update fails

2.4.5.1 (26-Mar-2015)

Special one-off "micro patch" for:

#706: Add support for `@JsonUnwrapped` via JSON Schema module
#707: Error in getting string representation of an ObjectNode with a float number value
 (reported by @navidqar)
#735: (partial) @JsonDeserialize on Map with contentUsing custom deserializer overwrites default behavior

2.4.5 (13-Jan-2015)

#635: Reduce cachability of `Map` deserializers, to avoid problems with per-property config changes
    (regression due to #604)
#656: `defaultImpl` configuration is ignored for `WRAPPER_OBJECT`
- Solve potential cyclic-resolution problem for `UntypedObjectDeserializer`

2.4.4 (24-Nov-2014)

(jackson-core)#158: Setter confusion on assignable types
 (reported by tsquared2763@github)
#245: Calls to ObjectMapper.addMixInAnnotations() on an instance returned by ObjectMapper.copy()
 don't work
 (reported by Erik D)
#580: delegate deserializers choke on a (single) abstract/polymorphic parameter
 (reported by Ian B, tea-dragon@github)
#590: Binding invalid Currency gives nonsense at end of the message
 (reported by Jerbell@github)
#592: Wrong `TokenBuffer` delegate deserialization using `@JsonCreator`
 (reported by Eugene L)
#601: ClassCastException for a custom serializer for enum key in `EnumMap`
 (reported by Benson M)
#604: `Map` deserializers not being cached, causing performance problems
#610: Fix forward reference in hierarchies
 (contributed by zeito@github)
#619: Off by one error in AnnotatedWithParams
 (reported by stevetodd@github)
- Minor fix to `EnumSerializer` regarding detection "serialize using index"
- Minor fix to number serializers, to call proper callback for schema generation

2.4.3 (02-Oct-2014)

#496: Wrong result with `new TextNode("false").asBoolean(true)`
 (reported by Ivar R, ivarru@github)
#511: DeserializationFeature.FAIL_ON_INVALID_SUBTYPE does not work
 (reported by sbelikov@github)
#523: MapDeserializer and friends do not report the field/key name for mapping exceptions
 (reported by Ian B, tea-dragon@github)
#524: @JsonIdentityReference(alwaysAsId = true) Custom resolver is reset to SimpleObjectIdResolver
 (reported by pkokorev@github)
#541: @JsonProperty in @JsonCreator is conflicting with POJOs getters/attributes
 (reported by fabienrenaud@github)
#543: Problem resolving self-referential generic types
#570: Add Support for Parsing All Compliant ISO-8601 Date Formats
 (requested by pfconrey@github)
- Fixed a problem with `acceptJsonFormatVisitor` with Collection/array types that
  are marked with `@JsonValue`; could cause NPE in JSON Schema generator module.

2.4.2 (14-Aug-2014)

#515: Mixin annotations lost when using a mixin class hierarchy with non-mixin interfaces
 (reported by 'stevebread@github')
- Fixed a problem related to [jackson-dataformat-smile#19].

2.4.1.2 (12-Jul-2014)

Special one-off "micro patch" for:

#503: Concurrency issue inside com.fasterxml.jackson.databind.util.LRUMap.get(Object)
 (reported by fjtc@github)

2.4.1.1 (18-Jun-2014)

Special one-off "micro patch" for:

#491: Temporary work-around for issue #490 (full fix for 2.5 needs to be
  in `jackson-annotations`)
#506: Index is never set for Collection and Array in InvalidFormatException.Reference
 (reported by Fabrice D, fabdouglas@github)
- Fixed a problem related to [jackson-dataformat-smile#19].

2.4.1 (17-Jun-2014)

#479: NPE on trying to deserialize a `String[]` that contains null
 (reported by huxi@github)
#482: Make date parsing error behavior consistent with JDK
 (suggested by Steve S, sanbeg@github)
#489 (partial): TypeFactory cache prevents garbage collection of custom ClassLoader
 (reported by sftwrengnr@github)

2.4.0 (02-Jun-2014)

#81: Allow use of @JsonUnwrapped with typed (@JsonTypeInfo) classes, provided
  that (new) feature `SerializationFeature.FAIL_ON_UNWRAPPED_TYPE_IDENTIFIERS`
  is disabled
 (constributed by Ben F, UnquietCode@github)
#88: Prevent use of type information for `JsonNode` via default typing
 (reported by electricmonk@github)
#149: Allow use of "stringified" indexes for Enum values
 (requested by chenboxiang@github)
#176: Allow use external Object Id resolver (to use with @JsonIdentityInfo etc)
 (implemented by Pascal G)
#193: Conflicting property name definitions
 (reported by Stuart J, sgjohnston@github)
#323: Serialization of the field with deserialization config
 (reported by metanet@github)
#327: Should not consider explicitly differing renames a fail, as long as all are explicit
#335: Allow use of `@JsonPropertyOrder(alphabetic=true)` for Map properties
#351: ObjectId does not properly handle forward references during deserialization
 (contributed by pgelinas)
#352 Add `ObjectMapper.setConfig()` for overriding `SerializationConfig`/`DeserializationConfig`
#353: Problems with polymorphic types, `JsonNode` (related to #88)
 (reported by cemo@github)
#359: Converted object not using explicitly annotated serializer
 (reported by Florian S [fschopp@github])
#369: Incorrect comparison for renaming in `POJOPropertyBuilder`
#375: Add `readValue()`/`readPropertyValue()` methods in `DeserializationContext`
#376: Add support for `@JsonFormat(shape=STRING)` for number serializers
#381: Allow inlining/unwrapping of value from single-component JSON array
 (contributed by yinzara@github)
#390: Change order in which managed/back references are resolved (now back-ref
 first, then forward)
 (requested by zAlbee@github)
#407: Properly use null handlers for value types when serializer Collection
 and array types
 (contributed by Will P)
#425: Add support for using `Void.class` as "no class", instead of `NoClass.class`
#428: `PropertyNamingStrategy` will rename even explicit name from `@JsonProperty`
 (reported by turskip@github)
#435: Performance bottleneck in TypeFactory._fromClass
 (reported by Sean D, sdonovanuk@github)
#434: Ensure that DecimalNodes with mathematically equal values are equal
 (contributed by Francis G)
#435: Performance bottleneck in TypeFactory._fromClass
 (reported by sdonovanuk@github)
#438: Add support for accessing `@JsonProperty(index=N)` annotations
#442: Make `@JsonUnwrapped` indicate property inclusion
 (suggested by Ben F)
#447: ArrayNode#addAll should accept Collection<? extends JsonNode>
 (suggested by alias@github)
#461: Add new standard naming strategy, `PropertyNamingStrategy.LowerCaseStrategy`
#463: Add 'JsonNode.asText(String defaultValue)`
 (suggested by Chris C)
#464: Include `JsonLocation` in more mapping exceptions
 (contributed by Andy C (q3aiml@github))
#465: Make it easier to support serialization of custom subtypes of `Number`
#467: Unwanted POJO's embedded in tree via serialization to tree
 (reported by Benson M)
- Slightly improve `SqlDateSerializer` to support `@JsonFormat`
- Improve handling of native type ids (YAML, CBOR) to use non-native type ids
  as fallback

2.3.5 (13-Jan-2015)

#496: Wrong result for TextNode("false").asBoolean(true)
 (reported by Ivar R, ivarru@github)
#543: Problems resolving self-referential generic types.
#656: defaultImpl configuration is ignored for WRAPPER_OBJECT

2.3.4 (17-Jul-2014)

#459: BeanDeserializerBuilder copy constructor not copying `_injectables`
#462: Annotation-provided Deserializers are not contextualized inside CreatorProperties
 (reported by aarondav@github)

2.3.3 (10-Apr-2014)

#420: Remove 'final' modifier from `BeanDeserializerBase.deserializeWithType`
 (requested by Ghoughpteighbteau@github)
#422: Allow use of "True" and "False" as aliases for booleans when coercing from
  JSON String
#423: Fix `CalendarSerializer` to work with custom format
 (reported by sergeymetallic@github)
#433: `ObjectMapper`'s `.valueToTree()` wraps `JsonSerializable` objects into a POJONode
 (reported by Francis G)
- Fix null-handling for `CollectionSerializer`

2.3.2 (01-Mar-2014)

#378: Fix a problem with custom enum deserializer construction
 (reported by BokoEnos@github)
#379: Fix a problem with (re)naming of Creator properties; needed to make
 Paranamer module work with NamingStrategy.
 (reported by Chris P, cpilsworth@github)
#398: Should deserialize empty (not null) URI from empty String
 (reported by pgieser@github)
#406: @JsonTypeIdResolver not working with external type ids
 (reported by Martin T)
#411: NumberDeserializers throws exception with NaN and +/- Infinity
 (reported by clarkbreyman@github)
#412: ObjectMapper.writerWithType() does not change root name being used
 (repoted by jhalterman@github)
- Added `BeanSerializerBase._serializeObjectId()` needed by modules that
  override standard BeanSerializer; specifically, XML module.

2.3.1 (28-Dec-2013)

#346: Fix problem deserializing `ObjectNode`, with @JsonCreator, empty
  JSON Object
 (reported by gaff78@github)
#358: `IterableSerializer` ignoring annotated content serializer
 (reported by Florian S)
#361: Reduce sync overhead for SerializerCache by using volatile, double-locking
 (contributed by stuartwdouglas@github)
#362: UUID output as Base64 String with ObjectMapper.convertValue()
 (reported by jknack@github)
#367: Make `TypeNameIdResolver` call `TypeResolver` for resolving base type
 (suggested by Ben F)
#370: Fail to add Object Id for POJO with no properties
 (reported by jh3141@github)
- Fix for [jackson-module-afterburner#38]: need to remove @JacksonStdImpl from
  `RawSerializer`, to avoid accidental removal of proper handling.

2.3.0 (13-Nov-2013)

#48: Add support for `InetSocketAddress`
 (contributed by Nick T)
#152: Add support for traversing `JsonNode` with (new!) `JsonPointer` implementation
 (suggested by fge@github)
#208: Accept "fromString()" as an implicit Creator (factory) method (alias for "valueOf()")
 (requested by David P)
#215: Allow registering custom `CharacterEscapes` to use for serialization,
 via `ObjectWriter.with(CharacterEscapes)` (and `ObjectMapper.writer(CharacterEscapes)`)
#227: Allow "generic" Enum serializers, deserializers, via `SimpleModule`
#234: Incorrect type information for deeply nested Maps
 (reported by Andrei P)
#237: Add `DeserializationFeature.FAIL_ON_READING_DUP_TREE_KEY` to optionally
  throw `JsonMappingException` on duplicate keys, tree model (`JsonNode`)
#238: Allow existence of overlapping getter, is-getter (choose 'regular' getter)
#239: Support `ByteBuffer`
 (suggested by mckamey@github)
#240: Make sure `@JsonSerialize.include` does not accidentally override
  class inclusion settings
 (requested by thierryhenrio@github)
#253: `DelegatingDeserializer` causes problems for Managed/BackReferences
 (reported by bfelaco@github)
#257: Make `UntypedObjectDeserializer` support overides for `List`, `Map` etc
#268: Add new variant of `ObjectMapper.canSerialize()` that can return `Throwable`
 that caused false to be returned (if any)
#269: Add support for new `@JsonPropertyDescription` via `AnnotationIntrospector`
 as well as `BeanProperty.getMedata().getDescription()`
#270: Add `SerializationFeature.USE_EQUALITY_FOR_OBJECT_ID` to allow use of equality
 (instead of identity) for figuring out when to use Object Id
 (requested by beku8@github)
#271: Support handling of `@JsonUnwrapped` for in-built JSON Schema generation
#277: Make `TokenBuffer` support new native type and object ids
#302: Add `setNamingStrategy` in `Module.SetupContext`
 (suggested by Miguel C)
#305: Add support for accessing `TypeFactory` via `TypeIdResolverBase`
 (not yet via `TypeIdResolver` interface), other configuration
#306: Allow use of `@JsonFilter` for properties, not just classes 
#307: Allow use of `@JsonFilter` for Maps in addition to POJOs
#308: Improve serialization and deserialization speed of `java.util.UUID` by 4x
 (suggested by David P)
#310: Improve `java.util.UUID` serialization with binary codecs, to use "raw" form.
#311: Make sure that "creator properties" are alphabetically ordered too, if
  so requested.
#315: Allow per-property definition of null serializer to use, using
 new `@JsonSerialize(nullsUsing=xxx)` annotation property
#317: Fix `JsonNode` support for nulls bound to `ObjectNode`, `ArrayNode`
 (contributed by Seth P)
#318: Problems with `ObjectMapper.updateValue()`, creator property-backed accessors
#319: Add support for per-call ("contextual") attributes, with defaulting,
 to allow keeping track of state during (de)serialization
#324: Make sure to throw `JsonMappingException` from `EnumDeserializer` creator,
  not `IllegalArgumentException`
 (reported by beverku@github)
#326: Support `@JsonFilter` for "any getter" properties
#334: Make `ArrayNode`, `ObjectNode` non-final again
#337: `AnySetter` does not support polymorphic types
 (reported by askvortsov@github)
#340: AtomicReference not working with polymorphic types
#342: Add `DeserializationFeature.FAIL_ON_IGNORED_PROPERTIES` to make `ObjectMapper`
  throw exception when encountering explicitly ignored properties
 (requested by Ruslan M)
[JACKSON-890]: Support managed/back-references for polymorphic (abstract) types
- Add 'BeanPropertyWriter.isUnwrapping()' for future needs (by Afterburner)
- Add coercions from String "null" (as if null token was parsed) for primitives/Wrappers.
- Add `JsonDeserializer.handledType()`

2.2.4 (10-Jun-2014)

#292: Problems with abstract `Map`s, `Collection`s, polymorphic deserialization
#324: EnumDeserializer should throw JsonMappingException, not IllegalArgumentException
#346: Problems deserializing `ObjectNode` from empty JSON Object, with @JsonCreator

2.2.3 (22-Aug-2013)

#234: Problems with serializing types for deeply nested generic Maps, default typing 
#251: SerializationFeature.WRITE_BIGDECIMAL_AS_PLAIN ignored with JsonNode
  serialization
 (reported by fge@github)
#259: Fix a problem with JSON Schema generation for `@JsonValue`
 (reported by Lior L)
#267: Handle negative, stringified timestamps
 (reported by Drecth@github)
#281: Make `NullNode` use configured null-value serializer
#287: Fix problems with converters, Maps with Object values
 (reported by antubis@github)
#288: Fix problem with serialization converters assigned with annotations
 (reported by cemo@github)

2.2.2 (26-May-2013)

#216: Problems with Android, 1.6-only types
#217: JsonProcessingExceptions not all wrapped as expected
 (reported by karldmoore@github)
#220: ContainerNode missing 'createNumber(BigInteger)'
 (reported by Pascal G)
#223: Duplicated nulls with @JsonFormat(shape=Shape.ARRAY)
 (reported by lukegh@github)
#226: Field mapping fail on deserialization to common referenced object when
  @JsonUnwrapped is used
 (reported by ikvia@github)
#232: Converting bound BigDecimal value to tree fails with WRITE_BIGDECIMAL_AS_PLAIN
 (reported by celkings@github)
- Minor fix to handle primitive types for key deserializer lookups
- Add convenience method `MappingIterator.getCurrentLocation()`
 (suggested by Tomdz@github)

2.2.1 (03-May-2013)

#214: Problem with LICENSE, NOTICE, Android packaging
 (reported by thierryd@github)

2.2.0 (22-Apr-2013)

Fixes:

#23: Fixing typing of root-level collections
#118: JsonTypeInfo.as.EXTERNAL_PROPERTY not working correctly
 with missing type id, scalar types
#130: TimeZone not set for GregorianCalendar, even if configured
#144: MissingNode.isValueNode() should return 'false'
 (reported by 'fge@github')
#146: Creator properties were not being renamed as expected
 (contributed by Christoper C)
#188: Problem with ObjectId serialization, 'alwaysAsId' references

Improvements:

#116: JavaType implements `java.lang.reflect.Type` (as does `TypeReference`)
#147: Defer reporting of problems with missing creator parameters
 (contributed by Christoper C)
#155: Make `ObjectNode` and `ArrayNode` final (other node types already were)
 (requested by fge@github)
#161: Add deserializer for java.util.concurrent.ArrayBlockingQueue
#173: Add 'JsonNode.traverse(ObjectCodec)' for convenience
#181: Improve error reporting for missing '_valueDeserializer'
#194: Add `FloatNode` type in tree model (JsonNode)
 (requested by msteiger@github)
#199: Allow deserializing `Iterable` instances (as basic `Collection`s)
 (requested by electrum@github)
#206: Make 'ObjectMapper.createDeserializationContext()' overridable
 (requested by noter@github)
#207: Add explicit support for `short` datatypes, for tree model
 (contributed by msteiger@github)

New features:

#120: Extend BeanDeserializerModifier to work with non-POJO deserializers
#121: Extend BeanSerializerModifier to work with non-POJO serializers
#124: Add support for serialization converters (@JsonSerializer(converter=...))
#124: Add support for deserialization converters (@JsonDeserializer(converter=...))
#140: Add 'SerializationFeature.WRITE_BIGDECIMAL_AS_PLAIN' to allow forcing
  of non-scientific notation when serializing BigDecimals.
 (suggested by phedny@github)
#148: Add 'DeserializationFeature.FAIL_ON_INVALID_SUBTYPE`, which allows mapping
  entries with missing or invalid type id into null references (instead of failing).
  Also allows use of '@JsonTypeInfo.defaultImpl = NoClass.class' as alternative.
#159: Add more accessors in 'MappingIterator': getParser(), getParserSchema(),
  readAll()
 (suggested by Tom D)
#190: Add 'MapperFeature.ALLOW_FINAL_FIELDS_AS_MUTATORS' (default: true) for
 pruning out final fields (to avoid using as mutators)
 (requested by Eric T)
#195: Add 'MapperFeature.INFER_PROPERTY_MUTATORS' (default: enabled) for finer
  control of what mutators are auto-detected.
 (requested by Dain S)
#198: Add SPI metadata, handling in ObjectMapper (findModules()), for
  automatic registration of auto-detected extension modules
 (suggested by 'beamerblvd@github')
#203: Added new features to support advanced date/time handling:
  - SerializationFeature.WRITE_DATE_TIMESTAMPS_AS_NANOSECONDS
  - DeserializationFeature.READ_DATE_TIMESTAMPS_AS_NANOSECONDS
  - DeserializationFeature.ADJUST_DATES_TO_CONTEXT_TIME_ZONE

Other:

#126: Update JDK baseline to 1.6
* API under 'com.fasterxml.jackson.databind.jsonFormatVisitors' changed significantly
  based on experiences with external JSON Schema generator.
* Version information accessed via code-generated access class, instead of reading
  VERSION.txt
* Added 2 methods in Converter interface: getInputType(), getOutputType(),
  to allow programmatic overrides (needed by JAXB annotation module)

2.1.4 (26-Feb-2013)

* [JACKSON-887]: StackOverflow with parameterized sub-class field
 (reported by Alexander M)
* [#130]: TimeZone not set for GregorianCalendar, when deserializing
* [#157]: NPE when registering module twice
* [#162]: JsonNodeFactory: work around an old bug with BigDecimal and zero
 (submitted by fge@github)
* [#166]: Incorrect optimization for `ObjectMapper.convertValue(Class)`
 (reported by Eric T)
* [#167]: Problems with @JsonValue, polymorphic types (regression from 1.x)
 (reported by Eric T)
* [#170]: Problems deserializing `java.io.File` if creator auto-discovery disabled
 (reported by Eric T)
* [#175]: NPE for JsonMappingException, if no path is specified
 (reported by bramp@github)

2.1.3 (19-Jan-2013)

* [Issue#141]: ACCEPT_EMPTY_STRING_AS_NULL_OBJECT not working for enums
* [Issue#142]: Serialization of class containing EnumMap with polymorphic enum
  fails to generate class type data
 (reported by kidavis4@github)

2.1.2 (04-Dec-2012)

* [Issue#106]: NPE in ObjectArraySerializer.createContextual(...)
* [Issue#117]: HandlerInstantiator defaulting not working
 (reported by Alexander B)
* [Issue#118]: Problems with JsonTypeInfo.As.EXTERNAL_PROPERTY, scalar values
 (reported by Adva11@github)
* [Issue#119]: Problems with @JsonValue, JsonTypeInfo.As.EXTERNAL_PROPERTY
 (reported by Adva11@github)
* [Issue#122]: ObjectMapper.copy() was not copying underlying mix-in map
 (reported by rzlo@github)

2.1.1 (11-Nov-2012)

Fixes:

* [JACKSON-875]: Enum values not found if Feature.USE_ANNOTATIONS disabled
 (reported by Laurent P)
* [Issue#93]: ObjectNode.setAll() broken; would not add anything for
  empty ObjectNodes.
 (reported by Francis G)
* Making things implement java.io.Serializable:
  - Issues: #94, #99, #100, #102
    (reported by Sean B)
* [Issue#96]: Problem with JsonTypeInfo.As.EXTERNAL_PROPERTY, defaultImpl
 (reported by Adva11@github)

2.1.0 (08-Oct-2012)

  New minor version for 2.x series. Major improvements in multiple areas,
  including:

  - Dataformat auto-detection
  - More `@JsonFormat.shape` variant to serialize Collections as
    JSON Objects, POJOs as JSON Arrays (csv-like).
  - Much more configuration accessible via ObjectReader, ObjectWriter
  - New mechanism for JSON Schema generation, other uses (in future)

Fixes:

* [JACKSON-830]/[Issue#19]: Change OSGi bundle name to be fully-qualified
* ]JACKSON-847]: Make @JsonIdentityInfo work with property-based creator
* [JACKSON-851]: State corruption with ObjectWriter, DefaultPrettyPrinter
 (reported by Duncan A)
* [Issue#75]: Too aggressive KeySerializer caching
* Minor fix wrt [Issue#11], coercion needed extra checks

Improvements:

* [JACKSON-758]: Remove 'IOException' from throws clauses of "writeValueAsString"
  and "writeValueAsBytes" of ObjectMapper/ObjectWriter
 (suggested by G-T Chen)
* [JACKSON-839]: Allow "upgrade" of integer number types for
  UntypedObjectDeserializer, even with default typing enabled.
* [JACKSON-850]: Allow use of zero-arg factory methods as "default creator"
  (suggested by Razvan D)
* [Issue#9]: Implement 'required' JSON Schema attribute for bean properties
* [Issue#20]: Add new exception type, InvalidFormatException (sub-type of
  JsonMappingException) to indicate data format problems
 (suggested by HolySamosa@github)
* [Issue#30]: ObjectReader and ObjectWriter now try to pre-fetch root
  (de)serializer if possible; minor performance improvement (2% for small POJOs).
* [Issue#33]: Simplified/clarified definition of 'ObjectReader.readValues()';
  minor change in behavior for JSON Array "wrapped" sequences
* [Issue#60]: Add 'JsonNode.hasNonNull(...)' method(s)
 (suggested by Jeff S on mailing list) 
* [Issue#64]: Add new "standard" PropertyNamingStrategy, PascalCaseStrategy
  (PropertyNamingStrategy.PASCAL_CASE_TO_CAMEL_CASE)
 (contributed by Sean B)
* [Issue#65]: Add getters to `ObjectMapper`, DeserializationContext/-Factory.
 (contributed by Dmitry K)
* [Issue#69]: Add `PropertyName` abstraction, new methods in AnnotationIntrospector
* [Issue#80]: Make `DecimalNode` normalize input, to make "1.0" and "1.00"equal
 (reported by fge@github)

New features:

* [Issue#15]: Support data format auto-detection via ObjectReader (added
  'withFormatDetection(...)' fluent factories)
* [Issue#21]: Add 'ObjectNode.set(...)' method (and related) to improve
  chaining, semantic consistency of Tree Model API
 (suggested by fge@Github)
* [Issue#22]: Add 'ObjectMapper.setAnnotationIntrospectors()' which allows
  defining different introspectors for serialization, deserialization
* [Issue#24]: Allow serialization of Enums as JSON Objects
 (suggested by rveloso@github)
* [Issue#28]: Add 'ObjectMapper.copy()', to create non-linked copy of
  mapper, with same configuration settings
* [Issue#29]: Allow serializing, deserializing POJOs as JSON Arrays
  by using `@JsonFormat(shape=Shape.ARRAY)`
* [Issue#40]: Allow serialization of Collections as JSON Objects
  (and deserialization from)
 (suggested by 'rveloso@github')
* [Issue#42]: Allow specifying Base64 variant to use for Base64-encoded data
  using ObjectReader.with(Base64Variant), ObjectWriter.with(Base64Variant).
 (suggested by 'mpfau@github')
* [Issue#45]: Add '@JsonNaming' annotation to define per-class PropertyNamingStrategy
 (suggested by Mark W)
* [Pull#58]: Make 'MappingIterator' implement 'Closable'
 (contributed by Pascal G)
* [Issue#72]: Add 'MapperFeature.USE_WRAPPER_NAME_AS_PROPERTY_NAME' to use
  wrapper name annotations for renaming properties
* [Issue#87]: Add 'StdDelegatingSerializer', 'StdDelegatingDeserializer' to
  simplify writing of two-step handlers
* (issue #4 of jackson-annotations): Add `@JsonIdentityReference(alwaysAsId=true)`
  to force ALL references to an object written as Object Id, even the first one.
* Added 'ObjectReader#withHandler' to allow for reconfiguring deserialization
  problem handler
 (suggested by 'electricmonk')

Other changes:

* New variant of AnnotationIntrospector.getFormat(), to support class
  annotations
* It is now possible to serialize instances of plain old Object, iff
  'FAIL_ON_EMPTY_BEANS' is disabled.
* Trying to remove reference to "JSON" in datatype conversion errors
 (since databinding is format-agnostic)

INCOMPATIBILITIES: (rats!)

* Note that [Issue#33] (see above) is, technically speaking, backwards
  imcompatible change. It is estimated that it should NOT affect most
  users, as changes are to edge cases (and undocumented ones at that).
  However, it can potentially cause problems with upgrade.
* Implementation of `JsonFormatVisitable` resulting in 2 new methods
  being added in `BeanPropertyFilter` interface -- this is unfortunate,
  but was required to support full traversability.

2.0.4 (26-Jun-2012)

* [Issue#6]: element count for PrettyPrinter, endObject wrong
   (reported by "thebluemountain")
* [JACKSON-838]: Utf8StreamParser._reportInvalidToken() skips letters
    from reported token name
   (reported by Lóránt Pintér)
* [JACKSON-841] Data is doubled in SegmentedStringWriter output
   (reported by Scott S)
* [JACKSON-842] ArrayIndexOutOfBoundsException when skipping C-style comments
   (reported by Sebastien R)

2.0.3: no version 2.0.3 released -- only used for extension modules

2.0.2 [14-May-2012]

Fixes:

* [Issue#14]: Annotations were not included from parent classes of
  mix-in classes
 (reported by @guillaup)
* [JACKSON-824]: Combination of JSON Views, ObjectMapper.readerForUpdating()
  was not working
 (reported by Nir S)
(and all fixes from 1.9.7)

Improvements:

* [Issue#11]: Improve ObjectMapper.convertValue()/.treeToValue() to use
  cast if possible

2.0.1 [23-Apr-2012]

Fixes:

* [JACKSON-827] Ensure core packages work on JDK 1.5
 (reported by Pascal g)
* [JACKSON-829] Custom serializers not working for List<String> properties,
  @JsonSerialize(contentUsing)
 (reported by James R)

Improvements:

* [Issue#5]: Add support for maps with java.util.Locale keys to the set of
  StdKeyDeserializers
 (contributed by Ryan G)

2.0.0 [25-Mar-2012]

Fixes:

* [JACKSON-368]: Problems with managed references, abstract types
* [JACKSON-711]: Delegating @JsonCreator did not work with Injectable values
* [JACKSON-798]: Problem with external type id, creators
  (reported by Casey L)
(and all fixes up until and including 1.9.6)

Improvements:

* [JACKSON-546]: Indicate end-of-input with JsonMappingException instead
  of EOFException, when there is no parsing exception
* [JACKSON-664]: Reduce overhead of type resolution by adding caching
  in TypeFactory
* [JACKSON-690]: Pass DeserializationContext through ValueInstantiator
* [JACKSON-695]: Add 'isEmpty(value)' in JsonSerializer to allow
  customizing handling of serialization of empty values
* [JACKSON-710]: 'ObjectMapper.convertValue()' should ignore root value
  wrapping/unwrapping settings
* [JACKSON-730] Split various features (JsonParser, JsonGenerator,
  SerializationConfig, DeserializationConfig) into per-factory
  features (MapperFeature, JsonFactory.Feature) an per
  instance features (existing ones)
* [JACKSON-732]: Allow 'AnnotationIntrospector.findContentDeserializer()'
  (and similar) to return instance, not just Class<?> for instance
 (requested by James R)
* [JACKSON-736]: Add (more) access to array, container and map serializers
* [JACKSON-737]: Allow accessing of "creator properties" for BeanDeserializer
* [JACKSON-748]: Add 'registerSubtypes' to 'Module.setupContext' (and SimpleModule)
* [JACKSON-749]: Make @JsonValue work for Enum deserialization
* [JACKSON-769]: ObjectNode/ArrayNode: change 'put', 'insert', 'add' to return
  'this node' (unless already returning something)
* [JACKSON-770]: Simplify method naming for JsonNode, drop unnecessary 'get' prefix
  from methods like 'getTextValue()' (becomes 'textValue()')
* [JACKSON-777]: Rename 'SerializationConfig.Feature' as 'SerializationFeature',
  'DeserializationConfig.Feature' as 'DeserializationFeature'
* [JACKSON-780]: MissingNode, NullNode should return 'defaultValue' from 'asXxx' methods,
  (not 0 for numbers), as they are not numeric types
* [JACKSON-787]: Allow use of @JsonIgnoreProperties for properties (fields, getters, setters)
* [JACKSON-795]: @JsonValue was not working for Maps, Collections
* [JACKSON-800]: Add 'Module.SetupContext#addDeserializationProblemHandler'
 (suggested by James R)

New features:

* [JACKSON-107]: Add support for Object Identity (to handled cycles, shared refs),
  with @JsonIdentityInfo
* [JACKSON-435]: Allow per-property Date formatting using @JsonFormat.
* [JACKSON-437]: Allow injecting of type id as POJO property, by setting
  new '@JsonTypeInfo.visible' property to true.
* [JACKSON-469]: Support "Builder pattern" for deserialiation; that is, allow
  use of separate Builder object for data binding, creating actual value
* [JACKSON-608]: Allow use of JSON Views for deserialization
* [JACKSON-636]: Add 'SerializationFeature.ORDER_MAP_ENTRIES_BY_KEYS' to allow
  forced sorting of Maps during serialization
  (suggested by Joern H)
* [JACKSON-669]: Allow prefix/suffix for @JsonUnwrapped properties
 (requested by Aner P)
* [JACKSON-707]: Add 'JsonNode.deepCopy()', to create safe deep copies
  of ObjectNodes, ArrayNodes.
* [JACKSON-714]: Add general-purpose @JsonFormat annotation
* [JACKSON-718]: Added 'JsonNode.canConvertToInt()', 'JsonNode.canConvertToLong()'
* [JACKSON-747]: Allow changing of 'SerializationFeature' for ObjectWriter,
  'DeserializationFeature' for ObjectReader.
* [JACKSON-752]: Add @JsonInclude (replacement of @JsonSerialize.include)
* [JACKSON-754]: Add @JacksonAnnotationsInside for creating "annotation
  bundles" (also: AnnotationIntrospector.isAnnotationBundle())
* [JACKSON-762]: Allow using @JsonTypeId to specify property to use as
  type id, instead of using separate type id resolver.
* [JACKSON-764]: Allow specifying "root name" to use for root wrapping
  via ObjectReader, ObjectWriter.
* [JACKSON-772]: Add 'JsonNode.withArray()' to use for traversing Array nodes.
* [JACKSON-793]: Add support for configurable Locale, TimeZone to use
  (via SerializationConfig, DeserializationConfig)
* [JACKSON-805]: Add 'SerializationFeature.WRITE_SINGLE_ELEM_ARRAYS_UNWRAPPED'
  to improve interoperability with BadgerFish/Jettison
* [JACKSON-810]: Deserialization Feature: Allow unknown Enum values via
  'DeserializationFeature.READ_UNKNOWN_ENUM_VALUES_AS_NULL'
  (suggested by Raymond R)
* [JACKSON-813]: Add '@JsonSerializableSchema.id' attribute, to indicate
  'id' value to add to generated JSON Schemas.

[entries for versions 1.x and earlier not retained; refer to earlier releases)<|MERGE_RESOLUTION|>--- conflicted
+++ resolved
@@ -3,24 +3,14 @@
 === Releases ===
 ------------------------------------------------------------------------
 
-<<<<<<< HEAD
 2.8.11.1 (not yet released)
-=======
-2.7.9.3 (not yet released)
-
-#1872 `NullPointerException` in `SubTypeValidator.validateSubType` when
-  validating Spring interface
- (reported by Rob W)
-#1931: Two more `c3p0` gadgets to exploit default typing issue
-
-2.7.9.2 (20-Dec-2017)
->>>>>>> 6799f8f1
 
 #1872: `NullPointerException` in `SubTypeValidator.validateSubType` when
   validating Spring interface
  (reported by Rob W)
 #1899: Another two gadgets to exploit default typing issue in jackson-databind
  (reported by OneSourceCat@github)
+#1931: Two more `c3p0` gadgets to exploit default typing issue
 
 2.8.11 (24-Dec-2017)
 
