--- conflicted
+++ resolved
@@ -4,7 +4,6 @@
 === Releases ===
 ------------------------------------------------------------------------
 
-<<<<<<< HEAD
 2.8.4 (not yet released)
 
 #1384: `@JsonDeserialize(keyUsing = ...)` does not work correctly together with
@@ -92,10 +91,7 @@
 #1277: Add caching of resolved generic types for `TypeFactory`
  (requested by Andriy P)
 
-2.7.8 (not yet released)
-=======
 2.7.8 (26-Sep-2016)
->>>>>>> efc6b982
 
 #877: @JsonIgnoreProperties`: ignoring the "cause" property of `Throwable` on GAE
 #1359: Improve `JsonNode` deserializer to create `FloatNode` if parser supports
