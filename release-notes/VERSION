Project: jackson-databind
------------------------------------------------------------------------
=== Releases === 
------------------------------------------------------------------------

2.9.3 (not yet released)

#1604: Nested type arguments doesn't work with polymorphic types
#1794: `StackTraceElementDeserializer` not working if field visibility changed
 (reported by dsingley@github)
#1799: Allow creation of custom sub-types of `NullNode`, `BooleanNode`, `MissingNode`
#1804: `ValueInstantiator.canInstantiate()` ignores `canCreateUsingArrayDelegate()`
 (reported byb henryptung@github)

2.9.2 (14-Oct-2017)

(possibly) #1756: Deserialization error with custom `AnnotationIntrospector`
 (reported by Daniel N)
#1705: Non-generic interface method hides type resolution info from generic base class
  (reported by Tim B)
 NOTE: was originally reported fixed in 2.9.1 -- turns out it wasn't.
#1767: Allow `DeserializationProblemHandler` to respond to primitive types
 (reported by nhtzr@github)
#1768: Improve `TypeFactory.constructFromCanonical()` to work with
<<<<<<< HEAD
  `java.lang.reflect.Type.getTypeName()' format
 (suggested by Luís C)
#1771: Pass missing argument for string formatting in `ObjectMapper`
 (reported by Nils B)
#1788: `StdDateFormat._parseAsISO8601()` does not parse "fractional" timezone correctly
#1793: `java.lang.NullPointerException` in `ObjectArraySerializer.acceptJsonFormatVisitor()`
  for array value with `@JsonValue`
 (reported by Vincent D)

2.9.1 (07-Sep-2017)

#1725: `NPE` In `TypeFactory. constructParametricType(...)`
 (reported by ctytgat@github)
#1730: InvalidFormatException` for `JsonToken.VALUE_EMBEDDED_OBJECT`
 (reported by zigzago@github)
#1744: StdDateFormat: add option to serialize timezone offset with a colon
 (contributed by Bertrand R)
#1745: StdDateFormat: accept and truncate millis larger than 3 digits
 (suggested by Bertrand R)
#1749: StdDateFormat: performance improvement of '_format(..)' method 
 (contributed by Bertrand R)
#1759: Reuse `Calendar` instance during parsing by `StdDateFormat`
 (contributed by Bertrand R)
- Fix `DelegatingDeserializer` constructor to pass `handledType()` (and
  not type of deserializer being delegated to!)
- Add `Automatic-Module-Name` ("com.fasterxml.jackson.databind") for JDK 9 module system

2.9.0 (30-Jul-2017)

#219: SqlDateSerializer does not obey SerializationConfig.Feature.WRITE_DATES_AS_TIMESTAMPS
 (reported by BrentDouglas@github)
#265: Add descriptive exception for attempts to use `@JsonWrapped` via Creator parameter
#291: @JsonTypeInfo with As.EXTERNAL_PROPERTY doesn't work if external type property
  is referenced more than once
 (reported by Starkom@github)
#357: StackOverflowError with contentConverter that returns array type
 (reported by Florian S)
#383: Recursive `@JsonUnwrapped` (`child` with same type) fail: "No _valueDeserializer assigned"
 (reported by tdavis@github)
#403: Make FAIL_ON_NULL_FOR_PRIMITIVES apply to primitive arrays and other types that wrap primitives
 (reported by Harleen S)
#476: Allow "Serialize as POJO" using `@JsonFormat(shape=Shape.OBJECT)` class annotation
#507: Support for default `@JsonView` for a class
 (suggested by Mark W)
#687: Exception deserializing a collection @JsonIdentityInfo and a property based creator
#865: `JsonFormat.Shape.OBJECT` ignored when class implements `Map.Entry`
#888: Allow specifying custom exclusion comparator via `@JsonInclude`,
  using `JsonInclude.Include.CUSTOM`
#994: `DeserializationFeature.UNWRAP_SINGLE_VALUE_ARRAYS` only works for POJOs, Maps
#1029: Add a way to define property name aliases
#1035: `@JsonAnySetter` assumes key of `String`, does not consider declared type.
 (reported by Michael F)
#1106: Add `MapperFeature.ALLOW_COERCION_OF_SCALARS` for enabling/disabling coercions
#1284: Make `StdKeySerializers` use new `JsonGenerator.writeFieldId()` for `int`/`long` keys
#1320: Add `ObjectNode.put(String, BigInteger)`
 (proposed by Jan L)
#1341: `DeserializationFeature.FAIL_ON_MISSING_EXTERNAL_TYPE_ID_PROPERTY`
 (contributed by Connor K)
#1347: Extend `ObjectMapper.configOverrides()` to allow changing visibility rules
#1356: Differentiate between input and code exceptions on deserialization
 (suggested by Nick B)
#1369: Improve `@JsonCreator` detection via `AnnotationIntrospector`
 by passing `MappingConfig`
#1371: Add `MapperFeature.INFER_CREATOR_FROM_CONSTRUCTOR_PROPERTIES` to allow
 disabling use of `@CreatorProperties` as explicit `@JsonCreator` equivalent
#1376: Add ability to disable JsonAnySetter/JsonAnyGetter via mixin
 (suggested by brentryan@github)
#1399: Add support for `@JsonMerge` to allow "deep update"
#1402: Use `@JsonSetter(nulls=...)` to specify handling of `null` values during deserialization
#1406: `ObjectMapper.readTree()` methods do not return `null` on end-of-input
 (reported by Fabrizio C)
#1407: `@JsonFormat.pattern` is ignored for `java.sql.Date` valued properties
 (reported by sangpire@github)
#1415: Creating CollectionType for non generic collection class broken
#1428: Allow `@JsonValue` on a field, not just getter
#1434: Explicitly pass null on invoke calls with no arguments
 (contributed by Emiliano C)
#1433: `ObjectMapper.convertValue()` with null does not consider null conversions
  (`JsonDeserializer.getNullValue()`)
 (contributed by jdmichal@github)
#1440: Wrong `JsonStreamContext` in `DeserializationProblemHandler` when reading
  `TokenBuffer` content
 (reported by Patrick G)
#1444: Change `ObjectMapper.setSerializationInclusion()` to apply to content inclusion too
#1450: `SimpleModule.addKeyDeserializer()' should throw `IllegalArgumentException` if `null`
  reference of `KeyDeserializer` passed
 (suggested by PawelJagus@github)
#1454: Support `@JsonFormat.lenient` for `java.util.Date`, `java.util.Calendar`
#1474: Replace use of `Class.newInstance()` (deprecated in Java 9) with call via Constructor
#1480: Add support for serializing `boolean`/`Boolean` as number (0 or 1)
 (suggested by jwilmoth@github)
#1520: Case insensitive enum deserialization with `MapperFeature.ACCEPT_CASE_INSENSITIVE_ENUMS`
 (contributed by Ana-Eliza B)
#1522: Global `@JsonInclude(Include.NON_NULL)` for all properties with a specific type
 (contributed by Carsten W)
#1544: EnumMapDeserializer assumes a pure EnumMap and does not support EnumMap derived classes
 (reported by Lyor G)
#1550: Unexpected behavior with `@JsonInclude(JsonInclude.Include.NON_EMPTY)` and
 `java.util.Date` serialization
#1551: `JsonMappingException` with polymorphic type and `JsonIdentityInfo` when basic type is abstract
 (reported by acm073@github)
#1552: Map key converted to byte array is not serialized as base64 string
 (reported by nmatt@github)
#1554: Support deserialization of `Shape.OBJECT` ("as POJO") for `Map`s (and map-like types)
#1556: Add `ObjectMapper.updateValue()` method to update instance with given overrides
 (suggested by syncer@github)
#1583: Add a `DeserializationFeature.FAIL_ON_TRAILING_TOKENS` to force reading of the
  whole input as single value
#1592: Add support for handling primitive/discrepancy problem with type refinements
#1605: Allow serialization of `InetAddress` as simple numeric host address
 (requested by Jared J)
#1616: Extraneous type id mapping added for base type itself
#1619: By-pass annotation introspection for array types
#1637: `ObjectReader.at()` with `JsonPointer` stops after first collection
 (reported by Chris P)
#1653: Convenience overload(s) for ObjectMapper#registerSubtypes
#1655: `@JsonAnyGetter` uses different `bean` parameter in `SimpleBeanPropertyFilter`
 (reported by georgeflugq@github)
#1678: Rewrite `StdDateFormat` ISO-8601 handling functionality
#1684: Rewrite handling of type ids to let `JsonGenerator` handle (more of) details
#1688: Deserialization fails for `java.nio.file.Path` implementations when default typing
  enabled
 (reported by Christian B)
#1690: Prevent use of quoted number (index) for Enum deserialization via
  `MapperFeature.ALLOW_COERCION_OF_SCALARS`
 (requested by magdel@github)
=======
  `java.lang.reflect.Type.getTypeName()` format
#1804: `ValueInstantiator.canInstantiate()` ignores `canCreateUsingArrayDelegate()`
 (reported by henryptung@github)
#1807: Jackson-databind caches plain map deserializer and use it even map has `@JsonDeserializer`
 (reported by lexas2509@github)
>>>>>>> dfaca81a

2.8.10 (24-Aug-2017)

#1657: `StdDateFormat` deserializes dates with no tz/offset as UTC instead of
  configured timezone
 (reported by Bertrand R)
#1658: Infinite recursion when deserializing a class extending a Map,
  with a recursive value type
 (reported by Kevin G)
#1679: `StackOverflowError` in Dynamic `StdKeySerializer`
#1711: Delegating creator fails to work for binary data (`byte[]`) with
 binary formats (CBOR, Smile)
#1735: Missing type checks when using polymorphic type ids
 (reported by Lukas Euler)
#1737: Block more JDK types from polymorphic deserialization

2.8.9 (12-Jun-2017)

#1595: `JsonIgnoreProperties.allowSetters` is not working in Jackson 2.8
 (reported by Javy L)
#1597: Escape JSONP breaking characters
 (contributed by Marco C)
#1629: `FromStringDeserializer` ignores registered `DeserializationProblemHandler`
  for `java.util.UUID`
 (reported by Andrew J)
#1642: Support `READ_UNKNOWN_ENUM_VALUES_AS_NULL` with `@JsonCreator`
 (contributed by Joe L)
#1647: Missing properties from base class when recursive types are involved
 (reported by Slobodan P)
#1648: `DateTimeSerializerBase` ignores configured date format when creating contextual
 (reported by Bertrand R)
#1651: `StdDateFormat` fails to parse 'zulu' date when TimeZone other than UTC
 (reported by Bertrand R)

2.8.8.1 (19-Apr-2017)

#1585: Invoke ServiceLoader.load() inside of a privileged block when loading
  modules using `ObjectMapper.findModules()`
 (contributed by Ivo S)
#1599: Jackson Deserializer security vulnerability
 (reported by ayound@github)
#1607: @JsonIdentityReference not used when setup on class only
 (reported by vboulaye@github)

2.8.8 (05-Apr-2017)

(partial) #994: `DeserializationFeature.UNWRAP_SINGLE_VALUE_ARRAYS` only works for POJOs, Maps
#1345: `@JsonProperty(access = READ_ONLY)` together with generated constructor (Lombok) causes
 exception: "Could not find creator property with name ..."
 (reported by Raniz85@github)
#1533: `AsPropertyTypeDeserializer` ignores `DeserializationFeature.ACCEPT_EMPTY_STRING_AS_NULL_OBJECT`
#1543: JsonFormat.Shape.NUMBER_INT does not work when defined on enum type in 2.8
 (reported by Alex P)
#1570: `Enum` key for `Map` ignores `SerializationFeature.WRITE_ENUMS_USING_INDEX`
 (reported by SolaKun@github)
#1573: Missing properties when deserializing using a builder class with a non-default
  constructor and a mutator annotated with `@JsonUnwrapped`
 (reported by Joshua J)
#1575: Problem with `@JsonIgnoreProperties` on recursive property (regression in 2.8)
 (reported by anujkumar04@github)
- Minor fix to creation of `PropertyMetadata`, had one path that could lead to NPE

2.8.7 (21-Feb-2017)

#935: `@JsonProperty(access = Access.READ_ONLY)` - unexpected behaviour
#1317: '@JsonIgnore' annotation not working with creator properties, serialization

2.8.6 (12-Jan-2017)

#349: @JsonAnySetter with @JsonUnwrapped: deserialization fails with arrays
 (reported by hdave@github)
#1388: `@JsonIdentityInfo`: id has to be the first key in deserialization when
  deserializing with `@JsonCreator`
 (reported by moodysalem@github)
#1425: `JsonNode.binaryValue()` ignores illegal character if it's the last one
 (reported by binoternary@github)
#1453: `UntypedObjectDeserializer` does not retain `float` type (over `double`)
#1456: `TypeFactory` type resolution broken in 2.7 for generic types
   when using `constructType` with context
#1473: Add explicit deserializer for `StringBuilder` due to Java 9 changes
#1493: `ACCEPT_CASE_INSENSITIVE_PROPERTIES` fails with `@JsonUnwrapped`

2.8.5 (14-Nov-2016)

#1417: Further issues with `@JsonInclude` with `NON_DEFAULT`
#1421: ACCEPT_SINGLE_VALUE_AS_ARRAY partially broken in 2.7.x, 2.8.x
#1429: `StdKeyDeserializer` can erroneously use a static factory method
  with more than one argument
#1432: Off by 1 bug in PropertyValueBuffer
 (reported by Kevin D)
#1438: `ACCEPT_CASE_INSENSITIVE_PROPERTIES` is not respected for creator properties
 (reported by Jayson M)
#1439: NPE when using with filter id, serializing `java.util.Map` types
#1441: Failure with custom Enum key deserializer, polymorphic types
 (reported by Nathanial O)
#1445: Map key deserializerModifiers ignored
 (reported by alfonsobonso@github)
- Improvements to #1411 fix to ensure consistent `null` key handling

2.8.4 (14-Oct-2016)

#466: Jackson ignores Type information when raw return type is BigDecimal or BigInteger 
#1001: Parameter names module gets confused with delegate creator which is a static method
#1324: Boolean parsing with `StdDeserializer` is too slow with huge integer value
 (reported by pavankumar-parankusam@github)
#1383: Problem with `@JsonCreator` with 1-arg factory-method, implicit param names
#1384: `@JsonDeserialize(keyUsing = ...)` does not work correctly together with
  DefaultTyping.NON_FINAL
 (reported by Oleg Z)
#1385: Polymorphic type lost when using `@JsonValue`
 (reported by TomMarkuske@github)
#1389 Problem with handling of multi-argument creator with Enums
 (fix contributed by Pavel P)
#1392: Custom UnmodifiableSetMixin Fails in Jackson 2.7+ but works in Jackson 2.6
 (reported by Rob W)
#1395: Problems deserializing primitive `long` field while using `TypeResolverBuilder`
 (reported by UghZan3@github)
#1403: Reference-chain hints use incorrect class-name for inner classes
 (reported by Josh G)
#1411: MapSerializer._orderEntries should check for null keys
 (reported by Jörn H)

2.8.3 (17-Sep-2016)

#1351: `@JsonInclude(NON_DEFAULT)` doesn't omit null fields
 (reported by Gili T)
#1353: Improve error-handling for `java.net.URL` deserialization
#1361: Change `TokenBuffer` to use new `writeEmbeddedObject()` if possible

2.8.2 (30-Aug-2016)

#1315: Binding numeric values can BigDecimal lose precision
 (reported by Andrew S)
#1327: Class level `@JsonInclude(JsonInclude.Include.NON_EMPTY)` is ignored
 (reported by elruwen@github)
#1335: Unconditionally call `TypeIdResolver.getDescForKnownTypeIds`
 (contributed by Chris J-Y)

2.8.1 (20-Jul-2016)

#1256: `Optional.empty()` not excluded if property declared with type `Object`
#1288: Type id not exposed for `JsonTypeInfo.As.EXTERNAL_PROPERTY` even when `visible` set to `true`
 (reported by libetl@github)
#1289: Optimize construction of `ArrayList`, `LinkedHashMap` instances
#1291: Backward-incompatible behaviour of 2.8: deserializing enum types
   with two static factory methods fail by default
#1297: Deserialization of generic type with Map.class
 (reported by Arek G)
#1302: NPE for `ResolvedRecursiveType` in 2.8.0 due to caching

2.8.0 (04-Jul-2016)

#621: Allow definition of "ignorable types" without annotation (using
  `Mapper.configOverride(type).setIsIgnoredType(true)`
#867: Support `SerializationFeature.WRITE_EMPTY_JSON_ARRAYS ` for `JsonNode`
#903: Add `JsonGenerator` reference to `SerializerProvider`
#931: Add new method in `Deserializers.Base` to support `ReferenceType`
#960: `@JsonCreator` not working on a factory with no arguments for an enum type
 (reported by Artur J)
#990: Allow failing on `null` values for creator (add 
  `DeserializationFeature.FAIL_ON_NULL_CREATOR_PROPERTIES`)
 (contributed by mkokho@github)
#999: External property is not deserialized
 (reported by Aleksandr O)
#1017: Add new mapping exception type ('InvalidTypeIdException') for subtype resolution errors
 (suggested by natnan@github)
#1028: Ignore USE_BIG_DECIMAL_FOR_FLOATS for NaN/Infinity
 (reported by Vladimir K, lightoze@github)
#1047: Allow use of `@JsonAnySetter` on a Map-valued field, no need for setter
#1082: Can not use static Creator factory methods for `Enum`s, with JsonCreator.Mode.PROPERTIES
 (contributed by Lokesh K)
#1084: Change `TypeDeserializerBase` to take `JavaType` for `defaultImpl`, NOT `Class`
#1126: Allow deserialization of unknown Enums using a predefined value
 (contributed by Alejandro R)
#1136: Implement `TokenBuffer.writeEmbeddedObject(Object)`
 (suggested by Gregoire C, gcxRun@github)
#1165: CoreXMLDeserializers does not handle time-only XMLGregorianCalendars
 (reported, contributed fix by Ross G)
#1181: Add the ability to specify the initial capacity of the ArrayNode
 (suggested by Matt V, mveitas@github)
#1184: Allow overriding of `transient` with explicit inclusion with `@JsonProperty`
 (suggested by Maarten B)
#1187: Refactor `AtomicReferenceDeserializer` into `ReferenceTypeDeserializer`
#1204: Add a convenience accessor `JavaType.hasContentType()` (true for container or reference type)
#1206: Add "anchor type" member for `ReferenceType`
#1211: Change `JsonValueSerializer` to get `AnnotatedMethod`, not "raw" method
#1217: `@JsonIgnoreProperties` on Pojo fields not working for deserialization
 (reported by Lokesh K)
#1221: Use `Throwable.addSuppressed()` directly and/or via try-with-resources
#1232: Add support for `JsonFormat.Feature.ACCEPT_CASE_INSENSITIVE_PROPERTIES`
#1233: Add support for `JsonFormat.Feature.WRITE_SORTED_MAP_ENTRIES`
#1235: `java.nio.file.Path` support incomplete
 (reported by, fix contributed by Benson M)
#1261: JsonIdentityInfo broken deserialization involving forward references and/or cycles
 (reported by, fix contributed by Ari F)
#1270: Generic type returned from type id resolver seems to be ignored
 (reported by Benson M)
#1277: Add caching of resolved generic types for `TypeFactory`
 (requested by Andriy P)

2.7.10 (not yet released)

#1628: Don't print to error stream about failure to load JDK 7 types
 (reported by Villane@github)

2.7.9 (04-Feb-2017)

#1367: No Object Id found for an instance when using `@ConstructorProperties`
#1505: @JsonEnumDefaultValue should take precedence over FAIL_ON_NUMBERS_FOR_ENUMS
 (suggested by Stephan S)
#1506: Missing `KeyDeserializer` for `CharSequence`
#1513: `MapSerializer._orderEntries()` throws NPE when operating on `ConcurrentHashMap`
 (reported by Sovietaced@github)
- Simplified processing of class annotations (for `AnnotatedClass`) to try to
  solve rare concurrency problems with "root name" annotations.

2.7.8 (26-Sep-2016)

#877: @JsonIgnoreProperties`: ignoring the "cause" property of `Throwable` on GAE
#1359: Improve `JsonNode` deserializer to create `FloatNode` if parser supports
#1362: ObjectReader.readValues()` ignores offset and length when reading an array
 (reported by wastevenson@github)
#1363: The static field ClassUtil.sCached can cause a class loader leak
 (reported by Stuart D)
#1368: Problem serializing `JsonMappingException` due to addition of non-ignored
  `processor` property (added in 2.7)
 (reported, suggesed fix by Josh C)
#1383: Problem with `@JsonCreator` with 1-arg factory-method, implicit param names

2.7.7 (27-Aug-2016)

#1322: EnumMap keys not using enum's `@JsonProperty` values unlike Enum values
 (reported by MichaelChambers@github)
#1332: Fixed ArrayIndexOutOfBoundException for enum by index deser
 (reported by Max D)
#1344: Deserializing locale assumes JDK separator (underscore), does not
  accept RFC specified (hyphen)
 (reported by Jim M)

2.7.6 (23-Jul-2016)

#1215: Problem with type specialization for Maps with `@JsonDeserialize(as=subtype)`
 (reported by brentryan@github)
#1279: Ensure DOM parsing defaults to not expanding external entities
#1288: Type id not exposed for `JsonTypeInfo.As.EXTERNAL_PROPERTY` even when `visible` set to `true`
#1299: Timestamp deserialization error
 (reported by liyuj@github)
#1301: Problem with `JavaType.toString()` for recursive (self-referential) types
 (reported by Brian P)
#1307: `TypeWrappedDeserializer` doesn't delegate the `getNullValue()` method to `_deserializer`
 (reported by vfries@github)

2.7.5 (11-Jun-2016)

#1098: DeserializationFeature.FAIL_ON_INVALID_SUBTYPE does not work with
  `JsonTypeInfo.Id.CLASS`
 (reported by szaccaria@github)
#1223: `BasicClassIntrospector.forSerialization(...).findProperties` should
  respect MapperFeature.AUTO_DETECT_GETTERS/SETTERS?
 (reported by William H)
#1225: `JsonMappingException` should override getProcessor()
 (reported by Nick B)

2.6.8 (if ever released)

#1383: Problem with `@JsonCreator` with 1-arg factory-method, implicit param names

2.6.7 (05-Jun-2016)

#1194: Incorrect signature for generic type via `JavaType.getGenericSignature
#1228: @JsonAnySetter does not deserialize null to Deserializer's NullValue
 (contributed by Eric S)
#1231: `@JsonSerialize(as=superType)` behavior disallowed in 2.7.4
 (reported by Mark W)
#1248: `Annotated` returns raw type in place of Generic Type in 2.7.x
 (reported by Andrew J, apjoseph@github)
#1253: Problem with context handling for `TokenBuffer`, field name
#1260: `NullPointerException` in `JsonNodeDeserializer`
 (reported by Eric S)

2.7.4 (29-Apr-2016)

#1122: Jackson 2.7 and Lombok: 'Conflicting/ambiguous property name definitions'
#1178: `@JsonSerialize(contentAs=superType)` behavior disallowed in 2.7
#1186: SimpleAbstractTypeResolver breaks generic parameters
 (reported by tobiash@github)
#1189: Converter called twice results in ClassCastException
 (reported by carrino@github)
#1191: Non-matching quotes used in error message for date parsing
#1194: Incorrect signature for generic type via `JavaType.getGenericSignature
#1195: `JsonMappingException` not Serializable due to 2.7 reference to source (parser)
 (reported by mjustin@github)
#1197: `SNAKE_CASE` doesn't work when using Lombok's `@AllArgsConstructor`
#1198: Problem with `@JsonTypeInfo.As.EXTERNAL_PROPERTY`, `defaultImpl`, missing type id, NPE
#1203: `@JsonTypeInfo` does not work correctly for ReferenceTypes like `AtomicReference`
#1208: treeToValue doesn't handle POJONodes that contain exactly the requested value type
  (reported by Tom M)
- Improve handling of custom content (de)serializers for `AtomicReference`

2.7.3 (16-Mar-2016)

#1125: Problem with polymorphic types, losing properties from base type(s)
#1150: Problem with Object id handling, explicit `null` token
 (reported by Xavi T)
#1154: @JsonFormat.pattern on dates is now ignored if shape is not explicitely provided
 (reported by Yoann R)
#1161: `DeserializationFeature.READ_ENUMS_USING_TO_STRING` not dynamically
  changeable with 2.7
 (reported by asa-git@github)
- Minor fixes to `AnnotationIntrospector.findEnumValues()` to correct problems with
  merging of explicit enum value names.

2.7.2 (26-Feb-2016)

#1124: JsonAnyGetter ignores JsonSerialize(contentUsing=...)
 (reported by Jiri M)
#1128: UnrecognizedPropertyException in 2.7.1 for properties that work with version 2.6.5
 (reported by Roleek@github)
#1129: When applying type modifiers, don't ignore container types.
#1130: NPE in `StdDateFormat` hashCode and equals
 (reported by Kazuki S, kazuki43zoo@github)
#1134: Jackson 2.7 doesn't work with jdk6 due to use of `Collections.emptyIterator()`
 (reported by Timur S, saladinkzn@github)

2.7.1-1 (03-Feb-2016)

Special one-off "micro patch" for:

#1115: Problems with deprecated `TypeFactory.constructType(type, ctxt)` methods if `ctxt` is `null`

2.7.1 (02-Feb-2016)

#1079: Add back `TypeFactory.constructType(Type, Class)` as "deprecated" in 2.7.1
#1083: Field in base class is not recognized, when using `@JsonType.defaultImpl`
 (reported by Julian H)
#1095: Prevent coercion of `int` from empty String to `null` if
  `DeserializationFeature .FAIL_ON_NULL_FOR_PRIMITIVES` is `true`
 (reported by yzmyyff@github)
#1102: Handling of deprecated `SimpleType.construct()` too minimalistic
 (reported by Thibault K)
#1109: @JsonFormat is ignored by the DateSerializer unless either a custom pattern
  or a timezone are specified
 (contributed by Aleks S)

2.7.0 (10-Jan-2016)

#76: Problem handling datatypes Recursive type parameters
 (reported by Aram K)
#357: StackOverflowError with contentConverter that returns array type
 (reported by Florian S)
#432: `StdValueInstantiator` unwraps exceptions, losing context
 (reported by Miles K)
#497: Add new JsonInclude.Include feature to exclude maps after exclusion removes all elements
#803: Allow use of `StdDateFormat.setLenient()`
 (suggested by raj-ghodke@github)
#819: Add support for setting `FormatFeature` via `ObjectReader`, `ObjectWriter`
#857: Add support for java.beans.Transient (requires Java 7)
 (suggested by Thomas M)
#898: Add `ObjectMapper.getSerializerProviderInstance()`
#905: Add support for `@ConstructorProperties` (requires Java 7)
 (requested by Jonas K)
#909: Rename PropertyNamingStrategy CAMEL_CASE_TO_LOWER_CASE_WITH_UNDERSCORES as SNAKE_CASE,
   PASCAL_CASE_TO_CAMEL_CASE as UPPER_CAMEL_CASE
 (suggested by marcottedan@github)
#915: ObjectMapper default timezone is GMT, should be UTC
 (suggested by Infrag@github)
#918: Add `MapperFeature.ALLOW_EXPLICIT_PROPERTY_RENAMING`
 (contributed by David H)
#924: `SequenceWriter.writeAll()` could accept `Iterable`
 (suggested by Jiri-Kremser@github(
#932: Rewrite ser/deser for `AtomicReference`, based on "optional" ser/desers
#933: Close some gaps to allow using the `tryToResolveUnresolved` flows
#936: Deserialization into List subtype with JsonCreator no longer works
 (reported by adamjoeldavis@github)
#948: Support leap seconds, any number of millisecond digits for ISO-8601 Dates.
 (contributed by Jesse W)
#952: Revert non-empty handling of primitive numbers wrt `NON_EMPTY`; make
  `NON_DEFAULT` use extended criteria
#957: Merge `datatype-jdk7` stuff in (java.nio.file.Path handling)
#959: Schema generation: consider active view, discard non-included properties
#963: Add PropertyNameStrategy `KEBAB_CASE`
 (requested by Daniel M)
#978: ObjectMapper#canSerialize(Object.class) returns false even though FAIL_ON_EMPTY_BEANS is disabled
 (reported by Shumpei A)
#997: Add `MapperFeature.OVERRIDE_PUBLIC_ACCESS_MODIFIERS`
#998: Allow use of `NON_DEFAULT` for POJOs without default constructor
#1000: Add new mapping exception type for enums and UUIDs
 (suggesed by natnan@github)
#1010: Support for array delegator
 (contributed by Hugo W)
#1011: Change ObjectWriter::withAttributes() to take a Map with some kind of wildcard types
 (suggested by David B)
#1043: @JsonFormat(with = JsonFormat.Feature.ACCEPT_SINGLE_VALUE_AS_ARRAY) does not work on fields
 (reported by fabiolaa@github)
#1044: Add `AnnotationIntrospector.resolveSetterConflict(...)` to allow custom setter conflict resolution
 (suggested by clydebarrow@github)
- Make `JsonValueFormat` (self-)serializable, deserializable, to/from valid external
  value (as per JSON Schema spec)

INCOMPATIBILITIES:

- While unlikely to be problematic, #959 above required an addition of `SerializerProvider`
  argument for `depositSchemaProperty()` method `BeanProperty` and `PropertyWriter` interfaces
- JDK baseline now Java 7 (JDK 1.7), from Java 6/JDK 1.6

2.6.6 (05-Apr-2016)

#1088: NPE possibility in SimpleMixinResolver
 (reported by Laird N)
#1099: Fix custom comparator container node traversal
 (contributed by Daniel N)
#1108: Jackson not continue to parse after DeserializationFeature.FAIL_ON_INVALID_SUBTYPE error
 (reported by jefferyyuan@github)
#1112: Detailed error message from custom key deserializer is discarded
 (contributed by Benson M)
#1120: String value omitted from weirdStringException
 (reported by Benson M)
#1123: Serializing and Deserializing Locale.ROOT
 (reported by hookumsnivy@github)

2.6.5 (19-Jan-2016)

#1052: Don't generate a spurious NullNode after parsing an embedded object
 (reported by philipa@github)
#1061: Problem with Object Id and Type Id as Wrapper Object (regression in 2.5.1)
#1073: Add try-catch around `java.sql` type serializers
 (suggested by claudemt@github)
#1078: ObjectMapper.copy() still does not preserve _registeredModuleTypes
 (reported by ajonkisz@github)

2.6.4 (07-Dec-2015)

#984: JsonStreamContexts are not build the same way for write.. and convert methods
 (reported by Antibrumm@github)
#989: Deserialization from "{}" to java.lang.Object causes "out of END_OBJECT token" error
 (reported by Ievgen P)
#1003: JsonTypeInfo.As.EXTERNAL_PROPERTY does not work with a Delegate
 (reported by alexwen@github)
#1005: Synthetic constructors confusing Jackson data binding
 (reported by Jayson M)
#1013: `@JsonUnwrapped` is not treated as assuming `@JsonProperty("")`
 (reported by David B)
#1036: Problem with case-insensitive deserialization
 (repoted by Dmitry R)
- Fix a minor problem with `@JsonNaming` not recognizing default value

2.6.3 (12-Oct-2015)

#749: `EnumMap` serialization ignores `SerializationFeature.WRITE_ENUMS_USING_TO_STRING`
 (reported by scubasau@github)
#938: Regression: `StackOverflowError` with recursive types that contain `Map.Entry`
 (reported by jloisel@github)
#939: Regression: DateConversionError in 2.6.x 
 (reported by Andreas P, anpieber@github)
#940: Add missing `hashCode()` implementations for `JsonNode` types that did not have them
 (contributed by Sergio M)
#941: Deserialization from "{}" to ObjectNode field causes "out of END_OBJECT token" error
 (reported by Sadayuki F)
#942: Handle null type id for polymorphic values that use external type id
 (reported by Warren B, stormboy@github)
#943: Incorrect serialization of enum map key
 (reported by Benson M)
#944: Failure to use custom deserializer for key deserializer
 (contributed by Benson M)
#949: Report the offending substring when number parsing fails
 (contributed by Jesse W)
#965: BigDecimal values via @JsonTypeInfo/@JsonSubTypes get rounded
 (reported by gmjabs@github)

2.6.2 (14-Sep-2015)

#894: When using withFactory on ObjectMapper, the created Factory has a TypeParser
  which still has the original Factory
 (reported by lufe66@github)
#899: Problem serializing `ObjectReader` (and possibly `ObjectMapper`)
#913: ObjectMapper.copy does not preserve MappingJsonFactory features
 (reported, fixed by Daniel W)
#922: ObjectMapper.copy() does not preserve _registeredModuleTypes
#928: Problem deserializing External Type Id if type id comes before POJO

2.6.1 (09-Aug-2015)

#873: Add missing OSGi import
#881: BeanDeserializerBase having issues with non-CreatorProperty properties.
 (reported by dharaburda@github)
#884: ArrayIndexOutOfBoundException for `BeanPropertyMap` (with ObjectId)
 (reported by alterGauner@github)
#889: Configuring an ObjectMapper's DateFormat changes time zone
 (reported by Andy W, wilkinsona@github)
#890: Exception deserializing a byte[] when the target type comes from an annotation
 (reported by gmjabs@github)

2.6.0 (19-Jul-2015)

#77: Allow injection of 'transient' fields
#95: Allow read-only properties with `@JsonIgnoreProperties(allowGetters=true)`
#222: EXTERNAL_PROPERTY adds property multiple times and in multiple places
 (reported by Rob E, thatsnotright@github)
#296: Serialization of transient fields with public getters (add
    MapperFeature.PROPAGATE_TRANSIENT_MARKER)
 (suggested by Michal L)
#312: Support Type Id mappings where two ids map to same Class
#348: ObjectMapper.valueToTree does not work with @JsonRawValue
 (reported by Chris P, pimlottc@github)
#504: Add `DeserializationFeature.USE_LONG_FOR_INTS`
 (suggested by Jeff S)
#624: Allow setting external `ClassLoader` to use, via `TypeFactory`
#649: Make `BeanDeserializer` use new `parser.nextFieldName()` and `.hasTokenId()` methods
#664: Add `DeserializationFeature.ACCEPT_FLOAT_AS_INT` to prevent coercion of floating point
 numbers int `int`/`long`/`Integer`/`Long`
 (requested by wenzis@github)
#677: Specifying `Enum` value serialization using `@JsonProperty`
 (requested by Allen C, allenchen1154@github)
#679: Add `isEmpty()` implementation for `JsonNode` serializers
#688: Provide a means for an ObjectMapper to discover mixin annotation classes on demand
 (requested by Laird N)
#689: Add `ObjectMapper.setDefaultPrettyPrinter(PrettyPrinter)`
 (requested by derknorton@github)
#696: Copy constructor does not preserve `_injectableValues`
 (reported by Charles A)
#698: Add support for referential types (ReferenceType)
#700: Cannot Change Default Abstract Type Mapper from LinkedHashMap
 (reported by wealdtech@github)
#725: Auto-detect multi-argument constructor with implicit names if it is the only visible creator
#727: Improve `ObjectWriter.forType()` to avoid forcing base type for container types
#734: Add basic error-recovery for `ObjectReader.readValues()`
#737: Add support for writing raw values in TokenBuffer
 (suggested by Guillaume S, gsmet@github)
#740: Ensure proper `null` (as empty) handling for `AtomicReference`
#741: Pass `DeserializationContext' argument for `JsonDeserializer` methods "getNullValue()"
 and "getEmptyValue()"
#743: Add `RawValue` helper type, for piping raw values through `TokenBuffer`
#756: Disabling SerializationFeature.FAIL_ON_EMPTY_BEANS does not affect `canSerialize()`
 (reported by nickwongdev@github)
#762: Add `ObjectWriter.withoutRootName()`, `ObjectReader.withoutRootName()`
#765: `SimpleType.withStaticTyping()` impl incorrect
#769: Fix `JacksonAnnotationIntrospector.findDeserializer` to return `Object` (as per
  `AnnotationIntrospector`); similarly for other `findXxx(De)Serializer(...)` methods
#777: Allow missing build method if its name is empty ("")
 (suggested by galdosd@github)
#781: Support handling of `@JsonProperty.required` for Creator methods
#787: Add `ObjectMapper setFilterProvider(FilterProvider)` to allow chaining
 (suggested by rgoldberg@githin)
#790: Add `JsonNode.equals(Comparator<JsonNode>, JsonNode)` to support
  configurable/external equality comparison
#794: Add `SerializationFeature.WRITE_DATES_WITH_ZONE_ID` to allow inclusion/exclusion of
  timezone id for date/time values (as opposed to timezone offset)
#795: Converter annotation not honored for abstract types
 (reported by myrosia@github)
#797: `JsonNodeFactory` method `numberNode(long)` produces `IntNode` for small numbers
#810: Force value coercion for `java.util.Properties`, so that values are `String`s
#811: Add new option, `JsonInclude.Include.NON_ABSENT` (to support exclusion of
  JDK8/Guava Optionals)
#812: Java 8 breaks Class-value annotation properties, wrt generics: need to work around
#813: Add support for new property of `@JsonProperty.access` to support
  read-only/write-only use cases
#820: Add new method for `ObjectReader`, to bind from JSON Pointer position
 (contributed by Jerry Y, islanderman@github)
#824: Contextual `TimeZone` changes don't take effect wrt `java.util.Date`,
  `java.util.Calendar` serialization
#826: Replaced synchronized HashMap with ConcurrentHashMap in TypeDeserializerBase._findDeserializer
 (contributed by Lars P)
#827: Fix for polymorphic custom map key serializer
 (reported by mjr6140@gitgub)
#828: Respect DeserializationFeatures.WRAP_EXCEPTIONS in CollectionDeserializer
 (contributed by Steve G, thezerobit@github)
#840: Change semantics of `@JsonPropertyOrder(alphabetic)` to only count `true` value
#848: Custom serializer not used if POJO has `@JsonValue`
#849: Possible problem with `NON_EMPTY` exclusion, `int`s, `Strings`
#868: Annotations are lost in the case of duplicate methods
- Remove old cglib compatibility tests; cause problems in Eclipse
- Add `withFilterId()` method in `JsonSerializer` (demote from `BeanSerializer`)

2.5.5 (07-Dec-2015)

#844: Using JsonCreator still causes invalid path references in JsonMappingException
 (reported by Ian B)
#852: Accept scientific number notation for quoted numbers too
#878: serializeWithType on BeanSerializer does not setCurrentValue
 (reported by Chi K, chikim79@github)

2.5.4 (09-Jun-2015)

#676: Deserialization of class with generic collection inside depends on
  how is was deserialized first time
 (reported by lunaticare@github)
#771: Annotation bundles ignored when added to Mixin
 (reported by Andrew D)
#774: NPE from SqlDateSerializer as _useTimestamp is not checked for being null
 (reported by mrowkow@github)
#785: Add handlings for classes which are available in `Thread.currentThread().getContextClassLoader()`
 (contributed by Charles A)
#792: Ensure Constructor Parameter annotations are linked with those of Field, Getter, or Setter
#793: `ObjectMapper.readTree()` does not work with defaultTyping enabled
 (reported by gracefulgopher@github)
#801: Using `@JsonCreator` cause generating invalid path reference in `JsonMappingException`
 (contributed by Kamil B)
#815: Presence of PropertyNamingStrategy Makes Deserialization fail
#816: Allow date-only ISO strings to have no time zone
 (contributed by Andrew G)
- Fix handling of Enums wrt JSON Schema, when 'toString()' used for serialization

2.5.3 (24-Apr-2015)

#731: XmlAdapter result marshaling error in case of ValueType=Object
 (reported, debugged by Dmitry S)
#742: Allow deserialization of `null` Object Id (missing already allowed)
#744: Custom deserializer with parent object update failing
 (reported by migel@github)
#745: EnumDeserializer.deserializerForCreator fails when used to deserialize a Map key
 (contributed by John M)
#761: Builder deserializer: in-compatible type exception when return type is super type
 (contributed by Alexey G)
#766: Fix Infinite recursion (StackOverflowError) when serializing a SOAP object
 (contributed by Alain G)

2.5.2 (29-Mar-2015)

#609: Problem resolving locally declared generic type
 (repoted by Hal H)
#691: NullSerializer for MapProperty failing when using polymorphic handling
 (reported by Antibrumm@github)
#703: Multiple calls to ObjectMapper#canSerialize(Object.class) returns different values
 (reported by flexfrank@github)
#705: JsonAnyGetter doesn't work with JsonSerialize (except with keyUsing)
 (reported by natnan@github)
#728: TypeFactory#_fromVariable returns unknownType() even though it has enough information
  to provide a more specific type
 (reported by jkochaniak@github)
#733: MappingIterator should move past errors or not return hasNext() == true
 (reported by Lorrin N, lorrin@github)
#738: @JsonTypeInfo non-deterministically ignored in 2.5.1 (concurrency issue)
 (reported by Dylan S, dylanscott@github)
- Improvement to handling of custom `ValueInstantiator` for delegating mode; no more NPE
  if `getDelegateCreator()` returns null
- Refactor `TypedKey` into separate util class

2.5.1 (06-Feb-2015)

#667: Problem with bogus conflict between single-arg-String vs `CharSequence` constructor
#669: JSOG usage of @JsonTypeInfo and @JsonIdentityInfo(generator=JSOGGenerator.class) fails
 (reported by ericali78@github)
#671: Adding `java.util.Currency` deserialization support for maps
 (contributed by Alexandre S-C)
#674: Spring CGLIB proxies not handled as intended
 (reported by Zoltan F)
#682: Class<?>-valued Map keys not serialized properly
 (reported by Ludevik@github)
#684: FAIL_ON_NUMBERS_FOR_ENUMS does not fail when integer value is quoted
 (reported by kllp@github)
#696: Copy constructor does not preserve `_injectableValues`
 (reported by Charles A)
- Add a work-around in `ISO8601DateFormat` to allow omission of ':' from timezone
- Bit more work to complete #633

2.5.0 (01-Jan-2015)

#47: Support `@JsonValue` for (Map) key serialization 
#113: Problem deserializing polymorphic types with @JsonCreator
#165: Add `DeserializationContext.getContextualType()` to let deserializer
  known the expected type.
#299: Add `DeserializationFeature.FAIL_ON_UNRESOLVED_OBJECT_IDS` to allow missing
  Object Ids (as global default)
#408: External type id does not allow use of 'visible=true'
#421: @JsonCreator not used in case of multiple creators with parameter names
 (reported by Lovro P, lpandzic@github)
#427: Make array and Collection serializers call `JsonGenerator.writeStartArray(int)`
#521: Keep bundle annotations, prevent problems with recursive annotation types
 (reported by tea-dragon@github)
#527: Add support for `@JsonInclude(content=Include.NON_NULL)` (and others) for Maps
#528: Add support for `JsonType.As.EXISTING_PROPERTY`
 (reported by heapifyman@github; implemented by fleebytes@github)
#539: Problem with post-procesing of "empty bean" serializer; was not calling
  'BeanSerializerModifier.modifySerializer()` for empty beans
 (reported by Fabien R, fabienrenaud@github)
#540: Support deserializing `[]` as null or empty collection when the java type
  is a not an object, `DeserializationFeature.ACCEPT_EMPTY_ARRAY_AS_NULL_OBJECT`
 (requested by Fabien R, fabienrenaud@github)
#543: Problem resolving self-referential recursive types
 (reported by ahgittin@github)
#550: Minor optimization: prune introspection of "well-known" JDK types
#552: Improved handling for ISO-8601 (date) format
 (contributed by Jerome G, geronimo-iia@github)
#559: Add `getDateFormat()`, `getPropertyNamingStrategy()` in `ObjectMapper`
#560: @JsonCreator to deserialize BigInteger to Enum
 (requested by gisupp@github)
#565: Add support for handling `Map.Entry`
#566: Add support for case-insensitive deserialization (`MapperFeature.ACCEPT_CASE_INSENSITIVE_PROPERTIES`)
 (contributed by Michael R)
#571: Add support in ObjectMapper for custom `ObjectReader`, `ObjectWriter` (sub-classes)
#572: Override default serialization of Enums
 (requested by herau@github)
#576: Add fluent API for adding mixins
 (contributed by Adam S, adstro@github)
#594: `@JsonValue` on enum not used when enum value is a Map key
 (reported by chrylis@github)
#596: Add support for `@JsonProperty.defaultValue`, exposed via `BeanProperty.getMetadata().getDefaultValue()`
#597: Improve error messaging for cases where JSON Creator returns null (which
  is illegal)
 (contributed by Aurelien L)
#599: Add a simple mechanism for avoiding multiple registrations of the same module
#607: Allow (re)config of `JsonParser.Feature`s via `ObjectReader`
#608: Allow (re)config of `JsonGenerator.Feature`s via `ObjectWriter`
#614: Add a mechanism for using `@JsonCreator.mode` for resolving possible ambiguity between
  delegating- and property-based creators
#616: Add `SerializationFeature.WRITE_DURATIONS_AS_TIMESTAMPS`
#622: Support for non-scalar ObjectId Reference deserialiazation (like JSOG)
#623: Add `StdNodeBasedDeserializer`
#630: Add `KeyDeserializer` for `Class`
#631: Update `current value` of `JsonParser`, `JsonGenerator` from standard serializers,
 deserializers
 (suggested by Antibrumm@github)
#633: Allow returning null value from IdResolver to make type information optional
 (requested by Antibrumm@github)
#634: Add `typeFromId(DatabindContext,String)` in `TypeIdDeserializer`
#636: `ClassNotFoundException` for classes not (yet) needed during serialization
 (contributed by mspiegel@github)
#638: Add annotation-based method(s) for injecting properties during serialization
 (using @JsonAppend, VirtualBeanPropertyWriter)
#647: Deserialization fails when @JsonUnwrapped property contains an object with same property name
 (reported by Konstantin L)
#653: Jackson doesn't follow JavaBean naming convention (added `MapperFeature.USE_STD_BEAN_NAMING`)
#654: Add support for (re)configuring `JsonGenerator.setRootValueSeparator()` via `ObjectWriter`
#655: Add `ObjectWriter.writeValues()` for writing value sequences
#660: `@JsonCreator`-annotated factory method is ignored if constructor exists
- Allow use of `Shape.ARRAY` for Enums, as an alias to 'use index'
- Start using `JsonGenerator.writeStartArray(int)` to help data formats
  that benefit from knowing number of elements in arrays (and would otherwise
  need to buffer values to know length)
- Added new overload for `JsonSerializer.isEmpty()`, to eventually solve #588
- Improve error messaging (related to [jaxb-annotations#38]) to include known subtype ids.

2.4.6 (23-Apr-2015)

#735: (complete fix) @JsonDeserialize on Map with contentUsing custom deserializer overwrites default behavior
 (reported by blackfyre512@github) (regression due to #604)
$744: Custom deserializer with parent object update fails

2.4.5.1 (26-Mar-2015)

Special one-off "micro patch" for:

#706: Add support for `@JsonUnwrapped` via JSON Schema module
#707: Error in getting string representation of an ObjectNode with a float number value
 (reported by @navidqar)
#735: (partial) @JsonDeserialize on Map with contentUsing custom deserializer overwrites default behavior

2.4.5 (13-Jan-2015)

#635: Reduce cachability of `Map` deserializers, to avoid problems with per-property config changes
    (regression due to #604)
#656: `defaultImpl` configuration is ignored for `WRAPPER_OBJECT`
- Solve potential cyclic-resolution problem for `UntypedObjectDeserializer`

2.4.4 (24-Nov-2014)

(jackson-core)#158: Setter confusion on assignable types
 (reported by tsquared2763@github)
#245: Calls to ObjectMapper.addMixInAnnotations() on an instance returned by ObjectMapper.copy()
 don't work
 (reported by Erik D)
#580: delegate deserializers choke on a (single) abstract/polymorphic parameter
 (reported by Ian B, tea-dragon@github)
#590: Binding invalid Currency gives nonsense at end of the message
 (reported by Jerbell@github)
#592: Wrong `TokenBuffer` delegate deserialization using `@JsonCreator`
 (reported by Eugene L)
#601: ClassCastException for a custom serializer for enum key in `EnumMap`
 (reported by Benson M)
#604: `Map` deserializers not being cached, causing performance problems
#610: Fix forward reference in hierarchies
 (contributed by zeito@github)
#619: Off by one error in AnnotatedWithParams
 (reported by stevetodd@github)
- Minor fix to `EnumSerializer` regarding detection "serialize using index"
- Minor fix to number serializers, to call proper callback for schema generation

2.4.3 (02-Oct-2014)

#496: Wrong result with `new TextNode("false").asBoolean(true)`
 (reported by Ivar R, ivarru@github)
#511: DeserializationFeature.FAIL_ON_INVALID_SUBTYPE does not work
 (reported by sbelikov@github)
#523: MapDeserializer and friends do not report the field/key name for mapping exceptions
 (reported by Ian B, tea-dragon@github)
#524: @JsonIdentityReference(alwaysAsId = true) Custom resolver is reset to SimpleObjectIdResolver
 (reported by pkokorev@github)
#541: @JsonProperty in @JsonCreator is conflicting with POJOs getters/attributes
 (reported by fabienrenaud@github)
#543: Problem resolving self-referential generic types
#570: Add Support for Parsing All Compliant ISO-8601 Date Formats
 (requested by pfconrey@github)
- Fixed a problem with `acceptJsonFormatVisitor` with Collection/array types that
  are marked with `@JsonValue`; could cause NPE in JSON Schema generator module.

2.4.2 (14-Aug-2014)

#515: Mixin annotations lost when using a mixin class hierarchy with non-mixin interfaces
 (reported by 'stevebread@github')
- Fixed a problem related to [jackson-dataformat-smile#19].

2.4.1.2 (12-Jul-2014)

Special one-off "micro patch" for:

#503: Concurrency issue inside com.fasterxml.jackson.databind.util.LRUMap.get(Object)
 (reported by fjtc@github)

2.4.1.1 (18-Jun-2014)

Special one-off "micro patch" for:

#491: Temporary work-around for issue #490 (full fix for 2.5 needs to be
  in `jackson-annotations`)
#506: Index is never set for Collection and Array in InvalidFormatException.Reference
 (reported by Fabrice D, fabdouglas@github)
- Fixed a problem related to [jackson-dataformat-smile#19].

2.4.1 (17-Jun-2014)

#479: NPE on trying to deserialize a `String[]` that contains null
 (reported by huxi@github)
#482: Make date parsing error behavior consistent with JDK
 (suggested by Steve S, sanbeg@github)
#489 (partial): TypeFactory cache prevents garbage collection of custom ClassLoader
 (reported by sftwrengnr@github)

2.4.0 (02-Jun-2014)

#81: Allow use of @JsonUnwrapped with typed (@JsonTypeInfo) classes, provided
  that (new) feature `SerializationFeature.FAIL_ON_UNWRAPPED_TYPE_IDENTIFIERS`
  is disabled
 (constributed by Ben F, UnquietCode@github)
#88: Prevent use of type information for `JsonNode` via default typing
 (reported by electricmonk@github)
#149: Allow use of "stringified" indexes for Enum values
 (requested by chenboxiang@github)
#176: Allow use external Object Id resolver (to use with @JsonIdentityInfo etc)
 (implemented by Pascal G)
#193: Conflicting property name definitions
 (reported by Stuart J, sgjohnston@github)
#323: Serialization of the field with deserialization config
 (reported by metanet@github)
#327: Should not consider explicitly differing renames a fail, as long as all are explicit
#335: Allow use of `@JsonPropertyOrder(alphabetic=true)` for Map properties
#351: ObjectId does not properly handle forward references during deserialization
 (contributed by pgelinas)
#352 Add `ObjectMapper.setConfig()` for overriding `SerializationConfig`/`DeserializationConfig`
#353: Problems with polymorphic types, `JsonNode` (related to #88)
 (reported by cemo@github)
#359: Converted object not using explicitly annotated serializer
 (reported by Florian S [fschopp@github])
#369: Incorrect comparison for renaming in `POJOPropertyBuilder`
#375: Add `readValue()`/`readPropertyValue()` methods in `DeserializationContext`
#376: Add support for `@JsonFormat(shape=STRING)` for number serializers
#381: Allow inlining/unwrapping of value from single-component JSON array
 (contributed by yinzara@github)
#390: Change order in which managed/back references are resolved (now back-ref
 first, then forward)
 (requested by zAlbee@github)
#407: Properly use null handlers for value types when serializer Collection
 and array types
 (contributed by Will P)
#425: Add support for using `Void.class` as "no class", instead of `NoClass.class`
#428: `PropertyNamingStrategy` will rename even explicit name from `@JsonProperty`
 (reported by turskip@github)
#435: Performance bottleneck in TypeFactory._fromClass
 (reported by Sean D, sdonovanuk@github)
#434: Ensure that DecimalNodes with mathematically equal values are equal
 (contributed by Francis G)
#435: Performance bottleneck in TypeFactory._fromClass
 (reported by sdonovanuk@github)
#438: Add support for accessing `@JsonProperty(index=N)` annotations
#442: Make `@JsonUnwrapped` indicate property inclusion
 (suggested by Ben F)
#447: ArrayNode#addAll should accept Collection<? extends JsonNode>
 (suggested by alias@github)
#461: Add new standard naming strategy, `PropertyNamingStrategy.LowerCaseStrategy`
#463: Add 'JsonNode.asText(String defaultValue)`
 (suggested by Chris C)
#464: Include `JsonLocation` in more mapping exceptions
 (contributed by Andy C (q3aiml@github))
#465: Make it easier to support serialization of custom subtypes of `Number`
#467: Unwanted POJO's embedded in tree via serialization to tree
 (reported by Benson M)
- Slightly improve `SqlDateSerializer` to support `@JsonFormat`
- Improve handling of native type ids (YAML, CBOR) to use non-native type ids
  as fallback

2.3.5 (13-Jan-2015)

#496: Wrong result for TextNode("false").asBoolean(true)
 (reported by Ivar R, ivarru@github)
#543: Problems resolving self-referential generic types.
#656: defaultImpl configuration is ignored for WRAPPER_OBJECT

2.3.4 (17-Jul-2014)

#459: BeanDeserializerBuilder copy constructor not copying `_injectables`
#462: Annotation-provided Deserializers are not contextualized inside CreatorProperties
 (reported by aarondav@github)

2.3.3 (10-Apr-2014)

#420: Remove 'final' modifier from `BeanDeserializerBase.deserializeWithType`
 (requested by Ghoughpteighbteau@github)
#422: Allow use of "True" and "False" as aliases for booleans when coercing from
  JSON String
#423: Fix `CalendarSerializer` to work with custom format
 (reported by sergeymetallic@github)
#433: `ObjectMapper`'s `.valueToTree()` wraps `JsonSerializable` objects into a POJONode
 (reported by Francis G)
- Fix null-handling for `CollectionSerializer`

2.3.2 (01-Mar-2014)

#378: Fix a problem with custom enum deserializer construction
 (reported by BokoEnos@github)
#379: Fix a problem with (re)naming of Creator properties; needed to make
 Paranamer module work with NamingStrategy.
 (reported by Chris P, cpilsworth@github)
#398: Should deserialize empty (not null) URI from empty String
 (reported by pgieser@github)
#406: @JsonTypeIdResolver not working with external type ids
 (reported by Martin T)
#411: NumberDeserializers throws exception with NaN and +/- Infinity
 (reported by clarkbreyman@github)
#412: ObjectMapper.writerWithType() does not change root name being used
 (repoted by jhalterman@github)
- Added `BeanSerializerBase._serializeObjectId()` needed by modules that
  override standard BeanSerializer; specifically, XML module.

2.3.1 (28-Dec-2013)

#346: Fix problem deserializing `ObjectNode`, with @JsonCreator, empty
  JSON Object
 (reported by gaff78@github)
#358: `IterableSerializer` ignoring annotated content serializer
 (reported by Florian S)
#361: Reduce sync overhead for SerializerCache by using volatile, double-locking
 (contributed by stuartwdouglas@github)
#362: UUID output as Base64 String with ObjectMapper.convertValue()
 (reported by jknack@github)
#367: Make `TypeNameIdResolver` call `TypeResolver` for resolving base type
 (suggested by Ben F)
#370: Fail to add Object Id for POJO with no properties
 (reported by jh3141@github)
- Fix for [jackson-module-afterburner#38]: need to remove @JacksonStdImpl from
  `RawSerializer`, to avoid accidental removal of proper handling.

2.3.0 (13-Nov-2013)

#48: Add support for `InetSocketAddress`
 (contributed by Nick T)
#152: Add support for traversing `JsonNode` with (new!) `JsonPointer` implementation
 (suggested by fge@github)
#208: Accept "fromString()" as an implicit Creator (factory) method (alias for "valueOf()")
 (requested by David P)
#215: Allow registering custom `CharacterEscapes` to use for serialization,
 via `ObjectWriter.with(CharacterEscapes)` (and `ObjectMapper.writer(CharacterEscapes)`)
#227: Allow "generic" Enum serializers, deserializers, via `SimpleModule`
#234: Incorrect type information for deeply nested Maps
 (reported by Andrei P)
#237: Add `DeserializationFeature.FAIL_ON_READING_DUP_TREE_KEY` to optionally
  throw `JsonMappingException` on duplicate keys, tree model (`JsonNode`)
#238: Allow existence of overlapping getter, is-getter (choose 'regular' getter)
#239: Support `ByteBuffer`
 (suggested by mckamey@github)
#240: Make sure `@JsonSerialize.include` does not accidentally override
  class inclusion settings
 (requested by thierryhenrio@github)
#253: `DelegatingDeserializer` causes problems for Managed/BackReferences
 (reported by bfelaco@github)
#257: Make `UntypedObjectDeserializer` support overides for `List`, `Map` etc
#268: Add new variant of `ObjectMapper.canSerialize()` that can return `Throwable`
 that caused false to be returned (if any)
#269: Add support for new `@JsonPropertyDescription` via `AnnotationIntrospector`
 as well as `BeanProperty.getMedata().getDescription()`
#270: Add `SerializationFeature.USE_EQUALITY_FOR_OBJECT_ID` to allow use of equality
 (instead of identity) for figuring out when to use Object Id
 (requested by beku8@github)
#271: Support handling of `@JsonUnwrapped` for in-built JSON Schema generation
#277: Make `TokenBuffer` support new native type and object ids
#302: Add `setNamingStrategy` in `Module.SetupContext`
 (suggested by Miguel C)
#305: Add support for accessing `TypeFactory` via `TypeIdResolverBase`
 (not yet via `TypeIdResolver` interface), other configuration
#306: Allow use of `@JsonFilter` for properties, not just classes 
#307: Allow use of `@JsonFilter` for Maps in addition to POJOs
#308: Improve serialization and deserialization speed of `java.util.UUID` by 4x
 (suggested by David P)
#310: Improve `java.util.UUID` serialization with binary codecs, to use "raw" form.
#311: Make sure that "creator properties" are alphabetically ordered too, if
  so requested.
#315: Allow per-property definition of null serializer to use, using
 new `@JsonSerialize(nullsUsing=xxx)` annotation property
#317: Fix `JsonNode` support for nulls bound to `ObjectNode`, `ArrayNode`
 (contributed by Seth P)
#318: Problems with `ObjectMapper.updateValue()`, creator property-backed accessors
#319: Add support for per-call ("contextual") attributes, with defaulting,
 to allow keeping track of state during (de)serialization
#324: Make sure to throw `JsonMappingException` from `EnumDeserializer` creator,
  not `IllegalArgumentException`
 (reported by beverku@github)
#326: Support `@JsonFilter` for "any getter" properties
#334: Make `ArrayNode`, `ObjectNode` non-final again
#337: `AnySetter` does not support polymorphic types
 (reported by askvortsov@github)
#340: AtomicReference not working with polymorphic types
#342: Add `DeserializationFeature.FAIL_ON_IGNORED_PROPERTIES` to make `ObjectMapper`
  throw exception when encountering explicitly ignored properties
 (requested by Ruslan M)
[JACKSON-890]: Support managed/back-references for polymorphic (abstract) types
- Add 'BeanPropertyWriter.isUnwrapping()' for future needs (by Afterburner)
- Add coercions from String "null" (as if null token was parsed) for primitives/Wrappers.
- Add `JsonDeserializer.handledType()`

2.2.4 (10-Jun-2014)

#292: Problems with abstract `Map`s, `Collection`s, polymorphic deserialization
#324: EnumDeserializer should throw JsonMappingException, not IllegalArgumentException
#346: Problems deserializing `ObjectNode` from empty JSON Object, with @JsonCreator

2.2.3 (22-Aug-2013)

#234: Problems with serializing types for deeply nested generic Maps, default typing 
#251: SerializationFeature.WRITE_BIGDECIMAL_AS_PLAIN ignored with JsonNode
  serialization
 (reported by fge@github)
#259: Fix a problem with JSON Schema generation for `@JsonValue`
 (reported by Lior L)
#267: Handle negative, stringified timestamps
 (reported by Drecth@github)
#281: Make `NullNode` use configured null-value serializer
#287: Fix problems with converters, Maps with Object values
 (reported by antubis@github)
#288: Fix problem with serialization converters assigned with annotations
 (reported by cemo@github)

2.2.2 (26-May-2013)

#216: Problems with Android, 1.6-only types
#217: JsonProcessingExceptions not all wrapped as expected
 (reported by karldmoore@github)
#220: ContainerNode missing 'createNumber(BigInteger)'
 (reported by Pascal G)
#223: Duplicated nulls with @JsonFormat(shape=Shape.ARRAY)
 (reported by lukegh@github)
#226: Field mapping fail on deserialization to common referenced object when
  @JsonUnwrapped is used
 (reported by ikvia@github)
#232: Converting bound BigDecimal value to tree fails with WRITE_BIGDECIMAL_AS_PLAIN
 (reported by celkings@github)
- Minor fix to handle primitive types for key deserializer lookups
- Add convenience method `MappingIterator.getCurrentLocation()`
 (suggested by Tomdz@github)

2.2.1 (03-May-2013)

#214: Problem with LICENSE, NOTICE, Android packaging
 (reported by thierryd@github)

2.2.0 (22-Apr-2013)

Fixes:

#23: Fixing typing of root-level collections
#118: JsonTypeInfo.as.EXTERNAL_PROPERTY not working correctly
 with missing type id, scalar types
#130: TimeZone not set for GregorianCalendar, even if configured
#144: MissingNode.isValueNode() should return 'false'
 (reported by 'fge@github')
#146: Creator properties were not being renamed as expected
 (contributed by Christoper C)
#188: Problem with ObjectId serialization, 'alwaysAsId' references

Improvements:

#116: JavaType implements `java.lang.reflect.Type` (as does `TypeReference`)
#147: Defer reporting of problems with missing creator parameters
 (contributed by Christoper C)
#155: Make `ObjectNode` and `ArrayNode` final (other node types already were)
 (requested by fge@github)
#161: Add deserializer for java.util.concurrent.ArrayBlockingQueue
#173: Add 'JsonNode.traverse(ObjectCodec)' for convenience
#181: Improve error reporting for missing '_valueDeserializer'
#194: Add `FloatNode` type in tree model (JsonNode)
 (requested by msteiger@github)
#199: Allow deserializing `Iterable` instances (as basic `Collection`s)
 (requested by electrum@github)
#206: Make 'ObjectMapper.createDeserializationContext()' overridable
 (requested by noter@github)
#207: Add explicit support for `short` datatypes, for tree model
 (contributed by msteiger@github)

New features:

#120: Extend BeanDeserializerModifier to work with non-POJO deserializers
#121: Extend BeanSerializerModifier to work with non-POJO serializers
#124: Add support for serialization converters (@JsonSerializer(converter=...))
#124: Add support for deserialization converters (@JsonDeserializer(converter=...))
#140: Add 'SerializationFeature.WRITE_BIGDECIMAL_AS_PLAIN' to allow forcing
  of non-scientific notation when serializing BigDecimals.
 (suggested by phedny@github)
#148: Add 'DeserializationFeature.FAIL_ON_INVALID_SUBTYPE`, which allows mapping
  entries with missing or invalid type id into null references (instead of failing).
  Also allows use of '@JsonTypeInfo.defaultImpl = NoClass.class' as alternative.
#159: Add more accessors in 'MappingIterator': getParser(), getParserSchema(),
  readAll()
 (suggested by Tom D)
#190: Add 'MapperFeature.ALLOW_FINAL_FIELDS_AS_MUTATORS' (default: true) for
 pruning out final fields (to avoid using as mutators)
 (requested by Eric T)
#195: Add 'MapperFeature.INFER_PROPERTY_MUTATORS' (default: enabled) for finer
  control of what mutators are auto-detected.
 (requested by Dain S)
#198: Add SPI metadata, handling in ObjectMapper (findModules()), for
  automatic registration of auto-detected extension modules
 (suggested by 'beamerblvd@github')
#203: Added new features to support advanced date/time handling:
  - SerializationFeature.WRITE_DATE_TIMESTAMPS_AS_NANOSECONDS
  - DeserializationFeature.READ_DATE_TIMESTAMPS_AS_NANOSECONDS
  - DeserializationFeature.ADJUST_DATES_TO_CONTEXT_TIME_ZONE

Other:

#126: Update JDK baseline to 1.6
* API under 'com.fasterxml.jackson.databind.jsonFormatVisitors' changed significantly
  based on experiences with external JSON Schema generator.
* Version information accessed via code-generated access class, instead of reading
  VERSION.txt
* Added 2 methods in Converter interface: getInputType(), getOutputType(),
  to allow programmatic overrides (needed by JAXB annotation module)

2.1.4 (26-Feb-2013)

* [JACKSON-887]: StackOverflow with parameterized sub-class field
 (reported by Alexander M)
* [#130]: TimeZone not set for GregorianCalendar, when deserializing
* [#157]: NPE when registering module twice
* [#162]: JsonNodeFactory: work around an old bug with BigDecimal and zero
 (submitted by fge@github)
* [#166]: Incorrect optimization for `ObjectMapper.convertValue(Class)`
 (reported by Eric T)
* [#167]: Problems with @JsonValue, polymorphic types (regression from 1.x)
 (reported by Eric T)
* [#170]: Problems deserializing `java.io.File` if creator auto-discovery disabled
 (reported by Eric T)
* [#175]: NPE for JsonMappingException, if no path is specified
 (reported by bramp@github)

2.1.3 (19-Jan-2013)

* [Issue#141]: ACCEPT_EMPTY_STRING_AS_NULL_OBJECT not working for enums
* [Issue#142]: Serialization of class containing EnumMap with polymorphic enum
  fails to generate class type data
 (reported by kidavis4@github)

2.1.2 (04-Dec-2012)

* [Issue#106]: NPE in ObjectArraySerializer.createContextual(...)
* [Issue#117]: HandlerInstantiator defaulting not working
 (reported by Alexander B)
* [Issue#118]: Problems with JsonTypeInfo.As.EXTERNAL_PROPERTY, scalar values
 (reported by Adva11@github)
* [Issue#119]: Problems with @JsonValue, JsonTypeInfo.As.EXTERNAL_PROPERTY
 (reported by Adva11@github)
* [Issue#122]: ObjectMapper.copy() was not copying underlying mix-in map
 (reported by rzlo@github)

2.1.1 (11-Nov-2012)

Fixes:

* [JACKSON-875]: Enum values not found if Feature.USE_ANNOTATIONS disabled
 (reported by Laurent P)
* [Issue#93]: ObjectNode.setAll() broken; would not add anything for
  empty ObjectNodes.
 (reported by Francis G)
* Making things implement java.io.Serializable:
  - Issues: #94, #99, #100, #102
    (reported by Sean B)
* [Issue#96]: Problem with JsonTypeInfo.As.EXTERNAL_PROPERTY, defaultImpl
 (reported by Adva11@github)

2.1.0 (08-Oct-2012)

  New minor version for 2.x series. Major improvements in multiple areas,
  including:

  - Dataformat auto-detection
  - More `@JsonFormat.shape` variant to serialize Collections as
    JSON Objects, POJOs as JSON Arrays (csv-like).
  - Much more configuration accessible via ObjectReader, ObjectWriter
  - New mechanism for JSON Schema generation, other uses (in future)

Fixes:

* [JACKSON-830]/[Issue#19]: Change OSGi bundle name to be fully-qualified
* ]JACKSON-847]: Make @JsonIdentityInfo work with property-based creator
* [JACKSON-851]: State corruption with ObjectWriter, DefaultPrettyPrinter
 (reported by Duncan A)
* [Issue#75]: Too aggressive KeySerializer caching
* Minor fix wrt [Issue#11], coercion needed extra checks

Improvements:

* [JACKSON-758]: Remove 'IOException' from throws clauses of "writeValueAsString"
  and "writeValueAsBytes" of ObjectMapper/ObjectWriter
 (suggested by G-T Chen)
* [JACKSON-839]: Allow "upgrade" of integer number types for
  UntypedObjectDeserializer, even with default typing enabled.
* [JACKSON-850]: Allow use of zero-arg factory methods as "default creator"
  (suggested by Razvan D)
* [Issue#9]: Implement 'required' JSON Schema attribute for bean properties
* [Issue#20]: Add new exception type, InvalidFormatException (sub-type of
  JsonMappingException) to indicate data format problems
 (suggested by HolySamosa@github)
* [Issue#30]: ObjectReader and ObjectWriter now try to pre-fetch root
  (de)serializer if possible; minor performance improvement (2% for small POJOs).
* [Issue#33]: Simplified/clarified definition of 'ObjectReader.readValues()';
  minor change in behavior for JSON Array "wrapped" sequences
* [Issue#60]: Add 'JsonNode.hasNonNull(...)' method(s)
 (suggested by Jeff S on mailing list) 
* [Issue#64]: Add new "standard" PropertyNamingStrategy, PascalCaseStrategy
  (PropertyNamingStrategy.PASCAL_CASE_TO_CAMEL_CASE)
 (contributed by Sean B)
* [Issue#65]: Add getters to `ObjectMapper`, DeserializationContext/-Factory.
 (contributed by Dmitry K)
* [Issue#69]: Add `PropertyName` abstraction, new methods in AnnotationIntrospector
* [Issue#80]: Make `DecimalNode` normalize input, to make "1.0" and "1.00"equal
 (reported by fge@github)

New features:

* [Issue#15]: Support data format auto-detection via ObjectReader (added
  'withFormatDetection(...)' fluent factories)
* [Issue#21]: Add 'ObjectNode.set(...)' method (and related) to improve
  chaining, semantic consistency of Tree Model API
 (suggested by fge@Github)
* [Issue#22]: Add 'ObjectMapper.setAnnotationIntrospectors()' which allows
  defining different introspectors for serialization, deserialization
* [Issue#24]: Allow serialization of Enums as JSON Objects
 (suggested by rveloso@github)
* [Issue#28]: Add 'ObjectMapper.copy()', to create non-linked copy of
  mapper, with same configuration settings
* [Issue#29]: Allow serializing, deserializing POJOs as JSON Arrays
  by using `@JsonFormat(shape=Shape.ARRAY)`
* [Issue#40]: Allow serialization of Collections as JSON Objects
  (and deserialization from)
 (suggested by 'rveloso@github')
* [Issue#42]: Allow specifying Base64 variant to use for Base64-encoded data
  using ObjectReader.with(Base64Variant), ObjectWriter.with(Base64Variant).
 (suggested by 'mpfau@github')
* [Issue#45]: Add '@JsonNaming' annotation to define per-class PropertyNamingStrategy
 (suggested by Mark W)
* [Pull#58]: Make 'MappingIterator' implement 'Closable'
 (contributed by Pascal G)
* [Issue#72]: Add 'MapperFeature.USE_WRAPPER_NAME_AS_PROPERTY_NAME' to use
  wrapper name annotations for renaming properties
* [Issue#87]: Add 'StdDelegatingSerializer', 'StdDelegatingDeserializer' to
  simplify writing of two-step handlers
* (issue #4 of jackson-annotations): Add `@JsonIdentityReference(alwaysAsId=true)`
  to force ALL references to an object written as Object Id, even the first one.
* Added 'ObjectReader#withHandler' to allow for reconfiguring deserialization
  problem handler
 (suggested by 'electricmonk')

Other changes:

* New variant of AnnotationIntrospector.getFormat(), to support class
  annotations
* It is now possible to serialize instances of plain old Object, iff
  'FAIL_ON_EMPTY_BEANS' is disabled.
* Trying to remove reference to "JSON" in datatype conversion errors
 (since databinding is format-agnostic)

INCOMPATIBILITIES: (rats!)

* Note that [Issue#33] (see above) is, technically speaking, backwards
  imcompatible change. It is estimated that it should NOT affect most
  users, as changes are to edge cases (and undocumented ones at that).
  However, it can potentially cause problems with upgrade.
* Implementation of `JsonFormatVisitable` resulting in 2 new methods
  being added in `BeanPropertyFilter` interface -- this is unfortunate,
  but was required to support full traversability.

2.0.4 (26-Jun-2012)

* [Issue#6]: element count for PrettyPrinter, endObject wrong
   (reported by "thebluemountain")
* [JACKSON-838]: Utf8StreamParser._reportInvalidToken() skips letters
    from reported token name
   (reported by Lóránt Pintér)
* [JACKSON-841] Data is doubled in SegmentedStringWriter output
   (reported by Scott S)
* [JACKSON-842] ArrayIndexOutOfBoundsException when skipping C-style comments
   (reported by Sebastien R)

2.0.3: no version 2.0.3 released -- only used for extension modules

2.0.2 [14-May-2012]

Fixes:

* [Issue#14]: Annotations were not included from parent classes of
  mix-in classes
 (reported by @guillaup)
* [JACKSON-824]: Combination of JSON Views, ObjectMapper.readerForUpdating()
  was not working
 (reported by Nir S)
(and all fixes from 1.9.7)

Improvements:

* [Issue#11]: Improve ObjectMapper.convertValue()/.treeToValue() to use
  cast if possible

2.0.1 [23-Apr-2012]

Fixes:

* [JACKSON-827] Ensure core packages work on JDK 1.5
 (reported by Pascal g)
* [JACKSON-829] Custom serializers not working for List<String> properties,
  @JsonSerialize(contentUsing)
 (reported by James R)

Improvements:

* [Issue#5]: Add support for maps with java.util.Locale keys to the set of
  StdKeyDeserializers
 (contributed by Ryan G)

2.0.0 [25-Mar-2012]

Fixes:

* [JACKSON-368]: Problems with managed references, abstract types
* [JACKSON-711]: Delegating @JsonCreator did not work with Injectable values
* [JACKSON-798]: Problem with external type id, creators
  (reported by Casey L)
(and all fixes up until and including 1.9.6)

Improvements:

* [JACKSON-546]: Indicate end-of-input with JsonMappingException instead
  of EOFException, when there is no parsing exception
* [JACKSON-664]: Reduce overhead of type resolution by adding caching
  in TypeFactory
* [JACKSON-690]: Pass DeserializationContext through ValueInstantiator
* [JACKSON-695]: Add 'isEmpty(value)' in JsonSerializer to allow
  customizing handling of serialization of empty values
* [JACKSON-710]: 'ObjectMapper.convertValue()' should ignore root value
  wrapping/unwrapping settings
* [JACKSON-730] Split various features (JsonParser, JsonGenerator,
  SerializationConfig, DeserializationConfig) into per-factory
  features (MapperFeature, JsonFactory.Feature) an per
  instance features (existing ones)
* [JACKSON-732]: Allow 'AnnotationIntrospector.findContentDeserializer()'
  (and similar) to return instance, not just Class<?> for instance
 (requested by James R)
* [JACKSON-736]: Add (more) access to array, container and map serializers
* [JACKSON-737]: Allow accessing of "creator properties" for BeanDeserializer
* [JACKSON-748]: Add 'registerSubtypes' to 'Module.setupContext' (and SimpleModule)
* [JACKSON-749]: Make @JsonValue work for Enum deserialization
* [JACKSON-769]: ObjectNode/ArrayNode: change 'put', 'insert', 'add' to return
  'this node' (unless already returning something)
* [JACKSON-770]: Simplify method naming for JsonNode, drop unnecessary 'get' prefix
  from methods like 'getTextValue()' (becomes 'textValue()')
* [JACKSON-777]: Rename 'SerializationConfig.Feature' as 'SerializationFeature',
  'DeserializationConfig.Feature' as 'DeserializationFeature'
* [JACKSON-780]: MissingNode, NullNode should return 'defaultValue' from 'asXxx' methods,
  (not 0 for numbers), as they are not numeric types
* [JACKSON-787]: Allow use of @JsonIgnoreProperties for properties (fields, getters, setters)
* [JACKSON-795]: @JsonValue was not working for Maps, Collections
* [JACKSON-800]: Add 'Module.SetupContext#addDeserializationProblemHandler'
 (suggested by James R)

New features:

* [JACKSON-107]: Add support for Object Identity (to handled cycles, shared refs),
  with @JsonIdentityInfo
* [JACKSON-435]: Allow per-property Date formatting using @JsonFormat.
* [JACKSON-437]: Allow injecting of type id as POJO property, by setting
  new '@JsonTypeInfo.visible' property to true.
* [JACKSON-469]: Support "Builder pattern" for deserialiation; that is, allow
  use of separate Builder object for data binding, creating actual value
* [JACKSON-608]: Allow use of JSON Views for deserialization
* [JACKSON-636]: Add 'SerializationFeature.ORDER_MAP_ENTRIES_BY_KEYS' to allow
  forced sorting of Maps during serialization
  (suggested by Joern H)
* [JACKSON-669]: Allow prefix/suffix for @JsonUnwrapped properties
 (requested by Aner P)
* [JACKSON-707]: Add 'JsonNode.deepCopy()', to create safe deep copies
  of ObjectNodes, ArrayNodes.
* [JACKSON-714]: Add general-purpose @JsonFormat annotation
* [JACKSON-718]: Added 'JsonNode.canConvertToInt()', 'JsonNode.canConvertToLong()'
* [JACKSON-747]: Allow changing of 'SerializationFeature' for ObjectWriter,
  'DeserializationFeature' for ObjectReader.
* [JACKSON-752]: Add @JsonInclude (replacement of @JsonSerialize.include)
* [JACKSON-754]: Add @JacksonAnnotationsInside for creating "annotation
  bundles" (also: AnnotationIntrospector.isAnnotationBundle())
* [JACKSON-762]: Allow using @JsonTypeId to specify property to use as
  type id, instead of using separate type id resolver.
* [JACKSON-764]: Allow specifying "root name" to use for root wrapping
  via ObjectReader, ObjectWriter.
* [JACKSON-772]: Add 'JsonNode.withArray()' to use for traversing Array nodes.
* [JACKSON-793]: Add support for configurable Locale, TimeZone to use
  (via SerializationConfig, DeserializationConfig)
* [JACKSON-805]: Add 'SerializationFeature.WRITE_SINGLE_ELEM_ARRAYS_UNWRAPPED'
  to improve interoperability with BadgerFish/Jettison
* [JACKSON-810]: Deserialization Feature: Allow unknown Enum values via
  'DeserializationFeature.READ_UNKNOWN_ENUM_VALUES_AS_NULL'
  (suggested by Raymond R)
* [JACKSON-813]: Add '@JsonSerializableSchema.id' attribute, to indicate
  'id' value to add to generated JSON Schemas.

[entries for versions 1.x and earlier not retained; refer to earlier releases)<|MERGE_RESOLUTION|>--- conflicted
+++ resolved
@@ -11,6 +11,8 @@
 #1799: Allow creation of custom sub-types of `NullNode`, `BooleanNode`, `MissingNode`
 #1804: `ValueInstantiator.canInstantiate()` ignores `canCreateUsingArrayDelegate()`
  (reported byb henryptung@github)
+#1807: Jackson-databind caches plain map deserializer and use it even map has `@JsonDeserializer`
+ (reported by lexas2509@github)
 
 2.9.2 (14-Oct-2017)
 
@@ -22,7 +24,6 @@
 #1767: Allow `DeserializationProblemHandler` to respond to primitive types
  (reported by nhtzr@github)
 #1768: Improve `TypeFactory.constructFromCanonical()` to work with
-<<<<<<< HEAD
   `java.lang.reflect.Type.getTypeName()' format
  (suggested by Luís C)
 #1771: Pass missing argument for string formatting in `ObjectMapper`
@@ -149,13 +150,6 @@
 #1690: Prevent use of quoted number (index) for Enum deserialization via
   `MapperFeature.ALLOW_COERCION_OF_SCALARS`
  (requested by magdel@github)
-=======
-  `java.lang.reflect.Type.getTypeName()` format
-#1804: `ValueInstantiator.canInstantiate()` ignores `canCreateUsingArrayDelegate()`
- (reported by henryptung@github)
-#1807: Jackson-databind caches plain map deserializer and use it even map has `@JsonDeserializer`
- (reported by lexas2509@github)
->>>>>>> dfaca81a
 
 2.8.10 (24-Aug-2017)
 
