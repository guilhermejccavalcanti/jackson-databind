Project: jackson-databind

------------------------------------------------------------------------
=== Releases ===
------------------------------------------------------------------------

<<<<<<< HEAD
2.6.0 (not yet released)

#312: Support Type Id mappings where two ids map to same Class
#348: ObjectMapper.valueToTree does not work with @JsonRawValue
 (reported by Chris P, pimlottc@github)
#649: Make `BeanDeserializer` use new `parser.nextFieldName()` and `.hasTokenId()` methods
#679: Add `isEmpty()` implementation for `JsonNode` serializers
#688: Provide a means for an ObjectMapper to discover mixin annotation classes on demand
 (requested by Laird N)
#696: Copy constructor does not preserve `_injectableValues`
 (reported by Charles A)
#700: Cannot Change Default Abstract Type Mapper from LinkedHashMap
 (reported by wealdtech@github)
#725: Auto-detect multi-argument constructor with implicit names if it is the only visible creator
#727: Improve `ObjectWriter.forType()` to avoid forcing base type for container types
#737: Add support for writing raw values in TokenBuffer
 (suggested by Guillaume S, gsmet@github)
#743: Add `RawValue` helper type, for piping raw values through `TokenBuffer`
#756: Disabling SerializationFeature.FAIL_ON_EMPTY_BEANS does not affect `canSerialize()`
 (reported by nickwongdev@github)
#762: Add `ObjectWriter.withoutRootName()`, `ObjectReader.withoutRootName()`
#765: `SimpleType.withStaticTyping()` impl incorrect
- Remove old cglib compatibility tests; cause problems in Eclipse

2.5.3 (not yet released)
=======
2.5.3 (24-Apr-2015)
>>>>>>> 47d5186b

#731: XmlAdapter result marshaling error in case of ValueType=Object
 (reported, debugged by Dmitry S)
#742: Allow deserialization of `null` Object Id (missing already allowed)
#744: Custom deserializer with parent object update failing
 (reported by migel@github)
#745: EnumDeserializer.deserializerForCreator fails when used to deserialize a Map key
 (contributed by John M)
#761: Builder deserializer: in-compatible type exception when return type is super type
 (contributed by Alexey G)
#766: Fix Infinite recursion (StackOverflowError) when serializing a SOAP object
 (contributed by Alain G)

2.5.2 (29-Mar-2015)

#609: Problem resolving locally declared generic type
 (repoted by Hal H)
#691: NullSerializer for MapProperty failing when using polymorphic handling
 (reported by Antibrumm@github)
#703: Multiple calls to ObjectMapper#canSerialize(Object.class) returns different values
 (reported by flexfrank@github)
#705: JsonAnyGetter doesn't work with JsonSerialize (except with keyUsing)
 (reported by natnan@github)
#728: TypeFactory#_fromVariable returns unknownType() even though it has enough information
  to provide a more specific type
 (reported by jkochaniak@github)
#733: MappingIterator should move past errors or not return hasNext() == true
 (reported by Lorrin N, lorrin@github)
#738: @JsonTypeInfo non-deterministically ignored in 2.5.1 (concurrency issue)
 (reported by Dylan S, dylanscott@github)
- Improvement to handling of custom `ValueInstantiator` for delegating mode; no more NPE
  if `getDelegateCreator()` returns null
- Refactor `TypedKey` into separate util class

2.5.1 (06-Feb-2015)

#667: Problem with bogus conflict between single-arg-String vs `CharSequence` constructor
#669: JSOG usage of @JsonTypeInfo and @JsonIdentityInfo(generator=JSOGGenerator.class) fails
 (reported by ericali78@github)
#671: Adding `java.util.Currency` deserialization support for maps
 (contributed by Alexandre S-C)
#674: Spring CGLIB proxies not handled as intended
 (reported by Zoltan F)
#682: Class<?>-valued Map keys not serialized properly
 (reported by Ludevik@github)
#684: FAIL_ON_NUMBERS_FOR_ENUMS does not fail when integer value is quoted
 (reported by kllp@github)
#696: Copy constructor does not preserve `_injectableValues`
 (reported by Charles A)
- Add a work-around in `ISO8601DateFormat` to allow omission of ':' from timezone
- Bit more work to complete #633

2.5.0 (01-Jan-2015)

#47: Support `@JsonValue` for (Map) key serialization 
#113: Problem deserializing polymorphic types with @JsonCreator
#165: Add `DeserializationContext.getContextualType()` to let deserializer
  known the expected type.
#299: Add `DeserializationFeature.FAIL_ON_UNRESOLVED_OBJECT_IDS` to allow missing
  Object Ids (as global default)
#408: External type id does not allow use of 'visible=true'
#421: @JsonCreator not used in case of multiple creators with parameter names
 (reported by Lovro P, lpandzic@github)
#427: Make array and Collection serializers call `JsonGenerator.writeStartArray(int)`
#521: Keep bundle annotations, prevent problems with recursive annotation types
 (reported by tea-dragon@github)
#527: Add support for `@JsonInclude(content=Include.NON_NULL)` (and others) for Maps
#528: Add support for `JsonType.As.EXISTING_PROPERTY`
 (reported by heapifyman@github; implemented by fleebytes@github)
#539: Problem with post-procesing of "empty bean" serializer; was not calling
  'BeanSerializerModifier.modifySerializer()` for empty beans
 (reported by Fabien R, fabienrenaud@github)
#540: Support deserializing `[]` as null or empty collection when the java type
  is a not an object, `DeserializationFeature.ACCEPT_EMPTY_ARRAY_AS_NULL_OBJECT`
 (requested by Fabien R, fabienrenaud@github)
#543: Problem resolving self-referential recursive types
 (reported by ahgittin@github)
#550: Minor optimization: prune introspection of "well-known" JDK types
#552: Improved handling for ISO-8601 (date) format
 (contributed by Jerome G, geronimo-iia@github)
#559: Add `getDateFormat()`, `getPropertyNamingStrategy()` in `ObjectMapper`
#560: @JsonCreator to deserialize BigInteger to Enum
 (requested by gisupp@github)
#565: Add support for handling `Map.Entry`
#566: Add support for case-insensitive deserialization (`MapperFeature.ACCEPT_CASE_INSENSITIVE_PROPERTIES`)
 (contributed by Michael R)
#571: Add support in ObjectMapper for custom `ObjectReader`, `ObjectWriter` (sub-classes)
#572: Override default serialization of Enums
 (requested by herau@github)
#576: Add fluent API for adding mixins
 (contributed by Adam S, adstro@github)
#594: `@JsonValue` on enum not used when enum value is a Map key
 (reported by chrylis@github)
#596: Add support for `@JsonProperty.defaultValue`, exposed via `BeanProperty.getMetadata().getDefaultValue()`
#597: Improve error messaging for cases where JSON Creator returns null (which
  is illegal)
 (contributed by Aurelien L)
#599: Add a simple mechanism for avoiding multiple registrations of the same module
#607: Allow (re)config of `JsonParser.Feature`s via `ObjectReader`
#608: Allow (re)config of `JsonGenerator.Feature`s via `ObjectWriter`
#614: Add a mechanism for using `@JsonCreator.mode` for resolving possible ambiguity between
  delegating- and property-based creators
#616: Add `SerializationFeature.WRITE_DURATIONS_AS_TIMESTAMPS`
#622: Support for non-scalar ObjectId Reference deserialiazation (like JSOG)
#623: Add `StdNodeBasedDeserializer`
#630: Add `KeyDeserializer` for `Class`
#631: Update `current value` of `JsonParser`, `JsonGenerator` from standard serializers,
 deserializers
 (suggested by Antibrumm@github)
#633: Allow returning null value from IdResolver to make type information optional
 (requested by Antibrumm@github)
#634: Add `typeFromId(DatabindContext,String)` in `TypeIdDeserializer`
#636: `ClassNotFoundException` for classes not (yet) needed during serialization
 (contributed by mspiegel@github)
#638: Add annotation-based method(s) for injecting properties during serialization
 (using @JsonAppend, VirtualBeanPropertyWriter)
#647: Deserialization fails when @JsonUnwrapped property contains an object with same property name
 (reported by Konstantin L)
#653: Jackson doesn't follow JavaBean naming convention (added `MapperFeature.USE_STD_BEAN_NAMING`)
#654: Add support for (re)configuring `JsonGenerator.setRootValueSeparator()` via `ObjectWriter`
#655: Add `ObjectWriter.writeValues()` for writing value sequences
#660: `@JsonCreator`-annotated factory method is ignored if constructor exists
- Allow use of `Shape.ARRAY` for Enums, as an alias to 'use index'
- Start using `JsonGenerator.writeStartArray(int)` to help data formats
  that benefit from knowing number of elements in arrays (and would otherwise
  need to buffer values to know length)
- Added new overload for `JsonSerializer.isEmpty()`, to eventually solve #588
- Improve error messaging (related to [jaxb-annotations#38]) to include known subtype ids.

2.4.6 (not yet released)

#735: (complete fix) @JsonDeserialize on Map with contentUsing custom deserializer overwrites default behavior
 (reported by blackfyre512@github) (regression due to #604)
$744: Custom deserializer with parent object update fails

2.4.5.1 (26-Mar-2015)

Special one-off "micro patch" for:

#706: Add support for `@JsonUnwrapped` via JSON Schema module
#707: Error in getting string representation of an ObjectNode with a float number value
 (reported by @navidqar)
#735: (partial) @JsonDeserialize on Map with contentUsing custom deserializer overwrites default behavior

2.4.5 (13-Jan-2015)

#635: Reduce cachability of `Map` deserializers, to avoid problems with per-property config changes
    (regression due to #604)
#656: `defaultImpl` configuration is ignored for `WRAPPER_OBJECT`
- Solve potential cyclic-resolution problem for `UntypedObjectDeserializer`

2.4.4 (24-Nov-2014)

(jackson-core)#158: Setter confusion on assignable types
 (reported by tsquared2763@github)
#245: Calls to ObjectMapper.addMixInAnnotations() on an instance returned by ObjectMapper.copy()
 don't work
 (reported by Erik D)
#580: delegate deserializers choke on a (single) abstract/polymorphic parameter
 (reported by Ian B, tea-dragon@github)
#590: Binding invalid Currency gives nonsense at end of the message
 (reported by Jerbell@github)
#592: Wrong `TokenBuffer` delegate deserialization using `@JsonCreator`
 (reported by Eugene L)
#601: ClassCastException for a custom serializer for enum key in `EnumMap`
 (reported by Benson M)
#604: `Map` deserializers not being cached, causing performance problems
#610: Fix forward reference in hierarchies
 (contributed by zeito@github)
#619: Off by one error in AnnotatedWithParams
 (reported by stevetodd@github)
- Minor fix to `EnumSerializer` regarding detection "serialize using index"
- Minor fix to number serializers, to call proper callback for schema generation

2.4.3 (02-Oct-2014)

#496: Wrong result with `new TextNode("false").asBoolean(true)`
 (reported by Ivar R, ivarru@github)
#511: DeserializationFeature.FAIL_ON_INVALID_SUBTYPE does not work
 (reported by sbelikov@github)
#523: MapDeserializer and friends do not report the field/key name for mapping exceptions
 (reported by Ian B, tea-dragon@github)
#524: @JsonIdentityReference(alwaysAsId = true) Custom resolver is reset to SimpleObjectIdResolver
 (reported by pkokorev@github)
#541: @JsonProperty in @JsonCreator is conflicting with POJOs getters/attributes
 (reported by fabienrenaud@github)
#543: Problem resolving self-referential generic types
#570: Add Support for Parsing All Compliant ISO-8601 Date Formats
 (requested by pfconrey@github)
- Fixed a problem with `acceptJsonFormatVisitor` with Collection/array types that
  are marked with `@JsonValue`; could cause NPE in JSON Schema generator module.

2.4.2 (14-Aug-2014)

#515: Mixin annotations lost when using a mixin class hierarchy with non-mixin interfaces
 (reported by 'stevebread@github')
- Fixed a problem related to [jackson-dataformat-smile#19].

2.4.1.2 (12-Jul-2014)

Special one-off "micro patch" for:

#503: Concurrency issue inside com.fasterxml.jackson.databind.util.LRUMap.get(Object)
 (reported by fjtc@github)

2.4.1.1 (18-Jun-2014)

Special one-off "micro patch" for:

#491: Temporary work-around for issue #490 (full fix for 2.5 needs to be
  in `jackson-annotations`)
#506: Index is never set for Collection and Array in InvalidFormatException.Reference
 (reported by Fabrice D, fabdouglas@github)
- Fixed a problem related to [jackson-dataformat-smile#19].

2.4.1 (17-Jun-2014)

#479: NPE on trying to deserialize a `String[]` that contains null
 (reported by huxi@github)
#482: Make date parsing error behavior consistent with JDK
 (suggested by Steve S, sanbeg@github)
#489 (partial): TypeFactory cache prevents garbage collection of custom ClassLoader
 (reported by sftwrengnr@github)

2.4.0 (02-Jun-2014)

#81: Allow use of @JsonUnwrapped with typed (@JsonTypeInfo) classes, provided
  that (new) feature `SerializationFeature.FAIL_ON_UNWRAPPED_TYPE_IDENTIFIERS`
  is disabled
 (constributed by Ben F, UnquietCode@github)
#88: Prevent use of type information for `JsonNode` via default typing
 (reported by electricmonk@github)
#149: Allow use of "stringified" indexes for Enum values
 (requested by chenboxiang@github)
#176: Allow use external Object Id resolver (to use with @JsonIdentityInfo etc)
 (implemented by Pascal G)
#193: Conflicting property name definitions
 (reported by Stuart J, sgjohnston@github)
#323: Serialization of the field with deserialization config
 (reported by metanet@github)
#327: Should not consider explicitly differing renames a fail, as long as all are explicit
#335: Allow use of `@JsonPropertyOrder(alphabetic=true)` for Map properties
#352 Add `ObjectMapper.setConfig()` for overriding `SerializationConfig`/`DeserializationConfig`
#353: Problems with polymorphic types, `JsonNode` (related to #88)
 (reported by cemo@github)
#359: Converted object not using explicitly annotated serializer
 (reported by Florian S [fschopp@github])
#369: Incorrect comparison for renaming in `POJOPropertyBuilder`
#375: Add `readValue()`/`readPropertyValue()` methods in `DeserializationContext`
#376: Add support for `@JsonFormat(shape=STRING)` for number serializers
#381: Allow inlining/unwrapping of value from single-component JSON array
 (contributed by yinzara@github)
#390: Change order in which managed/back references are resolved (now back-ref
 first, then forward)
 (requested by zAlbee@github)
#407: Properly use null handlers for value types when serializer Collection
 and array types
 (contributed by Will P)
#425: Add support for using `Void.class` as "no class", instead of `NoClass.class`
#428: `PropertyNamingStrategy` will rename even explicit name from `@JsonProperty`
 (reported by turskip@github)
#435: Performance bottleneck in TypeFactory._fromClass
 (reported by Sean D, sdonovanuk@github)
#434: Ensure that DecimalNodes with mathematically equal values are equal
 (contributed by Francis G)
#435: Performance bottleneck in TypeFactory._fromClass
 (reported by sdonovanuk@github)
#438: Add support for accessing `@JsonProperty(index=N)` annotations
#442: Make `@JsonUnwrapped` indicate property inclusion
 (suggested by Ben F)
#447: ArrayNode#addAll should accept Collection<? extends JsonNode>
 (suggested by alias@github)
#461: Add new standard naming strategy, `PropertyNamingStrategy.LowerCaseStrategy`
#463: Add 'JsonNode.asText(String defaultValue)`
 (suggested by Chris C)
#464: Include `JsonLocation` in more mapping exceptions
 (contributed by Andy C (q3aiml@github))
#465: Make it easier to support serialization of custom subtypes of `Number`
#467: Unwanted POJO's embedded in tree via serialization to tree
 (reported by Benson M)
- Slightly improve `SqlDateSerializer` to support `@JsonFormat`
- Improve handling of native type ids (YAML, CBOR) to use non-native type ids
  as fallback

2.3.4 (17-Jul-2014)

#459: BeanDeserializerBuilder copy constructor not copying `_injectables`
#462: Annotation-provided Deserializers are not contextualized inside CreatorProperties
 (reported by aarondav@github)

2.3.3 (10-Apr-2014)

#420: Remove 'final' modifier from `BeanDeserializerBase.deserializeWithType`
 (requested by Ghoughpteighbteau@github)
#422: Allow use of "True" and "False" as aliases for booleans when coercing from
  JSON String
#423: Fix `CalendarSerializer` to work with custom format
 (reported by sergeymetallic@github)
#433: `ObjectMapper`'s `.valueToTree()` wraps `JsonSerializable` objects into a POJONode
 (reported by Francis G)
- Fix null-handling for `CollectionSerializer`

2.3.2 (01-Mar-2014)

#378: Fix a problem with custom enum deserializer construction
 (reported by BokoEnos@github)
#379: Fix a problem with (re)naming of Creator properties; needed to make
 Paranamer module work with NamingStrategy.
 (reported by Chris P, cpilsworth@github)
#398: Should deserialize empty (not null) URI from empty String
 (reported by pgieser@github)
#406: @JsonTypeIdResolver not working with external type ids
 (reported by Martin T)
#411: NumberDeserializers throws exception with NaN and +/- Infinity
 (reported by clarkbreyman@github)
#412: ObjectMapper.writerWithType() does not change root name being used
 (repoted by jhalterman@github)
- Added `BeanSerializerBase._serializeObjectId()` needed by modules that
  override standard BeanSerializer; specifically, XML module.

2.3.1 (28-Dec-2013)

#346: Fix problem deserializing `ObjectNode`, with @JsonCreator, empty
  JSON Object
 (reported by gaff78@github)
#358: `IterableSerializer` ignoring annotated content serializer
 (reported by Florian S)
#361: Reduce sync overhead for SerializerCache by using volatile, double-locking
 (contributed by stuartwdouglas@github)
#362: UUID output as Base64 String with ObjectMapper.convertValue()
 (reported by jknack@github)
#367: Make `TypeNameIdResolver` call `TypeResolver` for resolving base type
 (suggested by Ben F)
#370: Fail to add Object Id for POJO with no properties
 (reported by jh3141@github)
- Fix for [jackson-module-afterburner#38]: need to remove @JacksonStdImpl from
  `RawSerializer`, to avoid accidental removal of proper handling.

2.3.0 (13-Nov-2013)

#48: Add support for `InetSocketAddress`
 (contributed by Nick T)
#152: Add support for traversing `JsonNode` with (new!) `JsonPointer` implementation
 (suggested by fge@github)
#208: Accept "fromString()" as an implicit Creator (factory) method (alias for "valueOf()")
 (requested by David P)
#215: Allow registering custom `CharacterEscapes` to use for serialization,
 via `ObjectWriter.with(CharacterEscapes)` (and `ObjectMapper.writer(CharacterEscapes)`)
#227: Allow "generic" Enum serializers, deserializers, via `SimpleModule`
#234: Incorrect type information for deeply nested Maps
 (reported by Andrei P)
#237: Add `DeserializationFeature.FAIL_ON_READING_DUP_TREE_KEY` to optionally
  throw `JsonMappingException` on duplicate keys, tree model (`JsonNode`)
#238: Allow existence of overlapping getter, is-getter (choose 'regular' getter)
#239: Support `ByteBuffer`
 (suggested by mckamey@github)
#240: Make sure `@JsonSerialize.include` does not accidentally override
  class inclusion settings
 (requested by thierryhenrio@github)
#253: `DelegatingDeserializer` causes problems for Managed/BackReferences
 (reported by bfelaco@github)
#257: Make `UntypedObjectDeserializer` support overides for `List`, `Map` etc
#268: Add new variant of `ObjectMapper.canSerialize()` that can return `Throwable`
 that caused false to be returned (if any)
#269: Add support for new `@JsonPropertyDescription` via `AnnotationIntrospector`
 as well as `BeanProperty.getMedata().getDescription()`
#270: Add `SerializationFeature.USE_EQUALITY_FOR_OBJECT_ID` to allow use of equality
 (instead of identity) for figuring out when to use Object Id
 (requested by beku8@github)
#271: Support handling of `@JsonUnwrapped` for in-built JSON Schema generation
#277: Make `TokenBuffer` support new native type and object ids
#302: Add `setNamingStrategy` in `Module.SetupContext`
 (suggested by Miguel C)
#305: Add support for accessing `TypeFactory` via `TypeIdResolverBase`
 (not yet via `TypeIdResolver` interface), other configuration
#306: Allow use of `@JsonFilter` for properties, not just classes 
#307: Allow use of `@JsonFilter` for Maps in addition to POJOs
#308: Improve serialization and deserialization speed of `java.util.UUID` by 4x
 (suggested by David P)
#310: Improve `java.util.UUID` serialization with binary codecs, to use "raw" form.
#311: Make sure that "creator properties" are alphabetically ordered too, if
  so requested.
#315: Allow per-property definition of null serializer to use, using
 new `@JsonSerialize(nullsUsing=xxx)` annotation property
#317: Fix `JsonNode` support for nulls bound to `ObjectNode`, `ArrayNode`
 (contributed by Seth P)
#318: Problems with `ObjectMapper.updateValue()`, creator property-backed accessors
#319: Add support for per-call ("contextual") attributes, with defaulting,
 to allow keeping track of state during (de)serialization
#324: Make sure to throw `JsonMappingException` from `EnumDeserializer` creator,
  not `IllegalArgumentException`
 (reported by beverku@github)
#326: Support `@JsonFilter` for "any getter" properties
#334: Make `ArrayNode`, `ObjectNode` non-final again
#337: `AnySetter` does not support polymorphic types
 (reported by askvortsov@github)
#340: AtomicReference not working with polymorphic types
#342: Add `DeserializationFeature.FAIL_ON_IGNORED_PROPERTIES` to make `ObjectMapper`
  throw exception when encountering explicitly ignored properties
 (requested by Ruslan M)
[JACKSON-890]: Support managed/back-references for polymorphic (abstract) types
- Add 'BeanPropertyWriter.isUnwrapping()' for future needs (by Afterburner)
- Add coercions from String "null" (as if null token was parsed) for primitives/Wrappers.
- Add `JsonDeserializer.handledType()`

2.2.4 (10-Jun-2014)

#292: Problems with abstract `Map`s, `Collection`s, polymorphic deserialization
#324: EnumDeserializer should throw JsonMappingException, not IllegalArgumentException
#346: Problems deserializing `ObjectNode` from empty JSON Object, with @JsonCreator

2.2.3 (22-Aug-2013)

#234: Problems with serializing types for deeply nested generic Maps, default typing 
#251: SerializationFeature.WRITE_BIGDECIMAL_AS_PLAIN ignored with JsonNode
  serialization
 (reported by fge@github)
#259: Fix a problem with JSON Schema generation for `@JsonValue`
 (reported by Lior L)
#267: Handle negative, stringified timestamps
 (reported by Drecth@github)
#281: Make `NullNode` use configured null-value serializer
#287: Fix problems with converters, Maps with Object values
 (reported by antubis@github)
#288: Fix problem with serialization converters assigned with annotations
 (reported by cemo@github)

2.2.2 (26-May-2013)

#216: Problems with Android, 1.6-only types
#217: JsonProcessingExceptions not all wrapped as expected
 (reported by karldmoore@github)
#220: ContainerNode missing 'createNumber(BigInteger)'
 (reported by Pascal G)
#223: Duplicated nulls with @JsonFormat(shape=Shape.ARRAY)
 (reported by lukegh@github)
#226: Field mapping fail on deserialization to common referenced object when
  @JsonUnwrapped is used
 (reported by ikvia@github)
#232: Converting bound BigDecimal value to tree fails with WRITE_BIGDECIMAL_AS_PLAIN
 (reported by celkings@github)
- Minor fix to handle primitive types for key deserializer lookups
- Add convenience method `MappingIterator.getCurrentLocation()`
 (suggested by Tomdz@github)

2.2.1 (03-May-2013)

#214: Problem with LICENSE, NOTICE, Android packaging
 (reported by thierryd@github)

2.2.0 (22-Apr-2013)

Fixes:

#23: Fixing typing of root-level collections
#118: JsonTypeInfo.as.EXTERNAL_PROPERTY not working correctly
 with missing type id, scalar types
#130: TimeZone not set for GregorianCalendar, even if configured
#144: MissingNode.isValueNode() should return 'false'
 (reported by 'fge@github')
#146: Creator properties were not being renamed as expected
 (contributed by Christoper C)
#188: Problem with ObjectId serialization, 'alwaysAsId' references

Improvements:

#116: JavaType implements `java.lang.reflect.Type` (as does `TypeReference`)
#147: Defer reporting of problems with missing creator parameters
 (contributed by Christoper C)
#155: Make `ObjectNode` and `ArrayNode` final (other node types already were)
 (requested by fge@github)
#161: Add deserializer for java.util.concurrent.ArrayBlockingQueue
#173: Add 'JsonNode.traverse(ObjectCodec)' for convenience
#181: Improve error reporting for missing '_valueDeserializer'
#194: Add `FloatNode` type in tree model (JsonNode)
 (requested by msteiger@github)
#199: Allow deserializing `Iterable` instances (as basic `Collection`s)
 (requested by electrum@github)
#206: Make 'ObjectMapper.createDeserializationContext()' overridable
 (requested by noter@github)
#207: Add explicit support for `short` datatypes, for tree model
 (contributed by msteiger@github)

New features:

#120: Extend BeanDeserializerModifier to work with non-POJO deserializers
#121: Extend BeanSerializerModifier to work with non-POJO serializers
#124: Add support for serialization converters (@JsonSerializer(converter=...))
#124: Add support for deserialization converters (@JsonDeserializer(converter=...))
#140: Add 'SerializationFeature.WRITE_BIGDECIMAL_AS_PLAIN' to allow forcing
  of non-scientific notation when serializing BigDecimals.
 (suggested by phedny@github)
#148: Add 'DeserializationFeature.FAIL_ON_INVALID_SUBTYPE`, which allows mapping
  entries with missing or invalid type id into null references (instead of failing).
  Also allows use of '@JsonTypeInfo.defaultImpl = NoClass.class' as alternative.
#159: Add more accessors in 'MappingIterator': getParser(), getParserSchema(),
  readAll()
 (suggested by Tom D)
#190: Add 'MapperFeature.ALLOW_FINAL_FIELDS_AS_MUTATORS' (default: true) for
 pruning out final fields (to avoid using as mutators)
 (requested by Eric T)
#195: Add 'MapperFeature.INFER_PROPERTY_MUTATORS' (default: enabled) for finer
  control of what mutators are auto-detected.
 (requested by Dain S)
#198: Add SPI metadata, handling in ObjectMapper (findModules()), for
  automatic registration of auto-detected extension modules
 (suggested by 'beamerblvd@github')
#203: Added new features to support advanced date/time handling:
  - SerializationFeature.WRITE_DATE_TIMESTAMPS_AS_NANOSECONDS
  - DeserializationFeature.READ_DATE_TIMESTAMPS_AS_NANOSECONDS
  - DeserializationFeature.ADJUST_DATES_TO_CONTEXT_TIME_ZONE

Other:

#126: Update JDK baseline to 1.6
* API under 'com.fasterxml.jackson.databind.jsonFormatVisitors' changed significantly
  based on experiences with external JSON Schema generator.
* Version information accessed via code-generated access class, instead of reading
  VERSION.txt
* Added 2 methods in Converter interface: getInputType(), getOutputType(),
  to allow programmatic overrides (needed by JAXB annotation module)

2.1.4 (26-Feb-2013)

* [JACKSON-887]: StackOverflow with parameterized sub-class field
 (reported by Alexander M)
* [#130]: TimeZone not set for GregorianCalendar, when deserializing
* [#157]: NPE when registering module twice
* [#162]: JsonNodeFactory: work around an old bug with BigDecimal and zero
 (submitted by fge@github)
* [#166]: Incorrect optimization for `ObjectMapper.convertValue(Class)`
 (reported by Eric T)
* [#167]: Problems with @JsonValue, polymorphic types (regression from 1.x)
 (reported by Eric T)
* [#170]: Problems deserializing `java.io.File` if creator auto-discovery disabled
 (reported by Eric T)
* [#175]: NPE for JsonMappingException, if no path is specified
 (reported by bramp@github)

2.1.3 (19-Jan-2013)

* [Issue#141]: ACCEPT_EMPTY_STRING_AS_NULL_OBJECT not working for enums
* [Issue#142]: Serialization of class containing EnumMap with polymorphic enum
  fails to generate class type data
 (reported by kidavis4@github)

2.1.2 (04-Dec-2012)

* [Issue#106]: NPE in ObjectArraySerializer.createContextual(...)
* [Issue#117]: HandlerInstantiator defaulting not working
 (reported by Alexander B)
* [Issue#118]: Problems with JsonTypeInfo.As.EXTERNAL_PROPERTY, scalar values
 (reported by Adva11@github)
* [Issue#119]: Problems with @JsonValue, JsonTypeInfo.As.EXTERNAL_PROPERTY
 (reported by Adva11@github)
* [Issue#122]: ObjectMapper.copy() was not copying underlying mix-in map
 (reported by rzlo@github)

2.1.1 (11-Nov-2012)

Fixes:

* [JACKSON-875]: Enum values not found if Feature.USE_ANNOTATIONS disabled
 (reported by Laurent P)
* [Issue#93]: ObjectNode.setAll() broken; would not add anything for
  empty ObjectNodes.
 (reported by Francis G)
* Making things implement java.io.Serializable:
  - Issues: #94, #99, #100, #102
    (reported by Sean B)
* [Issue#96]: Problem with JsonTypeInfo.As.EXTERNAL_PROPERTY, defaultImpl
 (reported by Adva11@github)

2.1.0 (08-Oct-2012)

  New minor version for 2.x series. Major improvements in multiple areas,
  including:

  - Dataformat auto-detection
  - More `@JsonFormat.shape` variant to serialize Collections as
    JSON Objects, POJOs as JSON Arrays (csv-like).
  - Much more configuration accessible via ObjectReader, ObjectWriter
  - New mechanism for JSON Schema generation, other uses (in future)

Fixes:

* [JACKSON-830]/[Issue#19]: Change OSGi bundle name to be fully-qualified
* ]JACKSON-847]: Make @JsonIdentityInfo work with property-based creator
* [JACKSON-851]: State corruption with ObjectWriter, DefaultPrettyPrinter
 (reported by Duncan A)
* [Issue#75]: Too aggressive KeySerializer caching
* Minor fix wrt [Issue#11], coercion needed extra checks

Improvements:

* [JACKSON-758]: Remove 'IOException' from throws clauses of "writeValueAsString"
  and "writeValueAsBytes" of ObjectMapper/ObjectWriter
 (suggested by G-T Chen)
* [JACKSON-839]: Allow "upgrade" of integer number types for
  UntypedObjectDeserializer, even with default typing enabled.
* [JACKSON-850]: Allow use of zero-arg factory methods as "default creator"
  (suggested by Razvan D)
* [Issue#9]: Implement 'required' JSON Schema attribute for bean properties
* [Issue#20]: Add new exception type, InvalidFormatException (sub-type of
  JsonMappingException) to indicate data format problems
 (suggested by HolySamosa@github)
* [Issue#30]: ObjectReader and ObjectWriter now try to pre-fetch root
  (de)serializer if possible; minor performance improvement (2% for small POJOs).
* [Issue#33]: Simplified/clarified definition of 'ObjectReader.readValues()';
  minor change in behavior for JSON Array "wrapped" sequences
* [Issue#60]: Add 'JsonNode.hasNonNull(...)' method(s)
 (suggested by Jeff S on mailing list) 
* [Issue#64]: Add new "standard" PropertyNamingStrategy, PascalCaseStrategy
  (PropertyNamingStrategy.PASCAL_CASE_TO_CAMEL_CASE)
 (contributed by Sean B)
* [Issue#65]: Add getters to `ObjectMapper`, DeserializationContext/-Factory.
 (contributed by Dmitry K)
* [Issue#69]: Add `PropertyName` abstraction, new methods in AnnotationIntrospector
* [Issue#80]: Make `DecimalNode` normalize input, to make "1.0" and "1.00"equal
 (reported by fge@github)

New features:

* [Issue#15]: Support data format auto-detection via ObjectReader (added
  'withFormatDetection(...)' fluent factories)
* [Issue#21]: Add 'ObjectNode.set(...)' method (and related) to improve
  chaining, semantic consistency of Tree Model API
 (suggested by fge@Github)
* [Issue#22]: Add 'ObjectMapper.setAnnotationIntrospectors()' which allows
  defining different introspectors for serialization, deserialization
* [Issue#24]: Allow serialization of Enums as JSON Objects
 (suggested by rveloso@github)
* [Issue#28]: Add 'ObjectMapper.copy()', to create non-linked copy of
  mapper, with same configuration settings
* [Issue#29]: Allow serializing, deserializing POJOs as JSON Arrays
  by using `@JsonFormat(shape=Shape.ARRAY)`
* [Issue#40]: Allow serialization of Collections as JSON Objects
  (and deserialization from)
 (suggested by 'rveloso@github')
* [Issue#42]: Allow specifying Base64 variant to use for Base64-encoded data
  using ObjectReader.with(Base64Variant), ObjectWriter.with(Base64Variant).
 (suggested by 'mpfau@github')
* [Issue#45]: Add '@JsonNaming' annotation to define per-class PropertyNamingStrategy
 (suggested by Mark W)
* [Pull#58]: Make 'MappingIterator' implement 'Closable'
 (contributed by Pascal G)
* [Issue#72]: Add 'MapperFeature.USE_WRAPPER_NAME_AS_PROPERTY_NAME' to use
  wrapper name annotations for renaming properties
* [Issue#87]: Add 'StdDelegatingSerializer', 'StdDelegatingDeserializer' to
  simplify writing of two-step handlers
* (issue #4 of jackson-annotations): Add `@JsonIdentityReference(alwaysAsId=true)`
  to force ALL references to an object written as Object Id, even the first one.
* Added 'ObjectReader#withHandler' to allow for reconfiguring deserialization
  problem handler
 (suggested by 'electricmonk')

Other changes:

* New variant of AnnotationIntrospector.getFormat(), to support class
  annotations
* It is now possible to serialize instances of plain old Object, iff
  'FAIL_ON_EMPTY_BEANS' is disabled.
* Trying to remove reference to "JSON" in datatype conversion errors
 (since databinding is format-agnostic)

INCOMPATIBILITIES: (rats!)

* Note that [Issue#33] (see above) is, technically speaking, backwards
  imcompatible change. It is estimated that it should NOT affect most
  users, as changes are to edge cases (and undocumented ones at that).
  However, it can potentially cause problems with upgrade.
* Implementation of `JsonFormatVisitable` resulting in 2 new methods
  being added in `BeanPropertyFilter` interface -- this is unfortunate,
  but was required to support full traversability.

2.0.4 (26-Jun-2012)

* [Issue#6]: element count for PrettyPrinter, endObject wrong
   (reported by "thebluemountain")
* [JACKSON-838]: Utf8StreamParser._reportInvalidToken() skips letters
    from reported token name
   (reported by Lóránt Pintér)
* [JACKSON-841] Data is doubled in SegmentedStringWriter output
   (reported by Scott S)
* [JACKSON-842] ArrayIndexOutOfBoundsException when skipping C-style comments
   (reported by Sebastien R)

2.0.3: no version 2.0.3 released -- only used for extension modules

2.0.2 [14-May-2012]

Fixes:

* [Issue#14]: Annotations were not included from parent classes of
  mix-in classes
 (reported by @guillaup)
* [JACKSON-824]: Combination of JSON Views, ObjectMapper.readerForUpdating()
  was not working
 (reported by Nir S)
(and all fixes from 1.9.7)

Improvements:

* [Issue#11]: Improve ObjectMapper.convertValue()/.treeToValue() to use
  cast if possible

2.0.1 [23-Apr-2012]

Fixes:

* [JACKSON-827] Ensure core packages work on JDK 1.5
 (reported by Pascal g)
* [JACKSON-829] Custom serializers not working for List<String> properties,
  @JsonSerialize(contentUsing)
 (reported by James R)

Improvements:

* [Issue#5]: Add support for maps with java.util.Locale keys to the set of
  StdKeyDeserializers
 (contributed by Ryan G)

2.0.0 [25-Mar-2012]

Fixes:

* [JACKSON-368]: Problems with managed references, abstract types
* [JACKSON-711]: Delegating @JsonCreator did not work with Injectable values
* [JACKSON-798]: Problem with external type id, creators
  (reported by Casey L)
(and all fixes up until and including 1.9.6)

Improvements:

* [JACKSON-546]: Indicate end-of-input with JsonMappingException instead
  of EOFException, when there is no parsing exception
* [JACKSON-664]: Reduce overhead of type resolution by adding caching
  in TypeFactory
* [JACKSON-690]: Pass DeserializationContext through ValueInstantiator
* [JACKSON-695]: Add 'isEmpty(value)' in JsonSerializer to allow
  customizing handling of serialization of empty values
* [JACKSON-710]: 'ObjectMapper.convertValue()' should ignore root value
  wrapping/unwrapping settings
* [JACKSON-730] Split various features (JsonParser, JsonGenerator,
  SerializationConfig, DeserializationConfig) into per-factory
  features (MapperFeature, JsonFactory.Feature) an per
  instance features (existing ones)
* [JACKSON-732]: Allow 'AnnotationIntrospector.findContentDeserializer()'
  (and similar) to return instance, not just Class<?> for instance
 (requested by James R)
* [JACKSON-736]: Add (more) access to array, container and map serializers
* [JACKSON-737]: Allow accessing of "creator properties" for BeanDeserializer
* [JACKSON-748]: Add 'registerSubtypes' to 'Module.setupContext' (and SimpleModule)
* [JACKSON-749]: Make @JsonValue work for Enum deserialization
* [JACKSON-769]: ObjectNode/ArrayNode: change 'put', 'insert', 'add' to return
  'this node' (unless already returning something)
* [JACKSON-770]: Simplify method naming for JsonNode, drop unnecessary 'get' prefix
  from methods like 'getTextValue()' (becomes 'textValue()')
* [JACKSON-777]: Rename 'SerializationConfig.Feature' as 'SerializationFeature',
  'DeserializationConfig.Feature' as 'DeserializationFeature'
* [JACKSON-780]: MissingNode, NullNode should return 'defaultValue' from 'asXxx' methods,
  (not 0 for numbers), as they are not numeric types
* [JACKSON-787]: Allow use of @JsonIgnoreProperties for properties (fields, getters, setters)
* [JACKSON-795]: @JsonValue was not working for Maps, Collections
* [JACKSON-800]: Add 'Module.SetupContext#addDeserializationProblemHandler'
 (suggested by James R)

New features:

* [JACKSON-107]: Add support for Object Identity (to handled cycles, shared refs),
  with @JsonIdentityInfo
* [JACKSON-435]: Allow per-property Date formatting using @JsonFormat.
* [JACKSON-437]: Allow injecting of type id as POJO property, by setting
  new '@JsonTypeInfo.visible' property to true.
* [JACKSON-469]: Support "Builder pattern" for deserialiation; that is, allow
  use of separate Builder object for data binding, creating actual value
* [JACKSON-608]: Allow use of JSON Views for deserialization
* [JACKSON-636]: Add 'SerializationFeature.ORDER_MAP_ENTRIES_BY_KEYS' to allow
  forced sorting of Maps during serialization
  (suggested by Joern H)
* [JACKSON-669]: Allow prefix/suffix for @JsonUnwrapped properties
 (requested by Aner P)
* [JACKSON-707]: Add 'JsonNode.deepCopy()', to create safe deep copies
  of ObjectNodes, ArrayNodes.
* [JACKSON-714]: Add general-purpose @JsonFormat annotation
* [JACKSON-718]: Added 'JsonNode.canConvertToInt()', 'JsonNode.canConvertToLong()'
* [JACKSON-747]: Allow changing of 'SerializationFeature' for ObjectWriter,
  'DeserializationFeature' for ObjectReader.
* [JACKSON-752]: Add @JsonInclude (replacement of @JsonSerialize.include)
* [JACKSON-754]: Add @JacksonAnnotationsInside for creating "annotation
  bundles" (also: AnnotationIntrospector.isAnnotationBundle())
* [JACKSON-762]: Allow using @JsonTypeId to specify property to use as
  type id, instead of using separate type id resolver.
* [JACKSON-764]: Allow specifying "root name" to use for root wrapping
  via ObjectReader, ObjectWriter.
* [JACKSON-772]: Add 'JsonNode.withArray()' to use for traversing Array nodes.
* [JACKSON-793]: Add support for configurable Locale, TimeZone to use
  (via SerializationConfig, DeserializationConfig)
* [JACKSON-805]: Add 'SerializationFeature.WRITE_SINGLE_ELEM_ARRAYS_UNWRAPPED'
  to improve interoperability with BadgerFish/Jettison
* [JACKSON-810]: Deserialization Feature: Allow unknown Enum values via
  'DeserializationFeature.READ_UNKNOWN_ENUM_VALUES_AS_NULL'
  (suggested by Raymond R)
* [JACKSON-813]: Add '@JsonSerializableSchema.id' attribute, to indicate
  'id' value to add to generated JSON Schemas.

[entries for versions 1.x and earlier not retained; refer to earlier releases)<|MERGE_RESOLUTION|>--- conflicted
+++ resolved
@@ -4,7 +4,6 @@
 === Releases ===
 ------------------------------------------------------------------------
 
-<<<<<<< HEAD
 2.6.0 (not yet released)
 
 #312: Support Type Id mappings where two ids map to same Class
@@ -29,10 +28,7 @@
 #765: `SimpleType.withStaticTyping()` impl incorrect
 - Remove old cglib compatibility tests; cause problems in Eclipse
 
-2.5.3 (not yet released)
-=======
 2.5.3 (24-Apr-2015)
->>>>>>> 47d5186b
 
 #731: XmlAdapter result marshaling error in case of ValueType=Object
  (reported, debugged by Dmitry S)
