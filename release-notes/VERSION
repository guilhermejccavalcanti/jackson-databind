Project: jackson-databind
------------------------------------------------------------------------
=== Releases === 
------------------------------------------------------------------------

<<<<<<< HEAD
2.9.0 (not yet released)

#219: SqlDateSerializer does not obey SerializationConfig.Feature.WRITE_DATES_AS_TIMESTAMPS
 (reported by BrentDouglas@github)
#265: Add descriptive exception for attempts to use `@JsonWrapped` via Creator parameter
#291: @JsonTypeInfo with As.EXTERNAL_PROPERTY doesn't work if external type property
  is referenced more than once
 (reported by Starkom@github)
#357: StackOverflowError with contentConverter that returns array type
 (reported by Florian S)
#383: Recursive `@JsonUnwrapped` (`child` with same type) fail: "No _valueDeserializer assigned"
 (reported by tdavis@github)
#403: Make FAIL_ON_NULL_FOR_PRIMITIVES apply to primitive arrays and other types that wrap primitives
 (reported by Harleen S)
#476: Allow "Serialize as POJO" using `@JsonFormat(shape=Shape.OBJECT)` class annotation
#507: Support for default `@JsonView` for a class
 (suggested by Mark W)
#687: Exception deserializing a collection @JsonIdentityInfo and a property based creator
#865: `JsonFormat.Shape.OBJECT` ignored when class implements `Map.Entry`
#888: Allow specifying custom exclusion comparator via `@JsonInclude`,
  using `JsonInclude.Include.CUSTOM`
#994: `DeserializationFeature.UNWRAP_SINGLE_VALUE_ARRAYS` only works for POJOs, Maps
#1029: Add a way to define property name aliases
#1035: `@JsonAnySetter` assumes key of `String`, does not consider declared type.
 (reported by Michael F)
#1106: Add `MapperFeature.ALLOW_COERCION_OF_SCALARS` for enabling/disabling coercions
#1284: Make `StdKeySerializers` use new `JsonGenerator.writeFieldId()` for `int`/`long` keys
#1320: Add `ObjectNode.put(String, BigInteger)`
 (proposed by Jan L)
#1341: `DeserializationFeature.FAIL_ON_MISSING_EXTERNAL_TYPE_ID_PROPERTY`
 (contributed by Connor K)
#1347: Extend `ObjectMapper.configOverrides()` to allow changing visibility rules
#1356: Differentiate between input and code exceptions on deserialization
 (suggested by Nick B)
#1369: Improve `@JsonCreator` detection via `AnnotationIntrospector`
 by passing `MappingConfig`
#1371: Add `MapperFeature.INFER_CREATOR_FROM_CONSTRUCTOR_PROPERTIES` to allow
 disabling use of `@CreatorProperties` as explicit `@JsonCreator` equivalent
#1376: Add ability to disable JsonAnySetter/JsonAnyGetter via mixin
 (suggested by brentryan@github)
#1399: Add support for `@JsonMerge` to allow "deep update"
#1402: Use `@JsonSetter(nulls=...)` to specify handling of `null` values during deserialization
#1406: `ObjectMapper.readTree()` methods do not return `null` on end-of-input
 (reported by Fabrizio C)
#1407: `@JsonFormat.pattern` is ignored for `java.sql.Date` valued properties
 (reported by sangpire@github)
#1428: Allow `@JsonValue` on a field, not just getter
#1434: Explicitly pass null on invoke calls with no arguments
 (contributed by Emiliano C)
#1433: `ObjectMapper.convertValue()` with null does not consider null conversions
  (`JsonDeserializer.getNullValue()`)
 (contributed by jdmichal@github)
#1444: Change `ObjectMapper.setSerializationInclusion()` to apply to content inclusion too
#1450: `SimpleModule.addKeyDeserializer()' should throw `IllegalArgumentException` if `null`
  reference of `KeyDeserializer` passed
 (suggested by PawelJagus@github)
#1454: Support `@JsonFormat.lenient` for `java.util.Date`, `java.util.Calendar`
#1474: Replace use of `Class.newInstance()` (deprecated in Java 9) with call via Constructor
#1480: Add support for serializing `boolean`/`Boolean` as number (0 or 1)
 (suggested by jwilmoth@github)
#1520: Case insensitive enum deserialization with `MapperFeature.ACCEPT_CASE_INSENSITIVE_ENUMS`
 (contributed by Ana-Eliza B)
#1544: EnumMapDeserializer assumes a pure EnumMap and does not support EnumMap derived classes
 (reported by Lyor G)
#1550: Unexpected behavior with `@JsonInclude(JsonInclude.Include.NON_EMPTY)` and
 `java.util.Date` serialization
#1552: Map key converted to byte array is not serialized as base64 string
 (reported by nmatt@github)
#1554: Support deserialization of `Shape.OBJECT` ("as POJO") for `Map`s (and map-like types)
#1556: Add `ObjectMapper.updateValue()` method to update instance with given overrides
 (suggested by syncer@github)
=======
2.8.9 (not yet released)

#1585: Invoke ServiceLoader.load() inside of a privileged block when loading
  modules using `ObjectMapper.findModules()`
 (contributed by Ivo S)
>>>>>>> 262961ab

2.8.8 (05-Apr-2017)

(partial) #994: `DeserializationFeature.UNWRAP_SINGLE_VALUE_ARRAYS` only works for POJOs, Maps
#1345: `@JsonProperty(access = READ_ONLY)` together with generated constructor (Lombok) causes
 exception: "Could not find creator property with name ..."
 (reported by Raniz85@github)
#1533: `AsPropertyTypeDeserializer` ignores `DeserializationFeature.ACCEPT_EMPTY_STRING_AS_NULL_OBJECT`
#1543: JsonFormat.Shape.NUMBER_INT does not work when defined on enum type in 2.8
 (reported by Alex P)
#1570: `Enum` key for `Map` ignores `SerializationFeature.WRITE_ENUMS_USING_INDEX`
 (reported by SolaKun@github)
#1573: Missing properties when deserializing using a builder class with a non-default
  constructor and a mutator annotated with `@JsonUnwrapped`
 (reported by Joshua J)
#1575: Problem with `@JsonIgnoreProperties` on recursive property (regression in 2.8)
 (reported by anujkumar04@github)
- Minor fix to creation of `PropertyMetadata`, had one path that could lead to NPE

2.8.7 (21-Feb-2017)

#935: `@JsonProperty(access = Access.READ_ONLY)` - unexpected behaviour
#1317: '@JsonIgnore' annotation not working with creator properties, serialization

2.8.6 (12-Jan-2017)

#349: @JsonAnySetter with @JsonUnwrapped: deserialization fails with arrays
 (reported by hdave@github)
#1388: `@JsonIdentityInfo`: id has to be the first key in deserialization when
  deserializing with `@JsonCreator`
 (reported by moodysalem@github)
#1425: `JsonNode.binaryValue()` ignores illegal character if it's the last one
 (reported by binoternary@github)
#1453: `UntypedObjectDeserializer` does not retain `float` type (over `double`)
#1456: `TypeFactory` type resolution broken in 2.7 for generic types
   when using `constructType` with context
#1473: Add explicit deserializer for `StringBuilder` due to Java 9 changes
#1493: `ACCEPT_CASE_INSENSITIVE_PROPERTIES` fails with `@JsonUnwrapped`

2.8.5 (14-Nov-2016)

#1417: Further issues with `@JsonInclude` with `NON_DEFAULT`
#1421: ACCEPT_SINGLE_VALUE_AS_ARRAY partially broken in 2.7.x, 2.8.x
#1429: `StdKeyDeserializer` can erroneously use a static factory method
  with more than one argument
#1432: Off by 1 bug in PropertyValueBuffer
 (reported by Kevin D)
#1438: `ACCEPT_CASE_INSENSITIVE_PROPERTIES` is not respected for creator properties
 (reported by Jayson M)
#1439: NPE when using with filter id, serializing `java.util.Map` types
#1441: Failure with custom Enum key deserializer, polymorphic types
 (reported by Nathanial O)
#1445: Map key deserializerModifiers ignored
 (reported by alfonsobonso@github)
- Improvements to #1411 fix to ensure consistent `null` key handling

2.8.4 (14-Oct-2016)

#466: Jackson ignores Type information when raw return type is BigDecimal or BigInteger 
#1001: Parameter names module gets confused with delegate creator which is a static method
#1324: Boolean parsing with `StdDeserializer` is too slow with huge integer value
 (reported by pavankumar-parankusam@github)
#1383: Problem with `@JsonCreator` with 1-arg factory-method, implicit param names
#1384: `@JsonDeserialize(keyUsing = ...)` does not work correctly together with
  DefaultTyping.NON_FINAL
 (reported by Oleg Z)
#1385: Polymorphic type lost when using `@JsonValue`
 (reported by TomMarkuske@github)
#1389 Problem with handling of multi-argument creator with Enums
 (fix contributed by Pavel P)
#1392: Custom UnmodifiableSetMixin Fails in Jackson 2.7+ but works in Jackson 2.6
 (reported by Rob W)
#1395: Problems deserializing primitive `long` field while using `TypeResolverBuilder`
 (reported by UghZan3@github)
#1403: Reference-chain hints use incorrect class-name for inner classes
 (reported by Josh G)
#1411: MapSerializer._orderEntries should check for null keys
 (reported by Jörn H)

2.8.3 (17-Sep-2016)

#1351: `@JsonInclude(NON_DEFAULT)` doesn't omit null fields
 (reported by Gili T)
#1353: Improve error-handling for `java.net.URL` deserialization
#1361: Change `TokenBuffer` to use new `writeEmbeddedObject()` if possible

2.8.2 (30-Aug-2016)

#1315: Binding numeric values can BigDecimal lose precision
 (reported by Andrew S)
#1327: Class level `@JsonInclude(JsonInclude.Include.NON_EMPTY)` is ignored
 (reported by elruwen@github)
#1335: Unconditionally call `TypeIdResolver.getDescForKnownTypeIds`
 (contributed by Chris J-Y)

2.8.1 (20-Jul-2016)

#1256: `Optional.empty()` not excluded if property declared with type `Object`
#1288: Type id not exposed for `JsonTypeInfo.As.EXTERNAL_PROPERTY` even when `visible` set to `true`
 (reported by libetl@github)
#1289: Optimize construction of `ArrayList`, `LinkedHashMap` instances
#1291: Backward-incompatible behaviour of 2.8: deserializing enum types
   with two static factory methods fail by default
#1297: Deserialization of generic type with Map.class
 (reported by Arek G)
#1302: NPE for `ResolvedRecursiveType` in 2.8.0 due to caching

2.8.0 (04-Jul-2016)

#621: Allow definition of "ignorable types" without annotation (using
  `Mapper.configOverride(type).setIsIgnoredType(true)`
#867: Support `SerializationFeature.WRITE_EMPTY_JSON_ARRAYS ` for `JsonNode`
#903: Add `JsonGenerator` reference to `SerializerProvider`
#931: Add new method in `Deserializers.Base` to support `ReferenceType`
#960: `@JsonCreator` not working on a factory with no arguments for an enum type
 (reported by Artur J)
#990: Allow failing on `null` values for creator (add 
  `DeserializationFeature.FAIL_ON_NULL_CREATOR_PROPERTIES`)
 (contributed by mkokho@github)
#999: External property is not deserialized
 (reported by Aleksandr O)
#1017: Add new mapping exception type ('InvalidTypeIdException') for subtype resolution errors
 (suggested by natnan@github)
#1028: Ignore USE_BIG_DECIMAL_FOR_FLOATS for NaN/Infinity
 (reported by Vladimir K, lightoze@github)
#1047: Allow use of `@JsonAnySetter` on a Map-valued field, no need for setter
#1082: Can not use static Creator factory methods for `Enum`s, with JsonCreator.Mode.PROPERTIES
 (contributed by Lokesh K)
#1084: Change `TypeDeserializerBase` to take `JavaType` for `defaultImpl`, NOT `Class`
#1126: Allow deserialization of unknown Enums using a predefined value
 (contributed by Alejandro R)
#1136: Implement `TokenBuffer.writeEmbeddedObject(Object)`
 (suggested by Gregoire C, gcxRun@github)
#1165: CoreXMLDeserializers does not handle time-only XMLGregorianCalendars
 (reported, contributed fix by Ross G)
#1181: Add the ability to specify the initial capacity of the ArrayNode
 (suggested by Matt V, mveitas@github)
#1184: Allow overriding of `transient` with explicit inclusion with `@JsonProperty`
 (suggested by Maarten B)
#1187: Refactor `AtomicReferenceDeserializer` into `ReferenceTypeDeserializer`
#1204: Add a convenience accessor `JavaType.hasContentType()` (true for container or reference type)
#1206: Add "anchor type" member for `ReferenceType`
#1211: Change `JsonValueSerializer` to get `AnnotatedMethod`, not "raw" method
#1217: `@JsonIgnoreProperties` on Pojo fields not working for deserialization
 (reported by Lokesh K)
#1221: Use `Throwable.addSuppressed()` directly and/or via try-with-resources
#1232: Add support for `JsonFormat.Feature.ACCEPT_CASE_INSENSITIVE_PROPERTIES`
#1233: Add support for `JsonFormat.Feature.WRITE_SORTED_MAP_ENTRIES`
#1235: `java.nio.file.Path` support incomplete
 (reported by, fix contributed by Benson M)
#1261: JsonIdentityInfo broken deserialization involving forward references and/or cycles
 (reported by, fix contributed by Ari F)
#1270: Generic type returned from type id resolver seems to be ignored
 (reported by Benson M)
#1277: Add caching of resolved generic types for `TypeFactory`
 (requested by Andriy P)


2.7.9 (04-Feb-2017)

#1367: No Object Id found for an instance when using `@ConstructorProperties`
#1505: @JsonEnumDefaultValue should take precedence over FAIL_ON_NUMBERS_FOR_ENUMS
 (suggested by Stephan S)
#1506: Missing `KeyDeserializer` for `CharSequence`
#1513: `MapSerializer._orderEntries()` throws NPE when operating on `ConcurrentHashMap`
 (reported by Sovietaced@github)
- Simplified processing of class annotations (for `AnnotatedClass`) to try to
  solve rare concurrency problems with "root name" annotations.

2.7.8 (26-Sep-2016)

#877: @JsonIgnoreProperties`: ignoring the "cause" property of `Throwable` on GAE
#1359: Improve `JsonNode` deserializer to create `FloatNode` if parser supports
#1362: ObjectReader.readValues()` ignores offset and length when reading an array
 (reported by wastevenson@github)
#1363: The static field ClassUtil.sCached can cause a class loader leak
 (reported by Stuart D)
#1368: Problem serializing `JsonMappingException` due to addition of non-ignored
  `processor` property (added in 2.7)
 (reported, suggesed fix by Josh C)
#1383: Problem with `@JsonCreator` with 1-arg factory-method, implicit param names

2.7.7 (27-Aug-2016)

#1322: EnumMap keys not using enum's `@JsonProperty` values unlike Enum values
 (reported by MichaelChambers@github)
#1332: Fixed ArrayIndexOutOfBoundException for enum by index deser
 (reported by Max D)
#1344: Deserializing locale assumes JDK separator (underscore), does not
  accept RFC specified (hyphen)
 (reported by Jim M)

2.7.6 (23-Jul-2016)

#1215: Problem with type specialization for Maps with `@JsonDeserialize(as=subtype)`
 (reported by brentryan@github)
#1279: Ensure DOM parsing defaults to not expanding external entities
#1288: Type id not exposed for `JsonTypeInfo.As.EXTERNAL_PROPERTY` even when `visible` set to `true`
#1299: Timestamp deserialization error
 (reported by liyuj@github)
#1301: Problem with `JavaType.toString()` for recursive (self-referential) types
 (reported by Brian P)
#1307: `TypeWrappedDeserializer` doesn't delegate the `getNullValue()` method to `_deserializer`
 (reported by vfries@github)

2.7.5 (11-Jun-2016)

#1098: DeserializationFeature.FAIL_ON_INVALID_SUBTYPE does not work with
  `JsonTypeInfo.Id.CLASS`
 (reported by szaccaria@github)
#1223: `BasicClassIntrospector.forSerialization(...).findProperties` should
  respect MapperFeature.AUTO_DETECT_GETTERS/SETTERS?
 (reported by William H)
#1225: `JsonMappingException` should override getProcessor()
 (reported by Nick B)
#1228: @JsonAnySetter does not deserialize null to Deserializer's NullValue
 (contributed by Eric S)
#1231: `@JsonSerialize(as=superType)` behavior disallowed in 2.7.4
 (reported by Mark W)
#1248: `Annotated` returns raw type in place of Generic Type in 2.7.x
 (reported by Andrew J, apjoseph@github)
#1253: Problem with context handling for `TokenBuffer`, field name
#1260: `NullPointerException` in `JsonNodeDeserializer`
 (reported by Eric S)

2.7.4 (29-Apr-2016)

#1122: Jackson 2.7 and Lombok: 'Conflicting/ambiguous property name definitions'
#1178: `@JsonSerialize(contentAs=superType)` behavior disallowed in 2.7
#1186: SimpleAbstractTypeResolver breaks generic parameters
 (reported by tobiash@github)
#1189: Converter called twice results in ClassCastException
 (reported by carrino@github)
#1191: Non-matching quotes used in error message for date parsing
#1194: Incorrect signature for generic type via `JavaType.getGenericSignature
#1195: `JsonMappingException` not Serializable due to 2.7 reference to source (parser)
 (reported by mjustin@github)
#1197: `SNAKE_CASE` doesn't work when using Lombok's `@AllArgsConstructor`
#1198: Problem with `@JsonTypeInfo.As.EXTERNAL_PROPERTY`, `defaultImpl`, missing type id, NPE
#1203: `@JsonTypeInfo` does not work correctly for ReferenceTypes like `AtomicReference`
#1208: treeToValue doesn't handle POJONodes that contain exactly the requested value type
  (reported by Tom M)
- Improve handling of custom content (de)serializers for `AtomicReference`

2.7.3 (16-Mar-2016)

#1125: Problem with polymorphic types, losing properties from base type(s)
#1150: Problem with Object id handling, explicit `null` token
 (reported by Xavi T)
#1154: @JsonFormat.pattern on dates is now ignored if shape is not explicitely provided
 (reported by Yoann R)
#1161: `DeserializationFeature.READ_ENUMS_USING_TO_STRING` not dynamically
  changeable with 2.7
 (reported by asa-git@github)
- Minor fixes to `AnnotationIntrospector.findEnumValues()` to correct problems with
  merging of explicit enum value names.

2.7.2 (26-Feb-2016)

#1124: JsonAnyGetter ignores JsonSerialize(contentUsing=...)
 (reported by Jiri M)
#1128: UnrecognizedPropertyException in 2.7.1 for properties that work with version 2.6.5
 (reported by Roleek@github)
#1129: When applying type modifiers, don't ignore container types.
#1130: NPE in `StdDateFormat` hashCode and equals
 (reported by Kazuki S, kazuki43zoo@github)
#1134: Jackson 2.7 doesn't work with jdk6 due to use of `Collections.emptyIterator()`
 (reported by Timur S, saladinkzn@github)

2.7.1-1 (03-Feb-2016)

Special one-off "micro patch" for:

#1115: Problems with deprecated `TypeFactory.constructType(type, ctxt)` methods if `ctxt` is `null`

2.7.1 (02-Feb-2016)

#1079: Add back `TypeFactory.constructType(Type, Class)` as "deprecated" in 2.7.1
#1083: Field in base class is not recognized, when using `@JsonType.defaultImpl`
 (reported by Julian H)
#1095: Prevent coercion of `int` from empty String to `null` if
  `DeserializationFeature .FAIL_ON_NULL_FOR_PRIMITIVES` is `true`
 (reported by yzmyyff@github)
#1102: Handling of deprecated `SimpleType.construct()` too minimalistic
 (reported by Thibault K)
#1109: @JsonFormat is ignored by the DateSerializer unless either a custom pattern
  or a timezone are specified
 (contributed by Aleks S)

2.7.0 (10-Jan-2016)

#76: Problem handling datatypes Recursive type parameters
 (reported by Aram K)
#357: StackOverflowError with contentConverter that returns array type
 (reported by Florian S)
#432: `StdValueInstantiator` unwraps exceptions, losing context
 (reported by Miles K)
#497: Add new JsonInclude.Include feature to exclude maps after exclusion removes all elements
#803: Allow use of `StdDateFormat.setLenient()`
 (suggested by raj-ghodke@github)
#819: Add support for setting `FormatFeature` via `ObjectReader`, `ObjectWriter`
#857: Add support for java.beans.Transient (requires Java 7)
 (suggested by Thomas M)
#898: Add `ObjectMapper.getSerializerProviderInstance()`
#905: Add support for `@ConstructorProperties` (requires Java 7)
 (requested by Jonas K)
#909: Rename PropertyNamingStrategy CAMEL_CASE_TO_LOWER_CASE_WITH_UNDERSCORES as SNAKE_CASE,
   PASCAL_CASE_TO_CAMEL_CASE as UPPER_CAMEL_CASE
 (suggested by marcottedan@github)
#915: ObjectMapper default timezone is GMT, should be UTC
 (suggested by Infrag@github)
#918: Add `MapperFeature.ALLOW_EXPLICIT_PROPERTY_RENAMING`
 (contributed by David H)
#924: `SequenceWriter.writeAll()` could accept `Iterable`
 (suggested by Jiri-Kremser@github(
#932: Rewrite ser/deser for `AtomicReference`, based on "optional" ser/desers
#933: Close some gaps to allow using the `tryToResolveUnresolved` flows
#936: Deserialization into List subtype with JsonCreator no longer works
 (reported by adamjoeldavis@github)
#948: Support leap seconds, any number of millisecond digits for ISO-8601 Dates.
 (contributed by Jesse W)
#952: Revert non-empty handling of primitive numbers wrt `NON_EMPTY`; make
  `NON_DEFAULT` use extended criteria
#957: Merge `datatype-jdk7` stuff in (java.nio.file.Path handling)
#959: Schema generation: consider active view, discard non-included properties
#963: Add PropertyNameStrategy `KEBAB_CASE`
 (requested by Daniel M)
#978: ObjectMapper#canSerialize(Object.class) returns false even though FAIL_ON_EMPTY_BEANS is disabled
 (reported by Shumpei A)
#997: Add `MapperFeature.OVERRIDE_PUBLIC_ACCESS_MODIFIERS`
#998: Allow use of `NON_DEFAULT` for POJOs without default constructor
#1000: Add new mapping exception type for enums and UUIDs
 (suggesed by natnan@github)
#1010: Support for array delegator
 (contributed by Hugo W)
#1011: Change ObjectWriter::withAttributes() to take a Map with some kind of wildcard types
 (suggested by David B)
#1043: @JsonFormat(with = JsonFormat.Feature.ACCEPT_SINGLE_VALUE_AS_ARRAY) does not work on fields
 (reported by fabiolaa@github)
#1044: Add `AnnotationIntrospector.resolveSetterConflict(...)` to allow custom setter conflict resolution
 (suggested by clydebarrow@github)
- Make `JsonValueFormat` (self-)serializable, deserializable, to/from valid external
  value (as per JSON Schema spec)

INCOMPATIBILITIES:

- While unlikely to be problematic, #959 above required an addition of `SerializerProvider`
  argument for `depositSchemaProperty()` method `BeanProperty` and `PropertyWriter` interfaces
- JDK baseline now Java 7 (JDK 1.7), from Java 6/JDK 1.6

2.6.6 (05-Apr-2016)

#1088: NPE possibility in SimpleMixinResolver
 (reported by Laird N)
#1099: Fix custom comparator container node traversal
 (contributed by Daniel N)
#1108: Jackson not continue to parse after DeserializationFeature.FAIL_ON_INVALID_SUBTYPE error
 (reported by jefferyyuan@github)
#1112: Detailed error message from custom key deserializer is discarded
 (contributed by Benson M)
#1120: String value omitted from weirdStringException
 (reported by Benson M)
#1123: Serializing and Deserializing Locale.ROOT
 (reported by hookumsnivy@github)

2.6.5 (19-Jan-2016)

#1052: Don't generate a spurious NullNode after parsing an embedded object
 (reported by philipa@github)
#1061: Problem with Object Id and Type Id as Wrapper Object (regression in 2.5.1)
#1073: Add try-catch around `java.sql` type serializers
 (suggested by claudemt@github)
#1078: ObjectMapper.copy() still does not preserve _registeredModuleTypes
 (reported by ajonkisz@github)

2.6.4 (07-Dec-2015)

#984: JsonStreamContexts are not build the same way for write.. and convert methods
 (reported by Antibrumm@github)
#989: Deserialization from "{}" to java.lang.Object causes "out of END_OBJECT token" error
 (reported by Ievgen P)
#1003: JsonTypeInfo.As.EXTERNAL_PROPERTY does not work with a Delegate
 (reported by alexwen@github)
#1005: Synthetic constructors confusing Jackson data binding
 (reported by Jayson M)
#1013: `@JsonUnwrapped` is not treated as assuming `@JsonProperty("")`
 (reported by David B)
#1036: Problem with case-insensitive deserialization
 (repoted by Dmitry R)
- Fix a minor problem with `@JsonNaming` not recognizing default value

2.6.3 (12-Oct-2015)

#749: `EnumMap` serialization ignores `SerializationFeature.WRITE_ENUMS_USING_TO_STRING`
 (reported by scubasau@github)
#938: Regression: `StackOverflowError` with recursive types that contain `Map.Entry`
 (reported by jloisel@github)
#939: Regression: DateConversionError in 2.6.x 
 (reported by Andreas P, anpieber@github)
#940: Add missing `hashCode()` implementations for `JsonNode` types that did not have them
 (contributed by Sergio M)
#941: Deserialization from "{}" to ObjectNode field causes "out of END_OBJECT token" error
 (reported by Sadayuki F)
#942: Handle null type id for polymorphic values that use external type id
 (reported by Warren B, stormboy@github)
#943: Incorrect serialization of enum map key
 (reported by Benson M)
#944: Failure to use custom deserializer for key deserializer
 (contributed by Benson M)
#949: Report the offending substring when number parsing fails
 (contributed by Jesse W)
#965: BigDecimal values via @JsonTypeInfo/@JsonSubTypes get rounded
 (reported by gmjabs@github)

2.6.2 (14-Sep-2015)

#894: When using withFactory on ObjectMapper, the created Factory has a TypeParser
  which still has the original Factory
 (reported by lufe66@github)
#899: Problem serializing `ObjectReader` (and possibly `ObjectMapper`)
#913: ObjectMapper.copy does not preserve MappingJsonFactory features
 (reported, fixed by Daniel W)
#922: ObjectMapper.copy() does not preserve _registeredModuleTypes
#928: Problem deserializing External Type Id if type id comes before POJO

2.6.1 (09-Aug-2015)

#873: Add missing OSGi import
#881: BeanDeserializerBase having issues with non-CreatorProperty properties.
 (reported by dharaburda@github)
#884: ArrayIndexOutOfBoundException for `BeanPropertyMap` (with ObjectId)
 (reported by alterGauner@github)
#889: Configuring an ObjectMapper's DateFormat changes time zone
 (reported by Andy W, wilkinsona@github)
#890: Exception deserializing a byte[] when the target type comes from an annotation
 (reported by gmjabs@github)

2.6.0 (19-Jul-2015)

#77: Allow injection of 'transient' fields
#95: Allow read-only properties with `@JsonIgnoreProperties(allowGetters=true)`
#222: EXTERNAL_PROPERTY adds property multiple times and in multiple places
 (reported by Rob E, thatsnotright@github)
#296: Serialization of transient fields with public getters (add
    MapperFeature.PROPAGATE_TRANSIENT_MARKER)
 (suggested by Michal L)
#312: Support Type Id mappings where two ids map to same Class
#348: ObjectMapper.valueToTree does not work with @JsonRawValue
 (reported by Chris P, pimlottc@github)
#504: Add `DeserializationFeature.USE_LONG_FOR_INTS`
 (suggested by Jeff S)
#624: Allow setting external `ClassLoader` to use, via `TypeFactory`
#649: Make `BeanDeserializer` use new `parser.nextFieldName()` and `.hasTokenId()` methods
#664: Add `DeserializationFeature.ACCEPT_FLOAT_AS_INT` to prevent coercion of floating point
 numbers int `int`/`long`/`Integer`/`Long`
 (requested by wenzis@github)
#677: Specifying `Enum` value serialization using `@JsonProperty`
 (requested by Allen C, allenchen1154@github)
#679: Add `isEmpty()` implementation for `JsonNode` serializers
#688: Provide a means for an ObjectMapper to discover mixin annotation classes on demand
 (requested by Laird N)
#689: Add `ObjectMapper.setDefaultPrettyPrinter(PrettyPrinter)`
 (requested by derknorton@github)
#696: Copy constructor does not preserve `_injectableValues`
 (reported by Charles A)
#698: Add support for referential types (ReferenceType)
#700: Cannot Change Default Abstract Type Mapper from LinkedHashMap
 (reported by wealdtech@github)
#725: Auto-detect multi-argument constructor with implicit names if it is the only visible creator
#727: Improve `ObjectWriter.forType()` to avoid forcing base type for container types
#734: Add basic error-recovery for `ObjectReader.readValues()`
#737: Add support for writing raw values in TokenBuffer
 (suggested by Guillaume S, gsmet@github)
#740: Ensure proper `null` (as empty) handling for `AtomicReference`
#741: Pass `DeserializationContext' argument for `JsonDeserializer` methods "getNullValue()"
 and "getEmptyValue()"
#743: Add `RawValue` helper type, for piping raw values through `TokenBuffer`
#756: Disabling SerializationFeature.FAIL_ON_EMPTY_BEANS does not affect `canSerialize()`
 (reported by nickwongdev@github)
#762: Add `ObjectWriter.withoutRootName()`, `ObjectReader.withoutRootName()`
#765: `SimpleType.withStaticTyping()` impl incorrect
#769: Fix `JacksonAnnotationIntrospector.findDeserializer` to return `Object` (as per
  `AnnotationIntrospector`); similarly for other `findXxx(De)Serializer(...)` methods
#777: Allow missing build method if its name is empty ("")
 (suggested by galdosd@github)
#781: Support handling of `@JsonProperty.required` for Creator methods
#787: Add `ObjectMapper setFilterProvider(FilterProvider)` to allow chaining
 (suggested by rgoldberg@githin)
#790: Add `JsonNode.equals(Comparator<JsonNode>, JsonNode)` to support
  configurable/external equality comparison
#794: Add `SerializationFeature.WRITE_DATES_WITH_ZONE_ID` to allow inclusion/exclusion of
  timezone id for date/time values (as opposed to timezone offset)
#795: Converter annotation not honored for abstract types
 (reported by myrosia@github)
#797: `JsonNodeFactory` method `numberNode(long)` produces `IntNode` for small numbers
#810: Force value coercion for `java.util.Properties`, so that values are `String`s
#811: Add new option, `JsonInclude.Include.NON_ABSENT` (to support exclusion of
  JDK8/Guava Optionals)
#812: Java 8 breaks Class-value annotation properties, wrt generics: need to work around
#813: Add support for new property of `@JsonProperty.access` to support
  read-only/write-only use cases
#820: Add new method for `ObjectReader`, to bind from JSON Pointer position
 (contributed by Jerry Y, islanderman@github)
#824: Contextual `TimeZone` changes don't take effect wrt `java.util.Date`,
  `java.util.Calendar` serialization
#826: Replaced synchronized HashMap with ConcurrentHashMap in TypeDeserializerBase._findDeserializer
 (contributed by Lars P)
#827: Fix for polymorphic custom map key serializer
 (reported by mjr6140@gitgub)
#828: Respect DeserializationFeatures.WRAP_EXCEPTIONS in CollectionDeserializer
 (contributed by Steve G, thezerobit@github)
#840: Change semantics of `@JsonPropertyOrder(alphabetic)` to only count `true` value
#848: Custom serializer not used if POJO has `@JsonValue`
#849: Possible problem with `NON_EMPTY` exclusion, `int`s, `Strings`
#868: Annotations are lost in the case of duplicate methods
- Remove old cglib compatibility tests; cause problems in Eclipse
- Add `withFilterId()` method in `JsonSerializer` (demote from `BeanSerializer`)

2.5.5 (07-Dec-2015)

#844: Using JsonCreator still causes invalid path references in JsonMappingException
 (reported by Ian B)
#852: Accept scientific number notation for quoted numbers too
#878: serializeWithType on BeanSerializer does not setCurrentValue
 (reported by Chi K, chikim79@github)

2.5.4 (09-Jun-2015)

#676: Deserialization of class with generic collection inside depends on
  how is was deserialized first time
 (reported by lunaticare@github)
#771: Annotation bundles ignored when added to Mixin
 (reported by Andrew D)
#774: NPE from SqlDateSerializer as _useTimestamp is not checked for being null
 (reported by mrowkow@github)
#785: Add handlings for classes which are available in `Thread.currentThread().getContextClassLoader()`
 (contributed by Charles A)
#792: Ensure Constructor Parameter annotations are linked with those of Field, Getter, or Setter
#793: `ObjectMapper.readTree()` does not work with defaultTyping enabled
 (reported by gracefulgopher@github)
#801: Using `@JsonCreator` cause generating invalid path reference in `JsonMappingException`
 (contributed by Kamil B)
#815: Presence of PropertyNamingStrategy Makes Deserialization fail
#816: Allow date-only ISO strings to have no time zone
 (contributed by Andrew G)
- Fix handling of Enums wrt JSON Schema, when 'toString()' used for serialization

2.5.3 (24-Apr-2015)

#731: XmlAdapter result marshaling error in case of ValueType=Object
 (reported, debugged by Dmitry S)
#742: Allow deserialization of `null` Object Id (missing already allowed)
#744: Custom deserializer with parent object update failing
 (reported by migel@github)
#745: EnumDeserializer.deserializerForCreator fails when used to deserialize a Map key
 (contributed by John M)
#761: Builder deserializer: in-compatible type exception when return type is super type
 (contributed by Alexey G)
#766: Fix Infinite recursion (StackOverflowError) when serializing a SOAP object
 (contributed by Alain G)

2.5.2 (29-Mar-2015)

#609: Problem resolving locally declared generic type
 (repoted by Hal H)
#691: NullSerializer for MapProperty failing when using polymorphic handling
 (reported by Antibrumm@github)
#703: Multiple calls to ObjectMapper#canSerialize(Object.class) returns different values
 (reported by flexfrank@github)
#705: JsonAnyGetter doesn't work with JsonSerialize (except with keyUsing)
 (reported by natnan@github)
#728: TypeFactory#_fromVariable returns unknownType() even though it has enough information
  to provide a more specific type
 (reported by jkochaniak@github)
#733: MappingIterator should move past errors or not return hasNext() == true
 (reported by Lorrin N, lorrin@github)
#738: @JsonTypeInfo non-deterministically ignored in 2.5.1 (concurrency issue)
 (reported by Dylan S, dylanscott@github)
- Improvement to handling of custom `ValueInstantiator` for delegating mode; no more NPE
  if `getDelegateCreator()` returns null
- Refactor `TypedKey` into separate util class

2.5.1 (06-Feb-2015)

#667: Problem with bogus conflict between single-arg-String vs `CharSequence` constructor
#669: JSOG usage of @JsonTypeInfo and @JsonIdentityInfo(generator=JSOGGenerator.class) fails
 (reported by ericali78@github)
#671: Adding `java.util.Currency` deserialization support for maps
 (contributed by Alexandre S-C)
#674: Spring CGLIB proxies not handled as intended
 (reported by Zoltan F)
#682: Class<?>-valued Map keys not serialized properly
 (reported by Ludevik@github)
#684: FAIL_ON_NUMBERS_FOR_ENUMS does not fail when integer value is quoted
 (reported by kllp@github)
#696: Copy constructor does not preserve `_injectableValues`
 (reported by Charles A)
- Add a work-around in `ISO8601DateFormat` to allow omission of ':' from timezone
- Bit more work to complete #633

2.5.0 (01-Jan-2015)

#47: Support `@JsonValue` for (Map) key serialization 
#113: Problem deserializing polymorphic types with @JsonCreator
#165: Add `DeserializationContext.getContextualType()` to let deserializer
  known the expected type.
#299: Add `DeserializationFeature.FAIL_ON_UNRESOLVED_OBJECT_IDS` to allow missing
  Object Ids (as global default)
#408: External type id does not allow use of 'visible=true'
#421: @JsonCreator not used in case of multiple creators with parameter names
 (reported by Lovro P, lpandzic@github)
#427: Make array and Collection serializers call `JsonGenerator.writeStartArray(int)`
#521: Keep bundle annotations, prevent problems with recursive annotation types
 (reported by tea-dragon@github)
#527: Add support for `@JsonInclude(content=Include.NON_NULL)` (and others) for Maps
#528: Add support for `JsonType.As.EXISTING_PROPERTY`
 (reported by heapifyman@github; implemented by fleebytes@github)
#539: Problem with post-procesing of "empty bean" serializer; was not calling
  'BeanSerializerModifier.modifySerializer()` for empty beans
 (reported by Fabien R, fabienrenaud@github)
#540: Support deserializing `[]` as null or empty collection when the java type
  is a not an object, `DeserializationFeature.ACCEPT_EMPTY_ARRAY_AS_NULL_OBJECT`
 (requested by Fabien R, fabienrenaud@github)
#543: Problem resolving self-referential recursive types
 (reported by ahgittin@github)
#550: Minor optimization: prune introspection of "well-known" JDK types
#552: Improved handling for ISO-8601 (date) format
 (contributed by Jerome G, geronimo-iia@github)
#559: Add `getDateFormat()`, `getPropertyNamingStrategy()` in `ObjectMapper`
#560: @JsonCreator to deserialize BigInteger to Enum
 (requested by gisupp@github)
#565: Add support for handling `Map.Entry`
#566: Add support for case-insensitive deserialization (`MapperFeature.ACCEPT_CASE_INSENSITIVE_PROPERTIES`)
 (contributed by Michael R)
#571: Add support in ObjectMapper for custom `ObjectReader`, `ObjectWriter` (sub-classes)
#572: Override default serialization of Enums
 (requested by herau@github)
#576: Add fluent API for adding mixins
 (contributed by Adam S, adstro@github)
#594: `@JsonValue` on enum not used when enum value is a Map key
 (reported by chrylis@github)
#596: Add support for `@JsonProperty.defaultValue`, exposed via `BeanProperty.getMetadata().getDefaultValue()`
#597: Improve error messaging for cases where JSON Creator returns null (which
  is illegal)
 (contributed by Aurelien L)
#599: Add a simple mechanism for avoiding multiple registrations of the same module
#607: Allow (re)config of `JsonParser.Feature`s via `ObjectReader`
#608: Allow (re)config of `JsonGenerator.Feature`s via `ObjectWriter`
#614: Add a mechanism for using `@JsonCreator.mode` for resolving possible ambiguity between
  delegating- and property-based creators
#616: Add `SerializationFeature.WRITE_DURATIONS_AS_TIMESTAMPS`
#622: Support for non-scalar ObjectId Reference deserialiazation (like JSOG)
#623: Add `StdNodeBasedDeserializer`
#630: Add `KeyDeserializer` for `Class`
#631: Update `current value` of `JsonParser`, `JsonGenerator` from standard serializers,
 deserializers
 (suggested by Antibrumm@github)
#633: Allow returning null value from IdResolver to make type information optional
 (requested by Antibrumm@github)
#634: Add `typeFromId(DatabindContext,String)` in `TypeIdDeserializer`
#636: `ClassNotFoundException` for classes not (yet) needed during serialization
 (contributed by mspiegel@github)
#638: Add annotation-based method(s) for injecting properties during serialization
 (using @JsonAppend, VirtualBeanPropertyWriter)
#647: Deserialization fails when @JsonUnwrapped property contains an object with same property name
 (reported by Konstantin L)
#653: Jackson doesn't follow JavaBean naming convention (added `MapperFeature.USE_STD_BEAN_NAMING`)
#654: Add support for (re)configuring `JsonGenerator.setRootValueSeparator()` via `ObjectWriter`
#655: Add `ObjectWriter.writeValues()` for writing value sequences
#660: `@JsonCreator`-annotated factory method is ignored if constructor exists
- Allow use of `Shape.ARRAY` for Enums, as an alias to 'use index'
- Start using `JsonGenerator.writeStartArray(int)` to help data formats
  that benefit from knowing number of elements in arrays (and would otherwise
  need to buffer values to know length)
- Added new overload for `JsonSerializer.isEmpty()`, to eventually solve #588
- Improve error messaging (related to [jaxb-annotations#38]) to include known subtype ids.

2.4.6 (23-Apr-2015)

#735: (complete fix) @JsonDeserialize on Map with contentUsing custom deserializer overwrites default behavior
 (reported by blackfyre512@github) (regression due to #604)
$744: Custom deserializer with parent object update fails

2.4.5.1 (26-Mar-2015)

Special one-off "micro patch" for:

#706: Add support for `@JsonUnwrapped` via JSON Schema module
#707: Error in getting string representation of an ObjectNode with a float number value
 (reported by @navidqar)
#735: (partial) @JsonDeserialize on Map with contentUsing custom deserializer overwrites default behavior

2.4.5 (13-Jan-2015)

#635: Reduce cachability of `Map` deserializers, to avoid problems with per-property config changes
    (regression due to #604)
#656: `defaultImpl` configuration is ignored for `WRAPPER_OBJECT`
- Solve potential cyclic-resolution problem for `UntypedObjectDeserializer`

2.4.4 (24-Nov-2014)

(jackson-core)#158: Setter confusion on assignable types
 (reported by tsquared2763@github)
#245: Calls to ObjectMapper.addMixInAnnotations() on an instance returned by ObjectMapper.copy()
 don't work
 (reported by Erik D)
#580: delegate deserializers choke on a (single) abstract/polymorphic parameter
 (reported by Ian B, tea-dragon@github)
#590: Binding invalid Currency gives nonsense at end of the message
 (reported by Jerbell@github)
#592: Wrong `TokenBuffer` delegate deserialization using `@JsonCreator`
 (reported by Eugene L)
#601: ClassCastException for a custom serializer for enum key in `EnumMap`
 (reported by Benson M)
#604: `Map` deserializers not being cached, causing performance problems
#610: Fix forward reference in hierarchies
 (contributed by zeito@github)
#619: Off by one error in AnnotatedWithParams
 (reported by stevetodd@github)
- Minor fix to `EnumSerializer` regarding detection "serialize using index"
- Minor fix to number serializers, to call proper callback for schema generation

2.4.3 (02-Oct-2014)

#496: Wrong result with `new TextNode("false").asBoolean(true)`
 (reported by Ivar R, ivarru@github)
#511: DeserializationFeature.FAIL_ON_INVALID_SUBTYPE does not work
 (reported by sbelikov@github)
#523: MapDeserializer and friends do not report the field/key name for mapping exceptions
 (reported by Ian B, tea-dragon@github)
#524: @JsonIdentityReference(alwaysAsId = true) Custom resolver is reset to SimpleObjectIdResolver
 (reported by pkokorev@github)
#541: @JsonProperty in @JsonCreator is conflicting with POJOs getters/attributes
 (reported by fabienrenaud@github)
#543: Problem resolving self-referential generic types
#570: Add Support for Parsing All Compliant ISO-8601 Date Formats
 (requested by pfconrey@github)
- Fixed a problem with `acceptJsonFormatVisitor` with Collection/array types that
  are marked with `@JsonValue`; could cause NPE in JSON Schema generator module.

2.4.2 (14-Aug-2014)

#515: Mixin annotations lost when using a mixin class hierarchy with non-mixin interfaces
 (reported by 'stevebread@github')
- Fixed a problem related to [jackson-dataformat-smile#19].

2.4.1.2 (12-Jul-2014)

Special one-off "micro patch" for:

#503: Concurrency issue inside com.fasterxml.jackson.databind.util.LRUMap.get(Object)
 (reported by fjtc@github)

2.4.1.1 (18-Jun-2014)

Special one-off "micro patch" for:

#491: Temporary work-around for issue #490 (full fix for 2.5 needs to be
  in `jackson-annotations`)
#506: Index is never set for Collection and Array in InvalidFormatException.Reference
 (reported by Fabrice D, fabdouglas@github)
- Fixed a problem related to [jackson-dataformat-smile#19].

2.4.1 (17-Jun-2014)

#479: NPE on trying to deserialize a `String[]` that contains null
 (reported by huxi@github)
#482: Make date parsing error behavior consistent with JDK
 (suggested by Steve S, sanbeg@github)
#489 (partial): TypeFactory cache prevents garbage collection of custom ClassLoader
 (reported by sftwrengnr@github)

2.4.0 (02-Jun-2014)

#81: Allow use of @JsonUnwrapped with typed (@JsonTypeInfo) classes, provided
  that (new) feature `SerializationFeature.FAIL_ON_UNWRAPPED_TYPE_IDENTIFIERS`
  is disabled
 (constributed by Ben F, UnquietCode@github)
#88: Prevent use of type information for `JsonNode` via default typing
 (reported by electricmonk@github)
#149: Allow use of "stringified" indexes for Enum values
 (requested by chenboxiang@github)
#176: Allow use external Object Id resolver (to use with @JsonIdentityInfo etc)
 (implemented by Pascal G)
#193: Conflicting property name definitions
 (reported by Stuart J, sgjohnston@github)
#323: Serialization of the field with deserialization config
 (reported by metanet@github)
#327: Should not consider explicitly differing renames a fail, as long as all are explicit
#335: Allow use of `@JsonPropertyOrder(alphabetic=true)` for Map properties
#351: ObjectId does not properly handle forward references during deserialization
 (contributed by pgelinas)
#352 Add `ObjectMapper.setConfig()` for overriding `SerializationConfig`/`DeserializationConfig`
#353: Problems with polymorphic types, `JsonNode` (related to #88)
 (reported by cemo@github)
#359: Converted object not using explicitly annotated serializer
 (reported by Florian S [fschopp@github])
#369: Incorrect comparison for renaming in `POJOPropertyBuilder`
#375: Add `readValue()`/`readPropertyValue()` methods in `DeserializationContext`
#376: Add support for `@JsonFormat(shape=STRING)` for number serializers
#381: Allow inlining/unwrapping of value from single-component JSON array
 (contributed by yinzara@github)
#390: Change order in which managed/back references are resolved (now back-ref
 first, then forward)
 (requested by zAlbee@github)
#407: Properly use null handlers for value types when serializer Collection
 and array types
 (contributed by Will P)
#425: Add support for using `Void.class` as "no class", instead of `NoClass.class`
#428: `PropertyNamingStrategy` will rename even explicit name from `@JsonProperty`
 (reported by turskip@github)
#435: Performance bottleneck in TypeFactory._fromClass
 (reported by Sean D, sdonovanuk@github)
#434: Ensure that DecimalNodes with mathematically equal values are equal
 (contributed by Francis G)
#435: Performance bottleneck in TypeFactory._fromClass
 (reported by sdonovanuk@github)
#438: Add support for accessing `@JsonProperty(index=N)` annotations
#442: Make `@JsonUnwrapped` indicate property inclusion
 (suggested by Ben F)
#447: ArrayNode#addAll should accept Collection<? extends JsonNode>
 (suggested by alias@github)
#461: Add new standard naming strategy, `PropertyNamingStrategy.LowerCaseStrategy`
#463: Add 'JsonNode.asText(String defaultValue)`
 (suggested by Chris C)
#464: Include `JsonLocation` in more mapping exceptions
 (contributed by Andy C (q3aiml@github))
#465: Make it easier to support serialization of custom subtypes of `Number`
#467: Unwanted POJO's embedded in tree via serialization to tree
 (reported by Benson M)
- Slightly improve `SqlDateSerializer` to support `@JsonFormat`
- Improve handling of native type ids (YAML, CBOR) to use non-native type ids
  as fallback

2.3.5 (13-Jan-2015)

#496: Wrong result for TextNode("false").asBoolean(true)
 (reported by Ivar R, ivarru@github)
#543: Problems resolving self-referential generic types.
#656: defaultImpl configuration is ignored for WRAPPER_OBJECT

2.3.4 (17-Jul-2014)

#459: BeanDeserializerBuilder copy constructor not copying `_injectables`
#462: Annotation-provided Deserializers are not contextualized inside CreatorProperties
 (reported by aarondav@github)

2.3.3 (10-Apr-2014)

#420: Remove 'final' modifier from `BeanDeserializerBase.deserializeWithType`
 (requested by Ghoughpteighbteau@github)
#422: Allow use of "True" and "False" as aliases for booleans when coercing from
  JSON String
#423: Fix `CalendarSerializer` to work with custom format
 (reported by sergeymetallic@github)
#433: `ObjectMapper`'s `.valueToTree()` wraps `JsonSerializable` objects into a POJONode
 (reported by Francis G)
- Fix null-handling for `CollectionSerializer`

2.3.2 (01-Mar-2014)

#378: Fix a problem with custom enum deserializer construction
 (reported by BokoEnos@github)
#379: Fix a problem with (re)naming of Creator properties; needed to make
 Paranamer module work with NamingStrategy.
 (reported by Chris P, cpilsworth@github)
#398: Should deserialize empty (not null) URI from empty String
 (reported by pgieser@github)
#406: @JsonTypeIdResolver not working with external type ids
 (reported by Martin T)
#411: NumberDeserializers throws exception with NaN and +/- Infinity
 (reported by clarkbreyman@github)
#412: ObjectMapper.writerWithType() does not change root name being used
 (repoted by jhalterman@github)
- Added `BeanSerializerBase._serializeObjectId()` needed by modules that
  override standard BeanSerializer; specifically, XML module.

2.3.1 (28-Dec-2013)

#346: Fix problem deserializing `ObjectNode`, with @JsonCreator, empty
  JSON Object
 (reported by gaff78@github)
#358: `IterableSerializer` ignoring annotated content serializer
 (reported by Florian S)
#361: Reduce sync overhead for SerializerCache by using volatile, double-locking
 (contributed by stuartwdouglas@github)
#362: UUID output as Base64 String with ObjectMapper.convertValue()
 (reported by jknack@github)
#367: Make `TypeNameIdResolver` call `TypeResolver` for resolving base type
 (suggested by Ben F)
#370: Fail to add Object Id for POJO with no properties
 (reported by jh3141@github)
- Fix for [jackson-module-afterburner#38]: need to remove @JacksonStdImpl from
  `RawSerializer`, to avoid accidental removal of proper handling.

2.3.0 (13-Nov-2013)

#48: Add support for `InetSocketAddress`
 (contributed by Nick T)
#152: Add support for traversing `JsonNode` with (new!) `JsonPointer` implementation
 (suggested by fge@github)
#208: Accept "fromString()" as an implicit Creator (factory) method (alias for "valueOf()")
 (requested by David P)
#215: Allow registering custom `CharacterEscapes` to use for serialization,
 via `ObjectWriter.with(CharacterEscapes)` (and `ObjectMapper.writer(CharacterEscapes)`)
#227: Allow "generic" Enum serializers, deserializers, via `SimpleModule`
#234: Incorrect type information for deeply nested Maps
 (reported by Andrei P)
#237: Add `DeserializationFeature.FAIL_ON_READING_DUP_TREE_KEY` to optionally
  throw `JsonMappingException` on duplicate keys, tree model (`JsonNode`)
#238: Allow existence of overlapping getter, is-getter (choose 'regular' getter)
#239: Support `ByteBuffer`
 (suggested by mckamey@github)
#240: Make sure `@JsonSerialize.include` does not accidentally override
  class inclusion settings
 (requested by thierryhenrio@github)
#253: `DelegatingDeserializer` causes problems for Managed/BackReferences
 (reported by bfelaco@github)
#257: Make `UntypedObjectDeserializer` support overides for `List`, `Map` etc
#268: Add new variant of `ObjectMapper.canSerialize()` that can return `Throwable`
 that caused false to be returned (if any)
#269: Add support for new `@JsonPropertyDescription` via `AnnotationIntrospector`
 as well as `BeanProperty.getMedata().getDescription()`
#270: Add `SerializationFeature.USE_EQUALITY_FOR_OBJECT_ID` to allow use of equality
 (instead of identity) for figuring out when to use Object Id
 (requested by beku8@github)
#271: Support handling of `@JsonUnwrapped` for in-built JSON Schema generation
#277: Make `TokenBuffer` support new native type and object ids
#302: Add `setNamingStrategy` in `Module.SetupContext`
 (suggested by Miguel C)
#305: Add support for accessing `TypeFactory` via `TypeIdResolverBase`
 (not yet via `TypeIdResolver` interface), other configuration
#306: Allow use of `@JsonFilter` for properties, not just classes 
#307: Allow use of `@JsonFilter` for Maps in addition to POJOs
#308: Improve serialization and deserialization speed of `java.util.UUID` by 4x
 (suggested by David P)
#310: Improve `java.util.UUID` serialization with binary codecs, to use "raw" form.
#311: Make sure that "creator properties" are alphabetically ordered too, if
  so requested.
#315: Allow per-property definition of null serializer to use, using
 new `@JsonSerialize(nullsUsing=xxx)` annotation property
#317: Fix `JsonNode` support for nulls bound to `ObjectNode`, `ArrayNode`
 (contributed by Seth P)
#318: Problems with `ObjectMapper.updateValue()`, creator property-backed accessors
#319: Add support for per-call ("contextual") attributes, with defaulting,
 to allow keeping track of state during (de)serialization
#324: Make sure to throw `JsonMappingException` from `EnumDeserializer` creator,
  not `IllegalArgumentException`
 (reported by beverku@github)
#326: Support `@JsonFilter` for "any getter" properties
#334: Make `ArrayNode`, `ObjectNode` non-final again
#337: `AnySetter` does not support polymorphic types
 (reported by askvortsov@github)
#340: AtomicReference not working with polymorphic types
#342: Add `DeserializationFeature.FAIL_ON_IGNORED_PROPERTIES` to make `ObjectMapper`
  throw exception when encountering explicitly ignored properties
 (requested by Ruslan M)
[JACKSON-890]: Support managed/back-references for polymorphic (abstract) types
- Add 'BeanPropertyWriter.isUnwrapping()' for future needs (by Afterburner)
- Add coercions from String "null" (as if null token was parsed) for primitives/Wrappers.
- Add `JsonDeserializer.handledType()`

2.2.4 (10-Jun-2014)

#292: Problems with abstract `Map`s, `Collection`s, polymorphic deserialization
#324: EnumDeserializer should throw JsonMappingException, not IllegalArgumentException
#346: Problems deserializing `ObjectNode` from empty JSON Object, with @JsonCreator

2.2.3 (22-Aug-2013)

#234: Problems with serializing types for deeply nested generic Maps, default typing 
#251: SerializationFeature.WRITE_BIGDECIMAL_AS_PLAIN ignored with JsonNode
  serialization
 (reported by fge@github)
#259: Fix a problem with JSON Schema generation for `@JsonValue`
 (reported by Lior L)
#267: Handle negative, stringified timestamps
 (reported by Drecth@github)
#281: Make `NullNode` use configured null-value serializer
#287: Fix problems with converters, Maps with Object values
 (reported by antubis@github)
#288: Fix problem with serialization converters assigned with annotations
 (reported by cemo@github)

2.2.2 (26-May-2013)

#216: Problems with Android, 1.6-only types
#217: JsonProcessingExceptions not all wrapped as expected
 (reported by karldmoore@github)
#220: ContainerNode missing 'createNumber(BigInteger)'
 (reported by Pascal G)
#223: Duplicated nulls with @JsonFormat(shape=Shape.ARRAY)
 (reported by lukegh@github)
#226: Field mapping fail on deserialization to common referenced object when
  @JsonUnwrapped is used
 (reported by ikvia@github)
#232: Converting bound BigDecimal value to tree fails with WRITE_BIGDECIMAL_AS_PLAIN
 (reported by celkings@github)
- Minor fix to handle primitive types for key deserializer lookups
- Add convenience method `MappingIterator.getCurrentLocation()`
 (suggested by Tomdz@github)

2.2.1 (03-May-2013)

#214: Problem with LICENSE, NOTICE, Android packaging
 (reported by thierryd@github)

2.2.0 (22-Apr-2013)

Fixes:

#23: Fixing typing of root-level collections
#118: JsonTypeInfo.as.EXTERNAL_PROPERTY not working correctly
 with missing type id, scalar types
#130: TimeZone not set for GregorianCalendar, even if configured
#144: MissingNode.isValueNode() should return 'false'
 (reported by 'fge@github')
#146: Creator properties were not being renamed as expected
 (contributed by Christoper C)
#188: Problem with ObjectId serialization, 'alwaysAsId' references

Improvements:

#116: JavaType implements `java.lang.reflect.Type` (as does `TypeReference`)
#147: Defer reporting of problems with missing creator parameters
 (contributed by Christoper C)
#155: Make `ObjectNode` and `ArrayNode` final (other node types already were)
 (requested by fge@github)
#161: Add deserializer for java.util.concurrent.ArrayBlockingQueue
#173: Add 'JsonNode.traverse(ObjectCodec)' for convenience
#181: Improve error reporting for missing '_valueDeserializer'
#194: Add `FloatNode` type in tree model (JsonNode)
 (requested by msteiger@github)
#199: Allow deserializing `Iterable` instances (as basic `Collection`s)
 (requested by electrum@github)
#206: Make 'ObjectMapper.createDeserializationContext()' overridable
 (requested by noter@github)
#207: Add explicit support for `short` datatypes, for tree model
 (contributed by msteiger@github)

New features:

#120: Extend BeanDeserializerModifier to work with non-POJO deserializers
#121: Extend BeanSerializerModifier to work with non-POJO serializers
#124: Add support for serialization converters (@JsonSerializer(converter=...))
#124: Add support for deserialization converters (@JsonDeserializer(converter=...))
#140: Add 'SerializationFeature.WRITE_BIGDECIMAL_AS_PLAIN' to allow forcing
  of non-scientific notation when serializing BigDecimals.
 (suggested by phedny@github)
#148: Add 'DeserializationFeature.FAIL_ON_INVALID_SUBTYPE`, which allows mapping
  entries with missing or invalid type id into null references (instead of failing).
  Also allows use of '@JsonTypeInfo.defaultImpl = NoClass.class' as alternative.
#159: Add more accessors in 'MappingIterator': getParser(), getParserSchema(),
  readAll()
 (suggested by Tom D)
#190: Add 'MapperFeature.ALLOW_FINAL_FIELDS_AS_MUTATORS' (default: true) for
 pruning out final fields (to avoid using as mutators)
 (requested by Eric T)
#195: Add 'MapperFeature.INFER_PROPERTY_MUTATORS' (default: enabled) for finer
  control of what mutators are auto-detected.
 (requested by Dain S)
#198: Add SPI metadata, handling in ObjectMapper (findModules()), for
  automatic registration of auto-detected extension modules
 (suggested by 'beamerblvd@github')
#203: Added new features to support advanced date/time handling:
  - SerializationFeature.WRITE_DATE_TIMESTAMPS_AS_NANOSECONDS
  - DeserializationFeature.READ_DATE_TIMESTAMPS_AS_NANOSECONDS
  - DeserializationFeature.ADJUST_DATES_TO_CONTEXT_TIME_ZONE

Other:

#126: Update JDK baseline to 1.6
* API under 'com.fasterxml.jackson.databind.jsonFormatVisitors' changed significantly
  based on experiences with external JSON Schema generator.
* Version information accessed via code-generated access class, instead of reading
  VERSION.txt
* Added 2 methods in Converter interface: getInputType(), getOutputType(),
  to allow programmatic overrides (needed by JAXB annotation module)

2.1.4 (26-Feb-2013)

* [JACKSON-887]: StackOverflow with parameterized sub-class field
 (reported by Alexander M)
* [#130]: TimeZone not set for GregorianCalendar, when deserializing
* [#157]: NPE when registering module twice
* [#162]: JsonNodeFactory: work around an old bug with BigDecimal and zero
 (submitted by fge@github)
* [#166]: Incorrect optimization for `ObjectMapper.convertValue(Class)`
 (reported by Eric T)
* [#167]: Problems with @JsonValue, polymorphic types (regression from 1.x)
 (reported by Eric T)
* [#170]: Problems deserializing `java.io.File` if creator auto-discovery disabled
 (reported by Eric T)
* [#175]: NPE for JsonMappingException, if no path is specified
 (reported by bramp@github)

2.1.3 (19-Jan-2013)

* [Issue#141]: ACCEPT_EMPTY_STRING_AS_NULL_OBJECT not working for enums
* [Issue#142]: Serialization of class containing EnumMap with polymorphic enum
  fails to generate class type data
 (reported by kidavis4@github)

2.1.2 (04-Dec-2012)

* [Issue#106]: NPE in ObjectArraySerializer.createContextual(...)
* [Issue#117]: HandlerInstantiator defaulting not working
 (reported by Alexander B)
* [Issue#118]: Problems with JsonTypeInfo.As.EXTERNAL_PROPERTY, scalar values
 (reported by Adva11@github)
* [Issue#119]: Problems with @JsonValue, JsonTypeInfo.As.EXTERNAL_PROPERTY
 (reported by Adva11@github)
* [Issue#122]: ObjectMapper.copy() was not copying underlying mix-in map
 (reported by rzlo@github)

2.1.1 (11-Nov-2012)

Fixes:

* [JACKSON-875]: Enum values not found if Feature.USE_ANNOTATIONS disabled
 (reported by Laurent P)
* [Issue#93]: ObjectNode.setAll() broken; would not add anything for
  empty ObjectNodes.
 (reported by Francis G)
* Making things implement java.io.Serializable:
  - Issues: #94, #99, #100, #102
    (reported by Sean B)
* [Issue#96]: Problem with JsonTypeInfo.As.EXTERNAL_PROPERTY, defaultImpl
 (reported by Adva11@github)

2.1.0 (08-Oct-2012)

  New minor version for 2.x series. Major improvements in multiple areas,
  including:

  - Dataformat auto-detection
  - More `@JsonFormat.shape` variant to serialize Collections as
    JSON Objects, POJOs as JSON Arrays (csv-like).
  - Much more configuration accessible via ObjectReader, ObjectWriter
  - New mechanism for JSON Schema generation, other uses (in future)

Fixes:

* [JACKSON-830]/[Issue#19]: Change OSGi bundle name to be fully-qualified
* ]JACKSON-847]: Make @JsonIdentityInfo work with property-based creator
* [JACKSON-851]: State corruption with ObjectWriter, DefaultPrettyPrinter
 (reported by Duncan A)
* [Issue#75]: Too aggressive KeySerializer caching
* Minor fix wrt [Issue#11], coercion needed extra checks

Improvements:

* [JACKSON-758]: Remove 'IOException' from throws clauses of "writeValueAsString"
  and "writeValueAsBytes" of ObjectMapper/ObjectWriter
 (suggested by G-T Chen)
* [JACKSON-839]: Allow "upgrade" of integer number types for
  UntypedObjectDeserializer, even with default typing enabled.
* [JACKSON-850]: Allow use of zero-arg factory methods as "default creator"
  (suggested by Razvan D)
* [Issue#9]: Implement 'required' JSON Schema attribute for bean properties
* [Issue#20]: Add new exception type, InvalidFormatException (sub-type of
  JsonMappingException) to indicate data format problems
 (suggested by HolySamosa@github)
* [Issue#30]: ObjectReader and ObjectWriter now try to pre-fetch root
  (de)serializer if possible; minor performance improvement (2% for small POJOs).
* [Issue#33]: Simplified/clarified definition of 'ObjectReader.readValues()';
  minor change in behavior for JSON Array "wrapped" sequences
* [Issue#60]: Add 'JsonNode.hasNonNull(...)' method(s)
 (suggested by Jeff S on mailing list) 
* [Issue#64]: Add new "standard" PropertyNamingStrategy, PascalCaseStrategy
  (PropertyNamingStrategy.PASCAL_CASE_TO_CAMEL_CASE)
 (contributed by Sean B)
* [Issue#65]: Add getters to `ObjectMapper`, DeserializationContext/-Factory.
 (contributed by Dmitry K)
* [Issue#69]: Add `PropertyName` abstraction, new methods in AnnotationIntrospector
* [Issue#80]: Make `DecimalNode` normalize input, to make "1.0" and "1.00"equal
 (reported by fge@github)

New features:

* [Issue#15]: Support data format auto-detection via ObjectReader (added
  'withFormatDetection(...)' fluent factories)
* [Issue#21]: Add 'ObjectNode.set(...)' method (and related) to improve
  chaining, semantic consistency of Tree Model API
 (suggested by fge@Github)
* [Issue#22]: Add 'ObjectMapper.setAnnotationIntrospectors()' which allows
  defining different introspectors for serialization, deserialization
* [Issue#24]: Allow serialization of Enums as JSON Objects
 (suggested by rveloso@github)
* [Issue#28]: Add 'ObjectMapper.copy()', to create non-linked copy of
  mapper, with same configuration settings
* [Issue#29]: Allow serializing, deserializing POJOs as JSON Arrays
  by using `@JsonFormat(shape=Shape.ARRAY)`
* [Issue#40]: Allow serialization of Collections as JSON Objects
  (and deserialization from)
 (suggested by 'rveloso@github')
* [Issue#42]: Allow specifying Base64 variant to use for Base64-encoded data
  using ObjectReader.with(Base64Variant), ObjectWriter.with(Base64Variant).
 (suggested by 'mpfau@github')
* [Issue#45]: Add '@JsonNaming' annotation to define per-class PropertyNamingStrategy
 (suggested by Mark W)
* [Pull#58]: Make 'MappingIterator' implement 'Closable'
 (contributed by Pascal G)
* [Issue#72]: Add 'MapperFeature.USE_WRAPPER_NAME_AS_PROPERTY_NAME' to use
  wrapper name annotations for renaming properties
* [Issue#87]: Add 'StdDelegatingSerializer', 'StdDelegatingDeserializer' to
  simplify writing of two-step handlers
* (issue #4 of jackson-annotations): Add `@JsonIdentityReference(alwaysAsId=true)`
  to force ALL references to an object written as Object Id, even the first one.
* Added 'ObjectReader#withHandler' to allow for reconfiguring deserialization
  problem handler
 (suggested by 'electricmonk')

Other changes:

* New variant of AnnotationIntrospector.getFormat(), to support class
  annotations
* It is now possible to serialize instances of plain old Object, iff
  'FAIL_ON_EMPTY_BEANS' is disabled.
* Trying to remove reference to "JSON" in datatype conversion errors
 (since databinding is format-agnostic)

INCOMPATIBILITIES: (rats!)

* Note that [Issue#33] (see above) is, technically speaking, backwards
  imcompatible change. It is estimated that it should NOT affect most
  users, as changes are to edge cases (and undocumented ones at that).
  However, it can potentially cause problems with upgrade.
* Implementation of `JsonFormatVisitable` resulting in 2 new methods
  being added in `BeanPropertyFilter` interface -- this is unfortunate,
  but was required to support full traversability.

2.0.4 (26-Jun-2012)

* [Issue#6]: element count for PrettyPrinter, endObject wrong
   (reported by "thebluemountain")
* [JACKSON-838]: Utf8StreamParser._reportInvalidToken() skips letters
    from reported token name
   (reported by Lóránt Pintér)
* [JACKSON-841] Data is doubled in SegmentedStringWriter output
   (reported by Scott S)
* [JACKSON-842] ArrayIndexOutOfBoundsException when skipping C-style comments
   (reported by Sebastien R)

2.0.3: no version 2.0.3 released -- only used for extension modules

2.0.2 [14-May-2012]

Fixes:

* [Issue#14]: Annotations were not included from parent classes of
  mix-in classes
 (reported by @guillaup)
* [JACKSON-824]: Combination of JSON Views, ObjectMapper.readerForUpdating()
  was not working
 (reported by Nir S)
(and all fixes from 1.9.7)

Improvements:

* [Issue#11]: Improve ObjectMapper.convertValue()/.treeToValue() to use
  cast if possible

2.0.1 [23-Apr-2012]

Fixes:

* [JACKSON-827] Ensure core packages work on JDK 1.5
 (reported by Pascal g)
* [JACKSON-829] Custom serializers not working for List<String> properties,
  @JsonSerialize(contentUsing)
 (reported by James R)

Improvements:

* [Issue#5]: Add support for maps with java.util.Locale keys to the set of
  StdKeyDeserializers
 (contributed by Ryan G)

2.0.0 [25-Mar-2012]

Fixes:

* [JACKSON-368]: Problems with managed references, abstract types
* [JACKSON-711]: Delegating @JsonCreator did not work with Injectable values
* [JACKSON-798]: Problem with external type id, creators
  (reported by Casey L)
(and all fixes up until and including 1.9.6)

Improvements:

* [JACKSON-546]: Indicate end-of-input with JsonMappingException instead
  of EOFException, when there is no parsing exception
* [JACKSON-664]: Reduce overhead of type resolution by adding caching
  in TypeFactory
* [JACKSON-690]: Pass DeserializationContext through ValueInstantiator
* [JACKSON-695]: Add 'isEmpty(value)' in JsonSerializer to allow
  customizing handling of serialization of empty values
* [JACKSON-710]: 'ObjectMapper.convertValue()' should ignore root value
  wrapping/unwrapping settings
* [JACKSON-730] Split various features (JsonParser, JsonGenerator,
  SerializationConfig, DeserializationConfig) into per-factory
  features (MapperFeature, JsonFactory.Feature) an per
  instance features (existing ones)
* [JACKSON-732]: Allow 'AnnotationIntrospector.findContentDeserializer()'
  (and similar) to return instance, not just Class<?> for instance
 (requested by James R)
* [JACKSON-736]: Add (more) access to array, container and map serializers
* [JACKSON-737]: Allow accessing of "creator properties" for BeanDeserializer
* [JACKSON-748]: Add 'registerSubtypes' to 'Module.setupContext' (and SimpleModule)
* [JACKSON-749]: Make @JsonValue work for Enum deserialization
* [JACKSON-769]: ObjectNode/ArrayNode: change 'put', 'insert', 'add' to return
  'this node' (unless already returning something)
* [JACKSON-770]: Simplify method naming for JsonNode, drop unnecessary 'get' prefix
  from methods like 'getTextValue()' (becomes 'textValue()')
* [JACKSON-777]: Rename 'SerializationConfig.Feature' as 'SerializationFeature',
  'DeserializationConfig.Feature' as 'DeserializationFeature'
* [JACKSON-780]: MissingNode, NullNode should return 'defaultValue' from 'asXxx' methods,
  (not 0 for numbers), as they are not numeric types
* [JACKSON-787]: Allow use of @JsonIgnoreProperties for properties (fields, getters, setters)
* [JACKSON-795]: @JsonValue was not working for Maps, Collections
* [JACKSON-800]: Add 'Module.SetupContext#addDeserializationProblemHandler'
 (suggested by James R)

New features:

* [JACKSON-107]: Add support for Object Identity (to handled cycles, shared refs),
  with @JsonIdentityInfo
* [JACKSON-435]: Allow per-property Date formatting using @JsonFormat.
* [JACKSON-437]: Allow injecting of type id as POJO property, by setting
  new '@JsonTypeInfo.visible' property to true.
* [JACKSON-469]: Support "Builder pattern" for deserialiation; that is, allow
  use of separate Builder object for data binding, creating actual value
* [JACKSON-608]: Allow use of JSON Views for deserialization
* [JACKSON-636]: Add 'SerializationFeature.ORDER_MAP_ENTRIES_BY_KEYS' to allow
  forced sorting of Maps during serialization
  (suggested by Joern H)
* [JACKSON-669]: Allow prefix/suffix for @JsonUnwrapped properties
 (requested by Aner P)
* [JACKSON-707]: Add 'JsonNode.deepCopy()', to create safe deep copies
  of ObjectNodes, ArrayNodes.
* [JACKSON-714]: Add general-purpose @JsonFormat annotation
* [JACKSON-718]: Added 'JsonNode.canConvertToInt()', 'JsonNode.canConvertToLong()'
* [JACKSON-747]: Allow changing of 'SerializationFeature' for ObjectWriter,
  'DeserializationFeature' for ObjectReader.
* [JACKSON-752]: Add @JsonInclude (replacement of @JsonSerialize.include)
* [JACKSON-754]: Add @JacksonAnnotationsInside for creating "annotation
  bundles" (also: AnnotationIntrospector.isAnnotationBundle())
* [JACKSON-762]: Allow using @JsonTypeId to specify property to use as
  type id, instead of using separate type id resolver.
* [JACKSON-764]: Allow specifying "root name" to use for root wrapping
  via ObjectReader, ObjectWriter.
* [JACKSON-772]: Add 'JsonNode.withArray()' to use for traversing Array nodes.
* [JACKSON-793]: Add support for configurable Locale, TimeZone to use
  (via SerializationConfig, DeserializationConfig)
* [JACKSON-805]: Add 'SerializationFeature.WRITE_SINGLE_ELEM_ARRAYS_UNWRAPPED'
  to improve interoperability with BadgerFish/Jettison
* [JACKSON-810]: Deserialization Feature: Allow unknown Enum values via
  'DeserializationFeature.READ_UNKNOWN_ENUM_VALUES_AS_NULL'
  (suggested by Raymond R)
* [JACKSON-813]: Add '@JsonSerializableSchema.id' attribute, to indicate
  'id' value to add to generated JSON Schemas.

[entries for versions 1.x and earlier not retained; refer to earlier releases)<|MERGE_RESOLUTION|>--- conflicted
+++ resolved
@@ -3,7 +3,6 @@
 === Releases === 
 ------------------------------------------------------------------------
 
-<<<<<<< HEAD
 2.9.0 (not yet released)
 
 #219: SqlDateSerializer does not obey SerializationConfig.Feature.WRITE_DATES_AS_TIMESTAMPS
@@ -75,13 +74,12 @@
 #1554: Support deserialization of `Shape.OBJECT` ("as POJO") for `Map`s (and map-like types)
 #1556: Add `ObjectMapper.updateValue()` method to update instance with given overrides
  (suggested by syncer@github)
-=======
+
 2.8.9 (not yet released)
 
 #1585: Invoke ServiceLoader.load() inside of a privileged block when loading
   modules using `ObjectMapper.findModules()`
  (contributed by Ivo S)
->>>>>>> 262961ab
 
 2.8.8 (05-Apr-2017)
 
