Project: jackson-databind
------------------------------------------------------------------------
=== Releases ===
------------------------------------------------------------------------

2.8.11 (not yet released)

#1604: Nested type arguments doesn't work with polymorphic types
#1680: Blacklist couple more types for deserialization
#1767: Allow `DeserializationProblemHandler` to respond to primitive types
 (reported by nhtzr@github)
#1768: Improve `TypeFactory.constructFromCanonical()` to work with
  `java.lang.reflect.Type.getTypeName()` format
#1804: `ValueInstantiator.canInstantiate()` ignores `canCreateUsingArrayDelegate()`
 (reported by henryptung@github)
#1807: Jackson-databind caches plain map deserializer and use it even map has `@JsonDeserializer`
 (reported by lexas2509@github)
#1855: More blacklisting of serialization gadgets

2.8.10 (24-Aug-2017)

#1657: `StdDateFormat` deserializes dates with no tz/offset as UTC instead of
  configured timezone
 (reported by Bertrand R)
#1658: Infinite recursion when deserializing a class extending a Map,
  with a recursive value type
 (reported by Kevin G)
#1679: `StackOverflowError` in Dynamic `StdKeySerializer`
#1711: Delegating creator fails to work for binary data (`byte[]`) with
 binary formats (CBOR, Smile)
#1735: Missing type checks when using polymorphic type ids
#1737: Block more JDK types from polymorphic deserialization
<<<<<<< HEAD
=======
#1855: Blacklist for more serialization gadgets (dbcp/tomcat, spring)

2.7.9.1 (18-Apr-2017)
>>>>>>> 67439539

2.8.9 (12-Jun-2017)

#1595: `JsonIgnoreProperties.allowSetters` is not working in Jackson 2.8
 (reported by Javy L)
#1597: Escape JSONP breaking characters
 (contributed by Marco C)
#1629: `FromStringDeserializer` ignores registered `DeserializationProblemHandler`
  for `java.util.UUID`
 (reported by Andrew J)
#1642: Support `READ_UNKNOWN_ENUM_VALUES_AS_NULL` with `@JsonCreator`
 (contributed by Joe L)
#1647: Missing properties from base class when recursive types are involved
 (reported by Slobodan P)
#1648: `DateTimeSerializerBase` ignores configured date format when creating contextual
 (reported by Bertrand R)
#1651: `StdDateFormat` fails to parse 'zulu' date when TimeZone other than UTC
 (reported by Bertrand R)

2.8.8.1 (19-Apr-2017)

#1585: Invoke ServiceLoader.load() inside of a privileged block when loading
  modules using `ObjectMapper.findModules()`
 (contributed by Ivo S)
#1599: Jackson Deserializer security vulnerability
 (reported by ayound@github)
#1607: @JsonIdentityReference not used when setup on class only
 (reported by vboulaye@github)

2.8.8 (05-Apr-2017)

(partial) #994: `DeserializationFeature.UNWRAP_SINGLE_VALUE_ARRAYS` only works for POJOs, Maps
#1345: `@JsonProperty(access = READ_ONLY)` together with generated constructor (Lombok) causes
 exception: "Could not find creator property with name ..."
 (reported by Raniz85@github)
#1533: `AsPropertyTypeDeserializer` ignores `DeserializationFeature.ACCEPT_EMPTY_STRING_AS_NULL_OBJECT`
#1543: JsonFormat.Shape.NUMBER_INT does not work when defined on enum type in 2.8
 (reported by Alex P)
#1570: `Enum` key for `Map` ignores `SerializationFeature.WRITE_ENUMS_USING_INDEX`
 (reported by SolaKun@github)
#1573: Missing properties when deserializing using a builder class with a non-default
  constructor and a mutator annotated with `@JsonUnwrapped`
 (reported by Joshua J)
#1575: Problem with `@JsonIgnoreProperties` on recursive property (regression in 2.8)
 (reported by anujkumar04@github)
- Minor fix to creation of `PropertyMetadata`, had one path that could lead to NPE

2.8.7 (21-Feb-2017)

#935: `@JsonProperty(access = Access.READ_ONLY)` - unexpected behaviour
#1317: '@JsonIgnore' annotation not working with creator properties, serialization

2.8.6 (12-Jan-2017)

#349: @JsonAnySetter with @JsonUnwrapped: deserialization fails with arrays
 (reported by hdave@github)
#1388: `@JsonIdentityInfo`: id has to be the first key in deserialization when
  deserializing with `@JsonCreator`
 (reported by moodysalem@github)
#1425: `JsonNode.binaryValue()` ignores illegal character if it's the last one
 (reported by binoternary@github)
#1453: `UntypedObjectDeserializer` does not retain `float` type (over `double`)
#1456: `TypeFactory` type resolution broken in 2.7 for generic types
   when using `constructType` with context
#1473: Add explicit deserializer for `StringBuilder` due to Java 9 changes
#1493: `ACCEPT_CASE_INSENSITIVE_PROPERTIES` fails with `@JsonUnwrapped`

2.8.5 (14-Nov-2016)

#1417: Further issues with `@JsonInclude` with `NON_DEFAULT`
#1421: ACCEPT_SINGLE_VALUE_AS_ARRAY partially broken in 2.7.x, 2.8.x
#1429: `StdKeyDeserializer` can erroneously use a static factory method
  with more than one argument
#1432: Off by 1 bug in PropertyValueBuffer
 (reported by Kevin D)
#1438: `ACCEPT_CASE_INSENSITIVE_PROPERTIES` is not respected for creator properties
 (reported by Jayson M)
#1439: NPE when using with filter id, serializing `java.util.Map` types
#1441: Failure with custom Enum key deserializer, polymorphic types
 (reported by Nathanial O)
#1445: Map key deserializerModifiers ignored
 (reported by alfonsobonso@github)
- Improvements to #1411 fix to ensure consistent `null` key handling

2.8.4 (14-Oct-2016)

#466: Jackson ignores Type information when raw return type is BigDecimal or BigInteger 
#1001: Parameter names module gets confused with delegate creator which is a static method
#1324: Boolean parsing with `StdDeserializer` is too slow with huge integer value
 (reported by pavankumar-parankusam@github)
#1383: Problem with `@JsonCreator` with 1-arg factory-method, implicit param names
#1384: `@JsonDeserialize(keyUsing = ...)` does not work correctly together with
  DefaultTyping.NON_FINAL
 (reported by Oleg Z)
#1385: Polymorphic type lost when using `@JsonValue`
 (reported by TomMarkuske@github)
#1389 Problem with handling of multi-argument creator with Enums
 (fix contributed by Pavel P)
#1392: Custom UnmodifiableSetMixin Fails in Jackson 2.7+ but works in Jackson 2.6
 (reported by Rob W)
#1395: Problems deserializing primitive `long` field while using `TypeResolverBuilder`
 (reported by UghZan3@github)
#1403: Reference-chain hints use incorrect class-name for inner classes
 (reported by Josh G)
#1411: MapSerializer._orderEntries should check for null keys
 (reported by Jörn H)

2.8.3 (17-Sep-2016)

#929: `@JsonCreator` not working on a factory with multiple arguments for a enum type
#1351: `@JsonInclude(NON_DEFAULT)` doesn't omit null fields
 (reported by Gili T)
#1353: Improve error-handling for `java.net.URL` deserialization
#1361: Change `TokenBuffer` to use new `writeEmbeddedObject()` if possible

2.8.2 (30-Aug-2016)

#1315: Binding numeric values can BigDecimal lose precision
 (reported by Andrew S)
#1327: Class level `@JsonInclude(JsonInclude.Include.NON_EMPTY)` is ignored
 (reported by elruwen@github)
#1335: Unconditionally call `TypeIdResolver.getDescForKnownTypeIds`
 (contributed by Chris J-Y)

2.8.1 (20-Jul-2016)

#1256: `Optional.empty()` not excluded if property declared with type `Object`
#1288: Type id not exposed for `JsonTypeInfo.As.EXTERNAL_PROPERTY` even when `visible` set to `true`
 (reported by libetl@github)
#1289: Optimize construction of `ArrayList`, `LinkedHashMap` instances
#1291: Backward-incompatible behaviour of 2.8: deserializing enum types
   with two static factory methods fail by default
#1297: Deserialization of generic type with Map.class
 (reported by Arek G)
#1302: NPE for `ResolvedRecursiveType` in 2.8.0 due to caching

2.8.0 (04-Jul-2016)

#621: Allow definition of "ignorable types" without annotation (using
  `Mapper.configOverride(type).setIsIgnoredType(true)`
#867: Support `SerializationFeature.WRITE_EMPTY_JSON_ARRAYS ` for `JsonNode`
#903: Add `JsonGenerator` reference to `SerializerProvider`
#931: Add new method in `Deserializers.Base` to support `ReferenceType`
#960: `@JsonCreator` not working on a factory with no arguments for an enum type
 (reported by Artur J)
#990: Allow failing on `null` values for creator (add 
  `DeserializationFeature.FAIL_ON_NULL_CREATOR_PROPERTIES`)
 (contributed by mkokho@github)
#999: External property is not deserialized
 (reported by Aleksandr O)
#1017: Add new mapping exception type ('InvalidTypeIdException') for subtype resolution errors
 (suggested by natnan@github)
#1028: Ignore USE_BIG_DECIMAL_FOR_FLOATS for NaN/Infinity
 (reported by Vladimir K, lightoze@github)
#1047: Allow use of `@JsonAnySetter` on a Map-valued field, no need for setter
#1082: Can not use static Creator factory methods for `Enum`s, with JsonCreator.Mode.PROPERTIES
 (contributed by Lokesh K)
#1084: Change `TypeDeserializerBase` to take `JavaType` for `defaultImpl`, NOT `Class`
#1126: Allow deserialization of unknown Enums using a predefined value
 (contributed by Alejandro R)
#1136: Implement `TokenBuffer.writeEmbeddedObject(Object)`
 (suggested by Gregoire C, gcxRun@github)
#1165: CoreXMLDeserializers does not handle time-only XMLGregorianCalendars
 (reported, contributed fix by Ross G)
#1181: Add the ability to specify the initial capacity of the ArrayNode
 (suggested by Matt V, mveitas@github)
#1184: Allow overriding of `transient` with explicit inclusion with `@JsonProperty`
 (suggested by Maarten B)
#1187: Refactor `AtomicReferenceDeserializer` into `ReferenceTypeDeserializer`
#1204: Add a convenience accessor `JavaType.hasContentType()` (true for container or reference type)
#1206: Add "anchor type" member for `ReferenceType`
#1211: Change `JsonValueSerializer` to get `AnnotatedMethod`, not "raw" method
#1217: `@JsonIgnoreProperties` on Pojo fields not working for deserialization
 (reported by Lokesh K)
#1221: Use `Throwable.addSuppressed()` directly and/or via try-with-resources
#1232: Add support for `JsonFormat.Feature.ACCEPT_CASE_INSENSITIVE_PROPERTIES`
#1233: Add support for `JsonFormat.Feature.WRITE_SORTED_MAP_ENTRIES`
#1235: `java.nio.file.Path` support incomplete
 (reported by, fix contributed by Benson M)
#1261: JsonIdentityInfo broken deserialization involving forward references and/or cycles
 (reported by, fix contributed by Ari F)
#1270: Generic type returned from type id resolver seems to be ignored
 (reported by Benson M)
#1277: Add caching of resolved generic types for `TypeFactory`
 (requested by Andriy P)

2.7.10 (not yet released)

#1628: Don't print to error stream about failure to load JDK 7 types
 (reported by Villane@github)

2.7.9 (04-Feb-2017)

#1367: No Object Id found for an instance when using `@ConstructorProperties`
#1505: @JsonEnumDefaultValue should take precedence over FAIL_ON_NUMBERS_FOR_ENUMS
 (suggested by Stephan S)
#1506: Missing `KeyDeserializer` for `CharSequence`
#1513: `MapSerializer._orderEntries()` throws NPE when operating on `ConcurrentHashMap`
 (reported by Sovietaced@github)
- Simplified processing of class annotations (for `AnnotatedClass`) to try to
  solve rare concurrency problems with "root name" annotations.

2.7.8 (26-Sep-2016)

#877: @JsonIgnoreProperties`: ignoring the "cause" property of `Throwable` on GAE
#1359: Improve `JsonNode` deserializer to create `FloatNode` if parser supports
#1362: ObjectReader.readValues()` ignores offset and length when reading an array
 (reported by wastevenson@github)
#1363: The static field ClassUtil.sCached can cause a class loader leak
 (reported by Stuart D)
#1368: Problem serializing `JsonMappingException` due to addition of non-ignored
  `processor` property (added in 2.7)
 (reported, suggesed fix by Josh C)
#1383: Problem with `@JsonCreator` with 1-arg factory-method, implicit param names

2.7.7 (27-Aug-2016)

#1322: EnumMap keys not using enum's `@JsonProperty` values unlike Enum values
 (reported by MichaelChambers@github)
#1332: Fixed ArrayIndexOutOfBoundException for enum by index deser
 (reported by Max D)
#1344: Deserializing locale assumes JDK separator (underscore), does not
  accept RFC specified (hyphen)
 (reported by Jim M)

2.7.6 (23-Jul-2016)

#1215: Problem with type specialization for Maps with `@JsonDeserialize(as=subtype)`
 (reported by brentryan@github)
#1279: Ensure DOM parsing defaults to not expanding external entities
#1288: Type id not exposed for `JsonTypeInfo.As.EXTERNAL_PROPERTY` even when `visible` set to `true`
#1299: Timestamp deserialization error
 (reported by liyuj@github)
#1301: Problem with `JavaType.toString()` for recursive (self-referential) types
 (reported by Brian P)
#1307: `TypeWrappedDeserializer` doesn't delegate the `getNullValue()` method to `_deserializer`
 (reported by vfries@github)

2.7.5 (11-Jun-2016)

#1098: DeserializationFeature.FAIL_ON_INVALID_SUBTYPE does not work with
  `JsonTypeInfo.Id.CLASS`
 (reported by szaccaria@github)
#1223: `BasicClassIntrospector.forSerialization(...).findProperties` should
  respect MapperFeature.AUTO_DETECT_GETTERS/SETTERS?
 (reported by William H)
#1225: `JsonMappingException` should override getProcessor()
 (reported by Nick B)

2.6.8 (if ever released)

#1383: Problem with `@JsonCreator` with 1-arg factory-method, implicit param names

2.6.7 (05-Jun-2016)

#1194: Incorrect signature for generic type via `JavaType.getGenericSignature
#1228: @JsonAnySetter does not deserialize null to Deserializer's NullValue
 (contributed by Eric S)
#1231: `@JsonSerialize(as=superType)` behavior disallowed in 2.7.4
 (reported by Mark W)
#1248: `Annotated` returns raw type in place of Generic Type in 2.7.x
 (reported by Andrew J, apjoseph@github)
#1253: Problem with context handling for `TokenBuffer`, field name
#1260: `NullPointerException` in `JsonNodeDeserializer`
 (reported by Eric S)

2.7.4 (29-Apr-2016)

#1122: Jackson 2.7 and Lombok: 'Conflicting/ambiguous property name definitions'
#1178: `@JsonSerialize(contentAs=superType)` behavior disallowed in 2.7
#1186: SimpleAbstractTypeResolver breaks generic parameters
 (reported by tobiash@github)
#1189: Converter called twice results in ClassCastException
 (reported by carrino@github)
#1191: Non-matching quotes used in error message for date parsing
#1194: Incorrect signature for generic type via `JavaType.getGenericSignature
#1195: `JsonMappingException` not Serializable due to 2.7 reference to source (parser)
 (reported by mjustin@github)
#1197: `SNAKE_CASE` doesn't work when using Lombok's `@AllArgsConstructor`
#1198: Problem with `@JsonTypeInfo.As.EXTERNAL_PROPERTY`, `defaultImpl`, missing type id, NPE
#1203: `@JsonTypeInfo` does not work correctly for ReferenceTypes like `AtomicReference`
#1208: treeToValue doesn't handle POJONodes that contain exactly the requested value type
  (reported by Tom M)
- Improve handling of custom content (de)serializers for `AtomicReference`

2.7.3 (16-Mar-2016)

#1125: Problem with polymorphic types, losing properties from base type(s)
#1150: Problem with Object id handling, explicit `null` token
 (reported by Xavi T)
#1154: @JsonFormat.pattern on dates is now ignored if shape is not explicitely provided
 (reported by Yoann R)
#1161: `DeserializationFeature.READ_ENUMS_USING_TO_STRING` not dynamically
  changeable with 2.7
 (reported by asa-git@github)
- Minor fixes to `AnnotationIntrospector.findEnumValues()` to correct problems with
  merging of explicit enum value names.

2.7.2 (26-Feb-2016)

#1124: JsonAnyGetter ignores JsonSerialize(contentUsing=...)
 (reported by Jiri M)
#1128: UnrecognizedPropertyException in 2.7.1 for properties that work with version 2.6.5
 (reported by Roleek@github)
#1129: When applying type modifiers, don't ignore container types.
#1130: NPE in `StdDateFormat` hashCode and equals
 (reported by Kazuki S, kazuki43zoo@github)
#1134: Jackson 2.7 doesn't work with jdk6 due to use of `Collections.emptyIterator()`
 (reported by Timur S, saladinkzn@github)

2.7.1-1 (03-Feb-2016)

Special one-off "micro patch" for:

#1115: Problems with deprecated `TypeFactory.constructType(type, ctxt)` methods if `ctxt` is `null`

2.7.1 (02-Feb-2016)

#1079: Add back `TypeFactory.constructType(Type, Class)` as "deprecated" in 2.7.1
#1083: Field in base class is not recognized, when using `@JsonType.defaultImpl`
 (reported by Julian H)
#1095: Prevent coercion of `int` from empty String to `null` if
  `DeserializationFeature .FAIL_ON_NULL_FOR_PRIMITIVES` is `true`
 (reported by yzmyyff@github)
#1102: Handling of deprecated `SimpleType.construct()` too minimalistic
 (reported by Thibault K)
#1109: @JsonFormat is ignored by the DateSerializer unless either a custom pattern
  or a timezone are specified
 (contributed by Aleks S)

2.7.0 (10-Jan-2016)

#76: Problem handling datatypes Recursive type parameters
 (reported by Aram K)
#357: StackOverflowError with contentConverter that returns array type
 (reported by Florian S)
#432: `StdValueInstantiator` unwraps exceptions, losing context
 (reported by Miles K)
#497: Add new JsonInclude.Include feature to exclude maps after exclusion removes all elements
#803: Allow use of `StdDateFormat.setLenient()`
 (suggested by raj-ghodke@github)
#819: Add support for setting `FormatFeature` via `ObjectReader`, `ObjectWriter`
#857: Add support for java.beans.Transient (requires Java 7)
 (suggested by Thomas M)
#898: Add `ObjectMapper.getSerializerProviderInstance()`
#905: Add support for `@ConstructorProperties` (requires Java 7)
 (requested by Jonas K)
#909: Rename PropertyNamingStrategy CAMEL_CASE_TO_LOWER_CASE_WITH_UNDERSCORES as SNAKE_CASE,
   PASCAL_CASE_TO_CAMEL_CASE as UPPER_CAMEL_CASE
 (suggested by marcottedan@github)
#915: ObjectMapper default timezone is GMT, should be UTC
 (suggested by Infrag@github)
#918: Add `MapperFeature.ALLOW_EXPLICIT_PROPERTY_RENAMING`
 (contributed by David H)
#924: `SequenceWriter.writeAll()` could accept `Iterable`
 (suggested by Jiri-Kremser@github(
#932: Rewrite ser/deser for `AtomicReference`, based on "optional" ser/desers
#933: Close some gaps to allow using the `tryToResolveUnresolved` flows
#936: Deserialization into List subtype with JsonCreator no longer works
 (reported by adamjoeldavis@github)
#948: Support leap seconds, any number of millisecond digits for ISO-8601 Dates.
 (contributed by Jesse W)
#952: Revert non-empty handling of primitive numbers wrt `NON_EMPTY`; make
  `NON_DEFAULT` use extended criteria
#957: Merge `datatype-jdk7` stuff in (java.nio.file.Path handling)
#959: Schema generation: consider active view, discard non-included properties
#963: Add PropertyNameStrategy `KEBAB_CASE`
 (requested by Daniel M)
#978: ObjectMapper#canSerialize(Object.class) returns false even though FAIL_ON_EMPTY_BEANS is disabled
 (reported by Shumpei A)
#997: Add `MapperFeature.OVERRIDE_PUBLIC_ACCESS_MODIFIERS`
#998: Allow use of `NON_DEFAULT` for POJOs without default constructor
#1000: Add new mapping exception type for enums and UUIDs
 (suggesed by natnan@github)
#1010: Support for array delegator
 (contributed by Hugo W)
#1011: Change ObjectWriter::withAttributes() to take a Map with some kind of wildcard types
 (suggested by David B)
#1043: @JsonFormat(with = JsonFormat.Feature.ACCEPT_SINGLE_VALUE_AS_ARRAY) does not work on fields
 (reported by fabiolaa@github)
#1044: Add `AnnotationIntrospector.resolveSetterConflict(...)` to allow custom setter conflict resolution
 (suggested by clydebarrow@github)
- Make `JsonValueFormat` (self-)serializable, deserializable, to/from valid external
  value (as per JSON Schema spec)

INCOMPATIBILITIES:

- While unlikely to be problematic, #959 above required an addition of `SerializerProvider`
  argument for `depositSchemaProperty()` method `BeanProperty` and `PropertyWriter` interfaces
- JDK baseline now Java 7 (JDK 1.7), from Java 6/JDK 1.6

2.6.6 (05-Apr-2016)

#1088: NPE possibility in SimpleMixinResolver
 (reported by Laird N)
#1099: Fix custom comparator container node traversal
 (contributed by Daniel N)
#1108: Jackson not continue to parse after DeserializationFeature.FAIL_ON_INVALID_SUBTYPE error
 (reported by jefferyyuan@github)
#1112: Detailed error message from custom key deserializer is discarded
 (contributed by Benson M)
#1120: String value omitted from weirdStringException
 (reported by Benson M)
#1123: Serializing and Deserializing Locale.ROOT
 (reported by hookumsnivy@github)

2.6.5 (19-Jan-2016)

#1052: Don't generate a spurious NullNode after parsing an embedded object
 (reported by philipa@github)
#1061: Problem with Object Id and Type Id as Wrapper Object (regression in 2.5.1)
#1073: Add try-catch around `java.sql` type serializers
 (suggested by claudemt@github)
#1078: ObjectMapper.copy() still does not preserve _registeredModuleTypes
 (reported by ajonkisz@github)

2.6.4 (07-Dec-2015)

#984: JsonStreamContexts are not build the same way for write.. and convert methods
 (reported by Antibrumm@github)
#989: Deserialization from "{}" to java.lang.Object causes "out of END_OBJECT token" error
 (reported by Ievgen P)
#1003: JsonTypeInfo.As.EXTERNAL_PROPERTY does not work with a Delegate
 (reported by alexwen@github)
#1005: Synthetic constructors confusing Jackson data binding
 (reported by Jayson M)
#1013: `@JsonUnwrapped` is not treated as assuming `@JsonProperty("")`
 (reported by David B)
#1036: Problem with case-insensitive deserialization
 (repoted by Dmitry R)
- Fix a minor problem with `@JsonNaming` not recognizing default value

2.6.3 (12-Oct-2015)

#749: `EnumMap` serialization ignores `SerializationFeature.WRITE_ENUMS_USING_TO_STRING`
 (reported by scubasau@github)
#938: Regression: `StackOverflowError` with recursive types that contain `Map.Entry`
 (reported by jloisel@github)
#939: Regression: DateConversionError in 2.6.x 
 (reported by Andreas P, anpieber@github)
#940: Add missing `hashCode()` implementations for `JsonNode` types that did not have them
 (contributed by Sergio M)
#941: Deserialization from "{}" to ObjectNode field causes "out of END_OBJECT token" error
 (reported by Sadayuki F)
#942: Handle null type id for polymorphic values that use external type id
 (reported by Warren B, stormboy@github)
#943: Incorrect serialization of enum map key
 (reported by Benson M)
#944: Failure to use custom deserializer for key deserializer
 (contributed by Benson M)
#949: Report the offending substring when number parsing fails
 (contributed by Jesse W)
#965: BigDecimal values via @JsonTypeInfo/@JsonSubTypes get rounded
 (reported by gmjabs@github)

2.6.2 (14-Sep-2015)

#894: When using withFactory on ObjectMapper, the created Factory has a TypeParser
  which still has the original Factory
 (reported by lufe66@github)
#899: Problem serializing `ObjectReader` (and possibly `ObjectMapper`)
#913: ObjectMapper.copy does not preserve MappingJsonFactory features
 (reported, fixed by Daniel W)
#922: ObjectMapper.copy() does not preserve _registeredModuleTypes
#928: Problem deserializing External Type Id if type id comes before POJO

2.6.1 (09-Aug-2015)

#873: Add missing OSGi import
#881: BeanDeserializerBase having issues with non-CreatorProperty properties.
 (reported by dharaburda@github)
#884: ArrayIndexOutOfBoundException for `BeanPropertyMap` (with ObjectId)
 (reported by alterGauner@github)
#889: Configuring an ObjectMapper's DateFormat changes time zone
 (reported by Andy W, wilkinsona@github)
#890: Exception deserializing a byte[] when the target type comes from an annotation
 (reported by gmjabs@github)

2.6.0 (19-Jul-2015)

#77: Allow injection of 'transient' fields
#95: Allow read-only properties with `@JsonIgnoreProperties(allowGetters=true)`
#222: EXTERNAL_PROPERTY adds property multiple times and in multiple places
 (reported by Rob E, thatsnotright@github)
#296: Serialization of transient fields with public getters (add
    MapperFeature.PROPAGATE_TRANSIENT_MARKER)
 (suggested by Michal L)
#312: Support Type Id mappings where two ids map to same Class
#348: ObjectMapper.valueToTree does not work with @JsonRawValue
 (reported by Chris P, pimlottc@github)
#504: Add `DeserializationFeature.USE_LONG_FOR_INTS`
 (suggested by Jeff S)
#624: Allow setting external `ClassLoader` to use, via `TypeFactory`
#649: Make `BeanDeserializer` use new `parser.nextFieldName()` and `.hasTokenId()` methods
#664: Add `DeserializationFeature.ACCEPT_FLOAT_AS_INT` to prevent coercion of floating point
 numbers int `int`/`long`/`Integer`/`Long`
 (requested by wenzis@github)
#677: Specifying `Enum` value serialization using `@JsonProperty`
 (requested by Allen C, allenchen1154@github)
#679: Add `isEmpty()` implementation for `JsonNode` serializers
#688: Provide a means for an ObjectMapper to discover mixin annotation classes on demand
 (requested by Laird N)
#689: Add `ObjectMapper.setDefaultPrettyPrinter(PrettyPrinter)`
 (requested by derknorton@github)
#696: Copy constructor does not preserve `_injectableValues`
 (reported by Charles A)
#698: Add support for referential types (ReferenceType)
#700: Cannot Change Default Abstract Type Mapper from LinkedHashMap
 (reported by wealdtech@github)
#725: Auto-detect multi-argument constructor with implicit names if it is the only visible creator
#727: Improve `ObjectWriter.forType()` to avoid forcing base type for container types
#734: Add basic error-recovery for `ObjectReader.readValues()`
#737: Add support for writing raw values in TokenBuffer
 (suggested by Guillaume S, gsmet@github)
#740: Ensure proper `null` (as empty) handling for `AtomicReference`
#741: Pass `DeserializationContext' argument for `JsonDeserializer` methods "getNullValue()"
 and "getEmptyValue()"
#743: Add `RawValue` helper type, for piping raw values through `TokenBuffer`
#756: Disabling SerializationFeature.FAIL_ON_EMPTY_BEANS does not affect `canSerialize()`
 (reported by nickwongdev@github)
#762: Add `ObjectWriter.withoutRootName()`, `ObjectReader.withoutRootName()`
#765: `SimpleType.withStaticTyping()` impl incorrect
#769: Fix `JacksonAnnotationIntrospector.findDeserializer` to return `Object` (as per
  `AnnotationIntrospector`); similarly for other `findXxx(De)Serializer(...)` methods
#777: Allow missing build method if its name is empty ("")
 (suggested by galdosd@github)
#781: Support handling of `@JsonProperty.required` for Creator methods
#787: Add `ObjectMapper setFilterProvider(FilterProvider)` to allow chaining
 (suggested by rgoldberg@githin)
#790: Add `JsonNode.equals(Comparator<JsonNode>, JsonNode)` to support
  configurable/external equality comparison
#794: Add `SerializationFeature.WRITE_DATES_WITH_ZONE_ID` to allow inclusion/exclusion of
  timezone id for date/time values (as opposed to timezone offset)
#795: Converter annotation not honored for abstract types
 (reported by myrosia@github)
#797: `JsonNodeFactory` method `numberNode(long)` produces `IntNode` for small numbers
#810: Force value coercion for `java.util.Properties`, so that values are `String`s
#811: Add new option, `JsonInclude.Include.NON_ABSENT` (to support exclusion of
  JDK8/Guava Optionals)
#812: Java 8 breaks Class-value annotation properties, wrt generics: need to work around
#813: Add support for new property of `@JsonProperty.access` to support
  read-only/write-only use cases
#820: Add new method for `ObjectReader`, to bind from JSON Pointer position
 (contributed by Jerry Y, islanderman@github)
#824: Contextual `TimeZone` changes don't take effect wrt `java.util.Date`,
  `java.util.Calendar` serialization
#826: Replaced synchronized HashMap with ConcurrentHashMap in TypeDeserializerBase._findDeserializer
 (contributed by Lars P)
#827: Fix for polymorphic custom map key serializer
 (reported by mjr6140@gitgub)
#828: Respect DeserializationFeatures.WRAP_EXCEPTIONS in CollectionDeserializer
 (contributed by Steve G, thezerobit@github)
#840: Change semantics of `@JsonPropertyOrder(alphabetic)` to only count `true` value
#848: Custom serializer not used if POJO has `@JsonValue`
#849: Possible problem with `NON_EMPTY` exclusion, `int`s, `Strings`
#868: Annotations are lost in the case of duplicate methods
- Remove old cglib compatibility tests; cause problems in Eclipse
- Add `withFilterId()` method in `JsonSerializer` (demote from `BeanSerializer`)

2.5.5 (07-Dec-2015)

#844: Using JsonCreator still causes invalid path references in JsonMappingException
 (reported by Ian B)
#852: Accept scientific number notation for quoted numbers too
#878: serializeWithType on BeanSerializer does not setCurrentValue
 (reported by Chi K, chikim79@github)

2.5.4 (09-Jun-2015)

#676: Deserialization of class with generic collection inside depends on
  how is was deserialized first time
 (reported by lunaticare@github)
#771: Annotation bundles ignored when added to Mixin
 (reported by Andrew D)
#774: NPE from SqlDateSerializer as _useTimestamp is not checked for being null
 (reported by mrowkow@github)
#785: Add handlings for classes which are available in `Thread.currentThread().getContextClassLoader()`
 (contributed by Charles A)
#792: Ensure Constructor Parameter annotations are linked with those of Field, Getter, or Setter
#793: `ObjectMapper.readTree()` does not work with defaultTyping enabled
 (reported by gracefulgopher@github)
#801: Using `@JsonCreator` cause generating invalid path reference in `JsonMappingException`
 (contributed by Kamil B)
#815: Presence of PropertyNamingStrategy Makes Deserialization fail
#816: Allow date-only ISO strings to have no time zone
 (contributed by Andrew G)
- Fix handling of Enums wrt JSON Schema, when 'toString()' used for serialization

2.5.3 (24-Apr-2015)

#731: XmlAdapter result marshaling error in case of ValueType=Object
 (reported, debugged by Dmitry S)
#742: Allow deserialization of `null` Object Id (missing already allowed)
#744: Custom deserializer with parent object update failing
 (reported by migel@github)
#745: EnumDeserializer.deserializerForCreator fails when used to deserialize a Map key
 (contributed by John M)
#761: Builder deserializer: in-compatible type exception when return type is super type
 (contributed by Alexey G)
#766: Fix Infinite recursion (StackOverflowError) when serializing a SOAP object
 (contributed by Alain G)

2.5.2 (29-Mar-2015)

#609: Problem resolving locally declared generic type
 (repoted by Hal H)
#691: NullSerializer for MapProperty failing when using polymorphic handling
 (reported by Antibrumm@github)
#703: Multiple calls to ObjectMapper#canSerialize(Object.class) returns different values
 (reported by flexfrank@github)
#705: JsonAnyGetter doesn't work with JsonSerialize (except with keyUsing)
 (reported by natnan@github)
#728: TypeFactory#_fromVariable returns unknownType() even though it has enough information
  to provide a more specific type
 (reported by jkochaniak@github)
#733: MappingIterator should move past errors or not return hasNext() == true
 (reported by Lorrin N, lorrin@github)
#738: @JsonTypeInfo non-deterministically ignored in 2.5.1 (concurrency issue)
 (reported by Dylan S, dylanscott@github)
- Improvement to handling of custom `ValueInstantiator` for delegating mode; no more NPE
  if `getDelegateCreator()` returns null
- Refactor `TypedKey` into separate util class

2.5.1 (06-Feb-2015)

#667: Problem with bogus conflict between single-arg-String vs `CharSequence` constructor
#669: JSOG usage of @JsonTypeInfo and @JsonIdentityInfo(generator=JSOGGenerator.class) fails
 (reported by ericali78@github)
#671: Adding `java.util.Currency` deserialization support for maps
 (contributed by Alexandre S-C)
#674: Spring CGLIB proxies not handled as intended
 (reported by Zoltan F)
#682: Class<?>-valued Map keys not serialized properly
 (reported by Ludevik@github)
#684: FAIL_ON_NUMBERS_FOR_ENUMS does not fail when integer value is quoted
 (reported by kllp@github)
#696: Copy constructor does not preserve `_injectableValues`
 (reported by Charles A)
- Add a work-around in `ISO8601DateFormat` to allow omission of ':' from timezone
- Bit more work to complete #633

2.5.0 (01-Jan-2015)

#47: Support `@JsonValue` for (Map) key serialization 
#113: Problem deserializing polymorphic types with @JsonCreator
#165: Add `DeserializationContext.getContextualType()` to let deserializer
  known the expected type.
#299: Add `DeserializationFeature.FAIL_ON_UNRESOLVED_OBJECT_IDS` to allow missing
  Object Ids (as global default)
#408: External type id does not allow use of 'visible=true'
#421: @JsonCreator not used in case of multiple creators with parameter names
 (reported by Lovro P, lpandzic@github)
#427: Make array and Collection serializers call `JsonGenerator.writeStartArray(int)`
#521: Keep bundle annotations, prevent problems with recursive annotation types
 (reported by tea-dragon@github)
#527: Add support for `@JsonInclude(content=Include.NON_NULL)` (and others) for Maps
#528: Add support for `JsonType.As.EXISTING_PROPERTY`
 (reported by heapifyman@github; implemented by fleebytes@github)
#539: Problem with post-procesing of "empty bean" serializer; was not calling
  'BeanSerializerModifier.modifySerializer()` for empty beans
 (reported by Fabien R, fabienrenaud@github)
#540: Support deserializing `[]` as null or empty collection when the java type
  is a not an object, `DeserializationFeature.ACCEPT_EMPTY_ARRAY_AS_NULL_OBJECT`
 (requested by Fabien R, fabienrenaud@github)
#543: Problem resolving self-referential recursive types
 (reported by ahgittin@github)
#550: Minor optimization: prune introspection of "well-known" JDK types
#552: Improved handling for ISO-8601 (date) format
 (contributed by Jerome G, geronimo-iia@github)
#559: Add `getDateFormat()`, `getPropertyNamingStrategy()` in `ObjectMapper`
#560: @JsonCreator to deserialize BigInteger to Enum
 (requested by gisupp@github)
#565: Add support for handling `Map.Entry`
#566: Add support for case-insensitive deserialization (`MapperFeature.ACCEPT_CASE_INSENSITIVE_PROPERTIES`)
 (contributed by Michael R)
#571: Add support in ObjectMapper for custom `ObjectReader`, `ObjectWriter` (sub-classes)
#572: Override default serialization of Enums
 (requested by herau@github)
#576: Add fluent API for adding mixins
 (contributed by Adam S, adstro@github)
#594: `@JsonValue` on enum not used when enum value is a Map key
 (reported by chrylis@github)
#596: Add support for `@JsonProperty.defaultValue`, exposed via `BeanProperty.getMetadata().getDefaultValue()`
#597: Improve error messaging for cases where JSON Creator returns null (which
  is illegal)
 (contributed by Aurelien L)
#599: Add a simple mechanism for avoiding multiple registrations of the same module
#607: Allow (re)config of `JsonParser.Feature`s via `ObjectReader`
#608: Allow (re)config of `JsonGenerator.Feature`s via `ObjectWriter`
#614: Add a mechanism for using `@JsonCreator.mode` for resolving possible ambiguity between
  delegating- and property-based creators
#616: Add `SerializationFeature.WRITE_DURATIONS_AS_TIMESTAMPS`
#622: Support for non-scalar ObjectId Reference deserialiazation (like JSOG)
#623: Add `StdNodeBasedDeserializer`
#630: Add `KeyDeserializer` for `Class`
#631: Update `current value` of `JsonParser`, `JsonGenerator` from standard serializers,
 deserializers
 (suggested by Antibrumm@github)
#633: Allow returning null value from IdResolver to make type information optional
 (requested by Antibrumm@github)
#634: Add `typeFromId(DatabindContext,String)` in `TypeIdDeserializer`
#636: `ClassNotFoundException` for classes not (yet) needed during serialization
 (contributed by mspiegel@github)
#638: Add annotation-based method(s) for injecting properties during serialization
 (using @JsonAppend, VirtualBeanPropertyWriter)
#647: Deserialization fails when @JsonUnwrapped property contains an object with same property name
 (reported by Konstantin L)
#653: Jackson doesn't follow JavaBean naming convention (added `MapperFeature.USE_STD_BEAN_NAMING`)
#654: Add support for (re)configuring `JsonGenerator.setRootValueSeparator()` via `ObjectWriter`
#655: Add `ObjectWriter.writeValues()` for writing value sequences
#660: `@JsonCreator`-annotated factory method is ignored if constructor exists
- Allow use of `Shape.ARRAY` for Enums, as an alias to 'use index'
- Start using `JsonGenerator.writeStartArray(int)` to help data formats
  that benefit from knowing number of elements in arrays (and would otherwise
  need to buffer values to know length)
- Added new overload for `JsonSerializer.isEmpty()`, to eventually solve #588
- Improve error messaging (related to [jaxb-annotations#38]) to include known subtype ids.

2.4.6 (23-Apr-2015)

#735: (complete fix) @JsonDeserialize on Map with contentUsing custom deserializer overwrites default behavior
 (reported by blackfyre512@github) (regression due to #604)
$744: Custom deserializer with parent object update fails

2.4.5.1 (26-Mar-2015)

Special one-off "micro patch" for:

#706: Add support for `@JsonUnwrapped` via JSON Schema module
#707: Error in getting string representation of an ObjectNode with a float number value
 (reported by @navidqar)
#735: (partial) @JsonDeserialize on Map with contentUsing custom deserializer overwrites default behavior

2.4.5 (13-Jan-2015)

#635: Reduce cachability of `Map` deserializers, to avoid problems with per-property config changes
    (regression due to #604)
#656: `defaultImpl` configuration is ignored for `WRAPPER_OBJECT`
- Solve potential cyclic-resolution problem for `UntypedObjectDeserializer`

2.4.4 (24-Nov-2014)

(jackson-core)#158: Setter confusion on assignable types
 (reported by tsquared2763@github)
#245: Calls to ObjectMapper.addMixInAnnotations() on an instance returned by ObjectMapper.copy()
 don't work
 (reported by Erik D)
#580: delegate deserializers choke on a (single) abstract/polymorphic parameter
 (reported by Ian B, tea-dragon@github)
#590: Binding invalid Currency gives nonsense at end of the message
 (reported by Jerbell@github)
#592: Wrong `TokenBuffer` delegate deserialization using `@JsonCreator`
 (reported by Eugene L)
#601: ClassCastException for a custom serializer for enum key in `EnumMap`
 (reported by Benson M)
#604: `Map` deserializers not being cached, causing performance problems
#610: Fix forward reference in hierarchies
 (contributed by zeito@github)
#619: Off by one error in AnnotatedWithParams
 (reported by stevetodd@github)
- Minor fix to `EnumSerializer` regarding detection "serialize using index"
- Minor fix to number serializers, to call proper callback for schema generation

2.4.3 (02-Oct-2014)

#496: Wrong result with `new TextNode("false").asBoolean(true)`
 (reported by Ivar R, ivarru@github)
#511: DeserializationFeature.FAIL_ON_INVALID_SUBTYPE does not work
 (reported by sbelikov@github)
#523: MapDeserializer and friends do not report the field/key name for mapping exceptions
 (reported by Ian B, tea-dragon@github)
#524: @JsonIdentityReference(alwaysAsId = true) Custom resolver is reset to SimpleObjectIdResolver
 (reported by pkokorev@github)
#541: @JsonProperty in @JsonCreator is conflicting with POJOs getters/attributes
 (reported by fabienrenaud@github)
#543: Problem resolving self-referential generic types
#570: Add Support for Parsing All Compliant ISO-8601 Date Formats
 (requested by pfconrey@github)
- Fixed a problem with `acceptJsonFormatVisitor` with Collection/array types that
  are marked with `@JsonValue`; could cause NPE in JSON Schema generator module.

2.4.2 (14-Aug-2014)

#515: Mixin annotations lost when using a mixin class hierarchy with non-mixin interfaces
 (reported by 'stevebread@github')
- Fixed a problem related to [jackson-dataformat-smile#19].

2.4.1.2 (12-Jul-2014)

Special one-off "micro patch" for:

#503: Concurrency issue inside com.fasterxml.jackson.databind.util.LRUMap.get(Object)
 (reported by fjtc@github)

2.4.1.1 (18-Jun-2014)

Special one-off "micro patch" for:

#491: Temporary work-around for issue #490 (full fix for 2.5 needs to be
  in `jackson-annotations`)
#506: Index is never set for Collection and Array in InvalidFormatException.Reference
 (reported by Fabrice D, fabdouglas@github)
- Fixed a problem related to [jackson-dataformat-smile#19].

2.4.1 (17-Jun-2014)

#479: NPE on trying to deserialize a `String[]` that contains null
 (reported by huxi@github)
#482: Make date parsing error behavior consistent with JDK
 (suggested by Steve S, sanbeg@github)
#489 (partial): TypeFactory cache prevents garbage collection of custom ClassLoader
 (reported by sftwrengnr@github)

2.4.0 (02-Jun-2014)

#81: Allow use of @JsonUnwrapped with typed (@JsonTypeInfo) classes, provided
  that (new) feature `SerializationFeature.FAIL_ON_UNWRAPPED_TYPE_IDENTIFIERS`
  is disabled
 (constributed by Ben F, UnquietCode@github)
#88: Prevent use of type information for `JsonNode` via default typing
 (reported by electricmonk@github)
#149: Allow use of "stringified" indexes for Enum values
 (requested by chenboxiang@github)
#176: Allow use external Object Id resolver (to use with @JsonIdentityInfo etc)
 (implemented by Pascal G)
#193: Conflicting property name definitions
 (reported by Stuart J, sgjohnston@github)
#323: Serialization of the field with deserialization config
 (reported by metanet@github)
#327: Should not consider explicitly differing renames a fail, as long as all are explicit
#335: Allow use of `@JsonPropertyOrder(alphabetic=true)` for Map properties
#351: ObjectId does not properly handle forward references during deserialization
 (contributed by pgelinas)
#352 Add `ObjectMapper.setConfig()` for overriding `SerializationConfig`/`DeserializationConfig`
#353: Problems with polymorphic types, `JsonNode` (related to #88)
 (reported by cemo@github)
#359: Converted object not using explicitly annotated serializer
 (reported by Florian S [fschopp@github])
#369: Incorrect comparison for renaming in `POJOPropertyBuilder`
#375: Add `readValue()`/`readPropertyValue()` methods in `DeserializationContext`
#376: Add support for `@JsonFormat(shape=STRING)` for number serializers
#381: Allow inlining/unwrapping of value from single-component JSON array
 (contributed by yinzara@github)
#390: Change order in which managed/back references are resolved (now back-ref
 first, then forward)
 (requested by zAlbee@github)
#407: Properly use null handlers for value types when serializer Collection
 and array types
 (contributed by Will P)
#425: Add support for using `Void.class` as "no class", instead of `NoClass.class`
#428: `PropertyNamingStrategy` will rename even explicit name from `@JsonProperty`
 (reported by turskip@github)
#435: Performance bottleneck in TypeFactory._fromClass
 (reported by Sean D, sdonovanuk@github)
#434: Ensure that DecimalNodes with mathematically equal values are equal
 (contributed by Francis G)
#435: Performance bottleneck in TypeFactory._fromClass
 (reported by sdonovanuk@github)
#438: Add support for accessing `@JsonProperty(index=N)` annotations
#442: Make `@JsonUnwrapped` indicate property inclusion
 (suggested by Ben F)
#447: ArrayNode#addAll should accept Collection<? extends JsonNode>
 (suggested by alias@github)
#461: Add new standard naming strategy, `PropertyNamingStrategy.LowerCaseStrategy`
#463: Add 'JsonNode.asText(String defaultValue)`
 (suggested by Chris C)
#464: Include `JsonLocation` in more mapping exceptions
 (contributed by Andy C (q3aiml@github))
#465: Make it easier to support serialization of custom subtypes of `Number`
#467: Unwanted POJO's embedded in tree via serialization to tree
 (reported by Benson M)
- Slightly improve `SqlDateSerializer` to support `@JsonFormat`
- Improve handling of native type ids (YAML, CBOR) to use non-native type ids
  as fallback

2.3.5 (13-Jan-2015)

#496: Wrong result for TextNode("false").asBoolean(true)
 (reported by Ivar R, ivarru@github)
#543: Problems resolving self-referential generic types.
#656: defaultImpl configuration is ignored for WRAPPER_OBJECT

2.3.4 (17-Jul-2014)

#459: BeanDeserializerBuilder copy constructor not copying `_injectables`
#462: Annotation-provided Deserializers are not contextualized inside CreatorProperties
 (reported by aarondav@github)

2.3.3 (10-Apr-2014)

#420: Remove 'final' modifier from `BeanDeserializerBase.deserializeWithType`
 (requested by Ghoughpteighbteau@github)
#422: Allow use of "True" and "False" as aliases for booleans when coercing from
  JSON String
#423: Fix `CalendarSerializer` to work with custom format
 (reported by sergeymetallic@github)
#433: `ObjectMapper`'s `.valueToTree()` wraps `JsonSerializable` objects into a POJONode
 (reported by Francis G)
- Fix null-handling for `CollectionSerializer`

2.3.2 (01-Mar-2014)

#378: Fix a problem with custom enum deserializer construction
 (reported by BokoEnos@github)
#379: Fix a problem with (re)naming of Creator properties; needed to make
 Paranamer module work with NamingStrategy.
 (reported by Chris P, cpilsworth@github)
#398: Should deserialize empty (not null) URI from empty String
 (reported by pgieser@github)
#406: @JsonTypeIdResolver not working with external type ids
 (reported by Martin T)
#411: NumberDeserializers throws exception with NaN and +/- Infinity
 (reported by clarkbreyman@github)
#412: ObjectMapper.writerWithType() does not change root name being used
 (repoted by jhalterman@github)
- Added `BeanSerializerBase._serializeObjectId()` needed by modules that
  override standard BeanSerializer; specifically, XML module.

2.3.1 (28-Dec-2013)

#346: Fix problem deserializing `ObjectNode`, with @JsonCreator, empty
  JSON Object
 (reported by gaff78@github)
#358: `IterableSerializer` ignoring annotated content serializer
 (reported by Florian S)
#361: Reduce sync overhead for SerializerCache by using volatile, double-locking
 (contributed by stuartwdouglas@github)
#362: UUID output as Base64 String with ObjectMapper.convertValue()
 (reported by jknack@github)
#367: Make `TypeNameIdResolver` call `TypeResolver` for resolving base type
 (suggested by Ben F)
#370: Fail to add Object Id for POJO with no properties
 (reported by jh3141@github)
- Fix for [jackson-module-afterburner#38]: need to remove @JacksonStdImpl from
  `RawSerializer`, to avoid accidental removal of proper handling.

2.3.0 (13-Nov-2013)

#48: Add support for `InetSocketAddress`
 (contributed by Nick T)
#152: Add support for traversing `JsonNode` with (new!) `JsonPointer` implementation
 (suggested by fge@github)
#208: Accept "fromString()" as an implicit Creator (factory) method (alias for "valueOf()")
 (requested by David P)
#215: Allow registering custom `CharacterEscapes` to use for serialization,
 via `ObjectWriter.with(CharacterEscapes)` (and `ObjectMapper.writer(CharacterEscapes)`)
#227: Allow "generic" Enum serializers, deserializers, via `SimpleModule`
#234: Incorrect type information for deeply nested Maps
 (reported by Andrei P)
#237: Add `DeserializationFeature.FAIL_ON_READING_DUP_TREE_KEY` to optionally
  throw `JsonMappingException` on duplicate keys, tree model (`JsonNode`)
#238: Allow existence of overlapping getter, is-getter (choose 'regular' getter)
#239: Support `ByteBuffer`
 (suggested by mckamey@github)
#240: Make sure `@JsonSerialize.include` does not accidentally override
  class inclusion settings
 (requested by thierryhenrio@github)
#253: `DelegatingDeserializer` causes problems for Managed/BackReferences
 (reported by bfelaco@github)
#257: Make `UntypedObjectDeserializer` support overides for `List`, `Map` etc
#268: Add new variant of `ObjectMapper.canSerialize()` that can return `Throwable`
 that caused false to be returned (if any)
#269: Add support for new `@JsonPropertyDescription` via `AnnotationIntrospector`
 as well as `BeanProperty.getMedata().getDescription()`
#270: Add `SerializationFeature.USE_EQUALITY_FOR_OBJECT_ID` to allow use of equality
 (instead of identity) for figuring out when to use Object Id
 (requested by beku8@github)
#271: Support handling of `@JsonUnwrapped` for in-built JSON Schema generation
#277: Make `TokenBuffer` support new native type and object ids
#302: Add `setNamingStrategy` in `Module.SetupContext`
 (suggested by Miguel C)
#305: Add support for accessing `TypeFactory` via `TypeIdResolverBase`
 (not yet via `TypeIdResolver` interface), other configuration
#306: Allow use of `@JsonFilter` for properties, not just classes 
#307: Allow use of `@JsonFilter` for Maps in addition to POJOs
#308: Improve serialization and deserialization speed of `java.util.UUID` by 4x
 (suggested by David P)
#310: Improve `java.util.UUID` serialization with binary codecs, to use "raw" form.
#311: Make sure that "creator properties" are alphabetically ordered too, if
  so requested.
#315: Allow per-property definition of null serializer to use, using
 new `@JsonSerialize(nullsUsing=xxx)` annotation property
#317: Fix `JsonNode` support for nulls bound to `ObjectNode`, `ArrayNode`
 (contributed by Seth P)
#318: Problems with `ObjectMapper.updateValue()`, creator property-backed accessors
#319: Add support for per-call ("contextual") attributes, with defaulting,
 to allow keeping track of state during (de)serialization
#324: Make sure to throw `JsonMappingException` from `EnumDeserializer` creator,
  not `IllegalArgumentException`
 (reported by beverku@github)
#326: Support `@JsonFilter` for "any getter" properties
#334: Make `ArrayNode`, `ObjectNode` non-final again
#337: `AnySetter` does not support polymorphic types
 (reported by askvortsov@github)
#340: AtomicReference not working with polymorphic types
#342: Add `DeserializationFeature.FAIL_ON_IGNORED_PROPERTIES` to make `ObjectMapper`
  throw exception when encountering explicitly ignored properties
 (requested by Ruslan M)
[JACKSON-890]: Support managed/back-references for polymorphic (abstract) types
- Add 'BeanPropertyWriter.isUnwrapping()' for future needs (by Afterburner)
- Add coercions from String "null" (as if null token was parsed) for primitives/Wrappers.
- Add `JsonDeserializer.handledType()`

2.2.4 (10-Jun-2014)

#292: Problems with abstract `Map`s, `Collection`s, polymorphic deserialization
#324: EnumDeserializer should throw JsonMappingException, not IllegalArgumentException
#346: Problems deserializing `ObjectNode` from empty JSON Object, with @JsonCreator

2.2.3 (22-Aug-2013)

#234: Problems with serializing types for deeply nested generic Maps, default typing 
#251: SerializationFeature.WRITE_BIGDECIMAL_AS_PLAIN ignored with JsonNode
  serialization
 (reported by fge@github)
#259: Fix a problem with JSON Schema generation for `@JsonValue`
 (reported by Lior L)
#267: Handle negative, stringified timestamps
 (reported by Drecth@github)
#281: Make `NullNode` use configured null-value serializer
#287: Fix problems with converters, Maps with Object values
 (reported by antubis@github)
#288: Fix problem with serialization converters assigned with annotations
 (reported by cemo@github)

2.2.2 (26-May-2013)

#216: Problems with Android, 1.6-only types
#217: JsonProcessingExceptions not all wrapped as expected
 (reported by karldmoore@github)
#220: ContainerNode missing 'createNumber(BigInteger)'
 (reported by Pascal G)
#223: Duplicated nulls with @JsonFormat(shape=Shape.ARRAY)
 (reported by lukegh@github)
#226: Field mapping fail on deserialization to common referenced object when
  @JsonUnwrapped is used
 (reported by ikvia@github)
#232: Converting bound BigDecimal value to tree fails with WRITE_BIGDECIMAL_AS_PLAIN
 (reported by celkings@github)
- Minor fix to handle primitive types for key deserializer lookups
- Add convenience method `MappingIterator.getCurrentLocation()`
 (suggested by Tomdz@github)

2.2.1 (03-May-2013)

#214: Problem with LICENSE, NOTICE, Android packaging
 (reported by thierryd@github)

2.2.0 (22-Apr-2013)

Fixes:

#23: Fixing typing of root-level collections
#118: JsonTypeInfo.as.EXTERNAL_PROPERTY not working correctly
 with missing type id, scalar types
#130: TimeZone not set for GregorianCalendar, even if configured
#144: MissingNode.isValueNode() should return 'false'
 (reported by 'fge@github')
#146: Creator properties were not being renamed as expected
 (contributed by Christoper C)
#188: Problem with ObjectId serialization, 'alwaysAsId' references

Improvements:

#116: JavaType implements `java.lang.reflect.Type` (as does `TypeReference`)
#147: Defer reporting of problems with missing creator parameters
 (contributed by Christoper C)
#155: Make `ObjectNode` and `ArrayNode` final (other node types already were)
 (requested by fge@github)
#161: Add deserializer for java.util.concurrent.ArrayBlockingQueue
#173: Add 'JsonNode.traverse(ObjectCodec)' for convenience
#181: Improve error reporting for missing '_valueDeserializer'
#194: Add `FloatNode` type in tree model (JsonNode)
 (requested by msteiger@github)
#199: Allow deserializing `Iterable` instances (as basic `Collection`s)
 (requested by electrum@github)
#206: Make 'ObjectMapper.createDeserializationContext()' overridable
 (requested by noter@github)
#207: Add explicit support for `short` datatypes, for tree model
 (contributed by msteiger@github)

New features:

#120: Extend BeanDeserializerModifier to work with non-POJO deserializers
#121: Extend BeanSerializerModifier to work with non-POJO serializers
#124: Add support for serialization converters (@JsonSerializer(converter=...))
#124: Add support for deserialization converters (@JsonDeserializer(converter=...))
#140: Add 'SerializationFeature.WRITE_BIGDECIMAL_AS_PLAIN' to allow forcing
  of non-scientific notation when serializing BigDecimals.
 (suggested by phedny@github)
#148: Add 'DeserializationFeature.FAIL_ON_INVALID_SUBTYPE`, which allows mapping
  entries with missing or invalid type id into null references (instead of failing).
  Also allows use of '@JsonTypeInfo.defaultImpl = NoClass.class' as alternative.
#159: Add more accessors in 'MappingIterator': getParser(), getParserSchema(),
  readAll()
 (suggested by Tom D)
#190: Add 'MapperFeature.ALLOW_FINAL_FIELDS_AS_MUTATORS' (default: true) for
 pruning out final fields (to avoid using as mutators)
 (requested by Eric T)
#195: Add 'MapperFeature.INFER_PROPERTY_MUTATORS' (default: enabled) for finer
  control of what mutators are auto-detected.
 (requested by Dain S)
#198: Add SPI metadata, handling in ObjectMapper (findModules()), for
  automatic registration of auto-detected extension modules
 (suggested by 'beamerblvd@github')
#203: Added new features to support advanced date/time handling:
  - SerializationFeature.WRITE_DATE_TIMESTAMPS_AS_NANOSECONDS
  - DeserializationFeature.READ_DATE_TIMESTAMPS_AS_NANOSECONDS
  - DeserializationFeature.ADJUST_DATES_TO_CONTEXT_TIME_ZONE

Other:

#126: Update JDK baseline to 1.6
* API under 'com.fasterxml.jackson.databind.jsonFormatVisitors' changed significantly
  based on experiences with external JSON Schema generator.
* Version information accessed via code-generated access class, instead of reading
  VERSION.txt
* Added 2 methods in Converter interface: getInputType(), getOutputType(),
  to allow programmatic overrides (needed by JAXB annotation module)

2.1.4 (26-Feb-2013)

* [JACKSON-887]: StackOverflow with parameterized sub-class field
 (reported by Alexander M)
* [#130]: TimeZone not set for GregorianCalendar, when deserializing
* [#157]: NPE when registering module twice
* [#162]: JsonNodeFactory: work around an old bug with BigDecimal and zero
 (submitted by fge@github)
* [#166]: Incorrect optimization for `ObjectMapper.convertValue(Class)`
 (reported by Eric T)
* [#167]: Problems with @JsonValue, polymorphic types (regression from 1.x)
 (reported by Eric T)
* [#170]: Problems deserializing `java.io.File` if creator auto-discovery disabled
 (reported by Eric T)
* [#175]: NPE for JsonMappingException, if no path is specified
 (reported by bramp@github)

2.1.3 (19-Jan-2013)

* [Issue#141]: ACCEPT_EMPTY_STRING_AS_NULL_OBJECT not working for enums
* [Issue#142]: Serialization of class containing EnumMap with polymorphic enum
  fails to generate class type data
 (reported by kidavis4@github)

2.1.2 (04-Dec-2012)

* [Issue#106]: NPE in ObjectArraySerializer.createContextual(...)
* [Issue#117]: HandlerInstantiator defaulting not working
 (reported by Alexander B)
* [Issue#118]: Problems with JsonTypeInfo.As.EXTERNAL_PROPERTY, scalar values
 (reported by Adva11@github)
* [Issue#119]: Problems with @JsonValue, JsonTypeInfo.As.EXTERNAL_PROPERTY
 (reported by Adva11@github)
* [Issue#122]: ObjectMapper.copy() was not copying underlying mix-in map
 (reported by rzlo@github)

2.1.1 (11-Nov-2012)

Fixes:

* [JACKSON-875]: Enum values not found if Feature.USE_ANNOTATIONS disabled
 (reported by Laurent P)
* [Issue#93]: ObjectNode.setAll() broken; would not add anything for
  empty ObjectNodes.
 (reported by Francis G)
* Making things implement java.io.Serializable:
  - Issues: #94, #99, #100, #102
    (reported by Sean B)
* [Issue#96]: Problem with JsonTypeInfo.As.EXTERNAL_PROPERTY, defaultImpl
 (reported by Adva11@github)

2.1.0 (08-Oct-2012)

  New minor version for 2.x series. Major improvements in multiple areas,
  including:

  - Dataformat auto-detection
  - More `@JsonFormat.shape` variant to serialize Collections as
    JSON Objects, POJOs as JSON Arrays (csv-like).
  - Much more configuration accessible via ObjectReader, ObjectWriter
  - New mechanism for JSON Schema generation, other uses (in future)

Fixes:

* [JACKSON-830]/[Issue#19]: Change OSGi bundle name to be fully-qualified
* ]JACKSON-847]: Make @JsonIdentityInfo work with property-based creator
* [JACKSON-851]: State corruption with ObjectWriter, DefaultPrettyPrinter
 (reported by Duncan A)
* [Issue#75]: Too aggressive KeySerializer caching
* Minor fix wrt [Issue#11], coercion needed extra checks

Improvements:

* [JACKSON-758]: Remove 'IOException' from throws clauses of "writeValueAsString"
  and "writeValueAsBytes" of ObjectMapper/ObjectWriter
 (suggested by G-T Chen)
* [JACKSON-839]: Allow "upgrade" of integer number types for
  UntypedObjectDeserializer, even with default typing enabled.
* [JACKSON-850]: Allow use of zero-arg factory methods as "default creator"
  (suggested by Razvan D)
* [Issue#9]: Implement 'required' JSON Schema attribute for bean properties
* [Issue#20]: Add new exception type, InvalidFormatException (sub-type of
  JsonMappingException) to indicate data format problems
 (suggested by HolySamosa@github)
* [Issue#30]: ObjectReader and ObjectWriter now try to pre-fetch root
  (de)serializer if possible; minor performance improvement (2% for small POJOs).
* [Issue#33]: Simplified/clarified definition of 'ObjectReader.readValues()';
  minor change in behavior for JSON Array "wrapped" sequences
* [Issue#60]: Add 'JsonNode.hasNonNull(...)' method(s)
 (suggested by Jeff S on mailing list) 
* [Issue#64]: Add new "standard" PropertyNamingStrategy, PascalCaseStrategy
  (PropertyNamingStrategy.PASCAL_CASE_TO_CAMEL_CASE)
 (contributed by Sean B)
* [Issue#65]: Add getters to `ObjectMapper`, DeserializationContext/-Factory.
 (contributed by Dmitry K)
* [Issue#69]: Add `PropertyName` abstraction, new methods in AnnotationIntrospector
* [Issue#80]: Make `DecimalNode` normalize input, to make "1.0" and "1.00"equal
 (reported by fge@github)

New features:

* [Issue#15]: Support data format auto-detection via ObjectReader (added
  'withFormatDetection(...)' fluent factories)
* [Issue#21]: Add 'ObjectNode.set(...)' method (and related) to improve
  chaining, semantic consistency of Tree Model API
 (suggested by fge@Github)
* [Issue#22]: Add 'ObjectMapper.setAnnotationIntrospectors()' which allows
  defining different introspectors for serialization, deserialization
* [Issue#24]: Allow serialization of Enums as JSON Objects
 (suggested by rveloso@github)
* [Issue#28]: Add 'ObjectMapper.copy()', to create non-linked copy of
  mapper, with same configuration settings
* [Issue#29]: Allow serializing, deserializing POJOs as JSON Arrays
  by using `@JsonFormat(shape=Shape.ARRAY)`
* [Issue#40]: Allow serialization of Collections as JSON Objects
  (and deserialization from)
 (suggested by 'rveloso@github')
* [Issue#42]: Allow specifying Base64 variant to use for Base64-encoded data
  using ObjectReader.with(Base64Variant), ObjectWriter.with(Base64Variant).
 (suggested by 'mpfau@github')
* [Issue#45]: Add '@JsonNaming' annotation to define per-class PropertyNamingStrategy
 (suggested by Mark W)
* [Pull#58]: Make 'MappingIterator' implement 'Closable'
 (contributed by Pascal G)
* [Issue#72]: Add 'MapperFeature.USE_WRAPPER_NAME_AS_PROPERTY_NAME' to use
  wrapper name annotations for renaming properties
* [Issue#87]: Add 'StdDelegatingSerializer', 'StdDelegatingDeserializer' to
  simplify writing of two-step handlers
* (issue #4 of jackson-annotations): Add `@JsonIdentityReference(alwaysAsId=true)`
  to force ALL references to an object written as Object Id, even the first one.
* Added 'ObjectReader#withHandler' to allow for reconfiguring deserialization
  problem handler
 (suggested by 'electricmonk')

Other changes:

* New variant of AnnotationIntrospector.getFormat(), to support class
  annotations
* It is now possible to serialize instances of plain old Object, iff
  'FAIL_ON_EMPTY_BEANS' is disabled.
* Trying to remove reference to "JSON" in datatype conversion errors
 (since databinding is format-agnostic)

INCOMPATIBILITIES: (rats!)

* Note that [Issue#33] (see above) is, technically speaking, backwards
  imcompatible change. It is estimated that it should NOT affect most
  users, as changes are to edge cases (and undocumented ones at that).
  However, it can potentially cause problems with upgrade.
* Implementation of `JsonFormatVisitable` resulting in 2 new methods
  being added in `BeanPropertyFilter` interface -- this is unfortunate,
  but was required to support full traversability.

2.0.4 (26-Jun-2012)

* [Issue#6]: element count for PrettyPrinter, endObject wrong
   (reported by "thebluemountain")
* [JACKSON-838]: Utf8StreamParser._reportInvalidToken() skips letters
    from reported token name
   (reported by Lóránt Pintér)
* [JACKSON-841] Data is doubled in SegmentedStringWriter output
   (reported by Scott S)
* [JACKSON-842] ArrayIndexOutOfBoundsException when skipping C-style comments
   (reported by Sebastien R)

2.0.3: no version 2.0.3 released -- only used for extension modules

2.0.2 [14-May-2012]

Fixes:

* [Issue#14]: Annotations were not included from parent classes of
  mix-in classes
 (reported by @guillaup)
* [JACKSON-824]: Combination of JSON Views, ObjectMapper.readerForUpdating()
  was not working
 (reported by Nir S)
(and all fixes from 1.9.7)

Improvements:

* [Issue#11]: Improve ObjectMapper.convertValue()/.treeToValue() to use
  cast if possible

2.0.1 [23-Apr-2012]

Fixes:

* [JACKSON-827] Ensure core packages work on JDK 1.5
 (reported by Pascal g)
* [JACKSON-829] Custom serializers not working for List<String> properties,
  @JsonSerialize(contentUsing)
 (reported by James R)

Improvements:

* [Issue#5]: Add support for maps with java.util.Locale keys to the set of
  StdKeyDeserializers
 (contributed by Ryan G)

2.0.0 [25-Mar-2012]

Fixes:

* [JACKSON-368]: Problems with managed references, abstract types
* [JACKSON-711]: Delegating @JsonCreator did not work with Injectable values
* [JACKSON-798]: Problem with external type id, creators
  (reported by Casey L)
(and all fixes up until and including 1.9.6)

Improvements:

* [JACKSON-546]: Indicate end-of-input with JsonMappingException instead
  of EOFException, when there is no parsing exception
* [JACKSON-664]: Reduce overhead of type resolution by adding caching
  in TypeFactory
* [JACKSON-690]: Pass DeserializationContext through ValueInstantiator
* [JACKSON-695]: Add 'isEmpty(value)' in JsonSerializer to allow
  customizing handling of serialization of empty values
* [JACKSON-710]: 'ObjectMapper.convertValue()' should ignore root value
  wrapping/unwrapping settings
* [JACKSON-730] Split various features (JsonParser, JsonGenerator,
  SerializationConfig, DeserializationConfig) into per-factory
  features (MapperFeature, JsonFactory.Feature) an per
  instance features (existing ones)
* [JACKSON-732]: Allow 'AnnotationIntrospector.findContentDeserializer()'
  (and similar) to return instance, not just Class<?> for instance
 (requested by James R)
* [JACKSON-736]: Add (more) access to array, container and map serializers
* [JACKSON-737]: Allow accessing of "creator properties" for BeanDeserializer
* [JACKSON-748]: Add 'registerSubtypes' to 'Module.setupContext' (and SimpleModule)
* [JACKSON-749]: Make @JsonValue work for Enum deserialization
* [JACKSON-769]: ObjectNode/ArrayNode: change 'put', 'insert', 'add' to return
  'this node' (unless already returning something)
* [JACKSON-770]: Simplify method naming for JsonNode, drop unnecessary 'get' prefix
  from methods like 'getTextValue()' (becomes 'textValue()')
* [JACKSON-777]: Rename 'SerializationConfig.Feature' as 'SerializationFeature',
  'DeserializationConfig.Feature' as 'DeserializationFeature'
* [JACKSON-780]: MissingNode, NullNode should return 'defaultValue' from 'asXxx' methods,
  (not 0 for numbers), as they are not numeric types
* [JACKSON-787]: Allow use of @JsonIgnoreProperties for properties (fields, getters, setters)
* [JACKSON-795]: @JsonValue was not working for Maps, Collections
* [JACKSON-800]: Add 'Module.SetupContext#addDeserializationProblemHandler'
 (suggested by James R)

New features:

* [JACKSON-107]: Add support for Object Identity (to handled cycles, shared refs),
  with @JsonIdentityInfo
* [JACKSON-435]: Allow per-property Date formatting using @JsonFormat.
* [JACKSON-437]: Allow injecting of type id as POJO property, by setting
  new '@JsonTypeInfo.visible' property to true.
* [JACKSON-469]: Support "Builder pattern" for deserialiation; that is, allow
  use of separate Builder object for data binding, creating actual value
* [JACKSON-608]: Allow use of JSON Views for deserialization
* [JACKSON-636]: Add 'SerializationFeature.ORDER_MAP_ENTRIES_BY_KEYS' to allow
  forced sorting of Maps during serialization
  (suggested by Joern H)
* [JACKSON-669]: Allow prefix/suffix for @JsonUnwrapped properties
 (requested by Aner P)
* [JACKSON-707]: Add 'JsonNode.deepCopy()', to create safe deep copies
  of ObjectNodes, ArrayNodes.
* [JACKSON-714]: Add general-purpose @JsonFormat annotation
* [JACKSON-718]: Added 'JsonNode.canConvertToInt()', 'JsonNode.canConvertToLong()'
* [JACKSON-747]: Allow changing of 'SerializationFeature' for ObjectWriter,
  'DeserializationFeature' for ObjectReader.
* [JACKSON-752]: Add @JsonInclude (replacement of @JsonSerialize.include)
* [JACKSON-754]: Add @JacksonAnnotationsInside for creating "annotation
  bundles" (also: AnnotationIntrospector.isAnnotationBundle())
* [JACKSON-762]: Allow using @JsonTypeId to specify property to use as
  type id, instead of using separate type id resolver.
* [JACKSON-764]: Allow specifying "root name" to use for root wrapping
  via ObjectReader, ObjectWriter.
* [JACKSON-772]: Add 'JsonNode.withArray()' to use for traversing Array nodes.
* [JACKSON-793]: Add support for configurable Locale, TimeZone to use
  (via SerializationConfig, DeserializationConfig)
* [JACKSON-805]: Add 'SerializationFeature.WRITE_SINGLE_ELEM_ARRAYS_UNWRAPPED'
  to improve interoperability with BadgerFish/Jettison
* [JACKSON-810]: Deserialization Feature: Allow unknown Enum values via
  'DeserializationFeature.READ_UNKNOWN_ENUM_VALUES_AS_NULL'
  (suggested by Raymond R)
* [JACKSON-813]: Add '@JsonSerializableSchema.id' attribute, to indicate
  'id' value to add to generated JSON Schemas.

[entries for versions 1.x and earlier not retained; refer to earlier releases)<|MERGE_RESOLUTION|>--- conflicted
+++ resolved
@@ -15,7 +15,7 @@
  (reported by henryptung@github)
 #1807: Jackson-databind caches plain map deserializer and use it even map has `@JsonDeserializer`
  (reported by lexas2509@github)
-#1855: More blacklisting of serialization gadgets
+#1855: Blacklist for more serialization gadgets (dbcp/tomcat, spring)
 
 2.8.10 (24-Aug-2017)
 
@@ -30,12 +30,6 @@
  binary formats (CBOR, Smile)
 #1735: Missing type checks when using polymorphic type ids
 #1737: Block more JDK types from polymorphic deserialization
-<<<<<<< HEAD
-=======
-#1855: Blacklist for more serialization gadgets (dbcp/tomcat, spring)
-
-2.7.9.1 (18-Apr-2017)
->>>>>>> 67439539
 
 2.8.9 (12-Jun-2017)
 
