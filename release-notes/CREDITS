--- conflicted
+++ resolved
@@ -323,12 +323,10 @@
     "out of END_OBJECT token" error
    (2.6.3)
 
-<<<<<<< HEAD
 David Haraburda (dharaburda@github)
   * Contributed #918: Add `MapperFeature.ALLOW_EXPLICIT_PROPERTY_RENAMING`
    (2.7.0)
-=======
+
 Sergio Mira (Sergio-Mira@github)
   * Contributed #940: Add missing `hashCode()` implementations for `JsonNode` types that did not have them
-   (2.6.3)
->>>>>>> d21210b2
+   (2.6.3)