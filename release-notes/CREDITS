Here are people who have contributed to the development of Jackson JSON processor
databind core component, version 2.x
(version numbers in brackets indicate release in which the problem was fixed)

(note: for older credits, check out release notes for 1.x versions)

Tatu Saloranta, tatu.saloranta@iki.fi: author

Pascal Glinas:
  * Contributed fixes to 'MappingIterator' handling (Pull#58 and Pull#59)
   (2.1.0)
  * Reported #220: ContainerNode missing 'createNumber(BigInteger)'
   (2.2.2)

Joern Huxhorn: (huxi@github)
  * Suggested [JACKSON-636]: Add 'SerializationFeature.ORDER_MAP_ENTRIES_BY_KEYS' to allow
    forced sorting of Maps during serialization
   (2.0.0)
  * Reported #479: NPE on trying to deserialize a `String[]` that contains null
   (2.4.1)

James Roper:
 * Requested [JACKSON-732]: Allow 'AnnotationIntrospector.findContentDeserializer()'
    (and similar) to return instance, not just Class<?> for instance
  (2.0.0)
 * Suggested [JACKSON-800]: Adding a method for letting modules register
    DeserializationProblemHandlers
  (2.0.0)

Casey Lucas:
 * Reported [JACKSON-798]: Problem with external type id, creators
  (2.0.0)

Tammo van Lessen:
 * Reported [JACKSON-811]: Problems with @JsonIdentityInfo, abstract types
  (2.0.0)
 * Reported [JACKSON-814]: Parsing RFC822/RFC1123 dates failes on non-US locales
  (2.0.0)

Raymond Myers:
 * Suggested [JACKSON-810]: Deserialization Feature: Allow unknown Enum values via
    'DeserializationFeature.READ_UNKNOWN_ENUM_VALUES_AS_NULL'
  (2.0.0)

Ryan Gardner:
 * Contributed #5 -- Add support for maps with java.util.Locale keys
    to the set of StdKeyDeserializers
  (2.0.1)

Razvan Dragut:
 * Suggested [JACKSON-850]: Allow use of zero-arg factory methods as "default creator"
  (2.1.0)

Duncan Atkinson:
 * Reported [JACKSON-851]: State corruption with ObjectWriter, DefaultPrettyPrinter
  (2.1.0)

Mark Wolfe:
 * Suggested #45: Add `@JsonNaming()` for per-class naming strategy overrides
  (2.1.0)

Dmitry Katsubo:
 * Contributed patch for #65: Add getters to `ObjectMapper`, DeserializationContext,
   DeserializationFactory.
  (2.1.0)

Francis Galiegue:
 * Reported #93 (and suggested fix): bug in `ObjectMapper.setAll(...)'
  implementation
  (2.1.1)
 * Reported #433: `ObjectMapper`'s `.valueToTree()` wraps `JsonSerializable` objects
  into a POJONode
  (2.3.3)
 * Contributed #434: Ensure that DecimalNodes with mathematically equal values are equal
  (2.4.0)

kelaneren@github:
 * Reported #157, contributed unit test: NPE when registering same module twice.
  (2.1.4)

Eric Tschetter (cheddar@github):
  * Reported issues #166, #167, #170 (regressions from 1.9.x to 2.x)
   (2.1.4)

Thierry D (thierryd@github)
  * Reported #214: Problem with LICENSE, NOTICE, Android packaging
   (2.2.2)

Luke G-H (lukegh@github)
  * Reported #223: Duplicated nulls with @JsonFormat(shape=Shape.ARRAY)
   (2.2.2)

Karl Moore (karldmoore@github)
  * Reported #217: JsonProcessingExceptions not all wrapped as expected
   (2.2.2)

David Phillips:
  * Requested #308: Improve serialization and deserialization speed of `java.util.UUID`
   (2.3.0)

Seth Pellegrino (jivesoft):
  * Contributed #317: Fix `JsonNode` support for nulls bound to	`ObjectNode`, `ArrayNode`
   (2.3.0)

Florian Schoppmann (fschopp@github)
  * Reported #357: StackOverflowError with contentConverter that returns array type
   (2.7.0)
  * Reported #358: `IterableSerializer` ignoring	annotated content serializer
   (2.3.1)
  * Reported #359: Converted object not using explicitly annotated serializer
   (2.4.0)

Martin Traverso:
  * Reported #406: Cannot use external type id + @JsonTypeIdResolver
   (2.3.2)

Matthew Morrissette:
  * Contributed #381: Allow inlining/unwrapping of value from single-component JSON array
   (2.4.0)

Will Palmeri: (wpalmeri@github)
  * Contributed #407: Make array and Collection serializers use configured value null handler
   (2.4.0)

Cemalettin Koc: (cemo@github)
  * Reported #353: Problems with polymorphic types, `JsonNode` (related to #88)
   (2.4.0)

Ben Fagin: (UnquietCode@github)
  * Suggested #442: Make `@JsonUnwrapped` indicate property inclusion
   (2.4.0)
  * Contributed #81/#455: Allow use of @JsonUnwrapped with typed (@JsonTypeInfo) classes,
    provided that (new) feature `SerializationFeature.FAIL_ON_UNWRAPPED_TYPE_IDENTIFIERS`
    is disabled
   (2.4.0)

Chris Cleveland:
  * Suggested #463: Add 'JsonNode.asText(String defaultValue)`
   (2.4.0)

Benson Margulies:
  * Reported #467: Unwanted POJO's embedded in tree via serialization to tree
   (2.4.0)
  * Reported #601: ClassCastException for a custom serializer for enum key in `EnumMap`
   (2.4.4)
  * Contributed 944: Failure to use custom deserializer for key deserializer
   (2.6.3)

Steve Sanbeg: (sanbeg@github)
  * Contributed #482: Make date parsing error behavior consistent with JDK
   (2.4.1)

Ian Barfield: (tea-dragon@github)
  * Reported #580: delegate deserializers choke on a (single) abstract/polymorphic parameter
   (2.4.4)
  * Reported #844: Using JsonCreator still causes invalid path references in JsonMappingException
   (2.5.5)

Eugene Lukash
  * Reported #592: Wrong `TokenBuffer` delegate deserialization using `@JsonCreator`
   (2.4.4)

Fernando Otero (zeitos@github)
  * Contributed fix for #610: Problem with forward reference in hierarchies
   (2.4.4)

Lovro Pandžić (lpandzic@github)
  * Reported #421: @JsonCreator not used in case of multiple creators with parameter names
   (2.5.0)

Adam Stroud (adstro@github)
  * Contributed	#576: Add fluent API for adding mixins
   (2.5.0)

David Fleeman (fleebytes@github)
  * Contributed #528 implementation: Add support for `JsonType.As.EXISTING_PROPERTY`
   (2.5.0)

Aurélien Leboulanger (herau@github)
  * Contributed improvement for #597: Improve error messaging for cases	where JSON Creator
    returns null (which is illegal)
   (2.5.0)

Michael Spiegel (mspiegel@githib)
  * Contributed #636: `ClassNotFoundException` for classes not (yet) needed during serialization
   (2.5.0)

Michael Ressler (mressler@github)
  * Contributed #566: Add support for case-insensitive deserialization
   (`MapperFeature.ACCEPT_CASE_INSENSITIVE_PROPERTIES`)
   (2.5.0)

Konstantin Labun (kulabun@github)
  * Reported #647: Deserialization fails when @JsonUnwrapped property contains an object with same property name
   (2.5.0)

Christopher Smith (chrylis@github)
  * Reported #594: `@JsonValue` on enum not used when enum value is a Map key
   (2.5.0)

Alexandre Santana Campelo (alexqi200@github):
  * Contributed #671: Adding `java.util.Currency` deserialization support for maps
   (2.5.1)

Zoltan Farkas (zolyfarkas@github)
  * Reported #674: Spring CGLIB proxies not handled as intended
   (2.5.1)

Ludevik@github:
  * Reported #682: Class<?>-valued Map keys not serialized properly
   (2.5.1)

Antibrumm@github:
  * Reported #691: Jackson 2.5.0. NullSerializer for MapProperty failing
   (2.5.2)
  * Reported #984: JsonStreamContexts are not build the same way for write.. and convert methods
   (2.6.4)

Shumpei Akai (flexfrank@github)
  * Reported #703: Multiple calls to ObjectMapper#canSerialize(Object.class) returns different values
   (2.5.2)

Francisco A. Lozano (flozano@github)
  * Contributed fix for #703 (see above)
   (2.5.2)

Dylan Scott (dylanscott@github)
  * Reported #738: #738: @JsonTypeInfo non-deterministically ignored in 2.5.1 (concurrency
    issue)
   (2.5.2)

Alain Gilbert (agilbert314@github)
  * Reporter, contributed #766: Fix Infinite recursion (StackOverflowError) when
    serializing a SOAP object
   (2.5.3)

Alexey Gavrilov (Alexey1Gavrilov@github)
  * Reported, contributed fix for #761: Builder deserializer: in-compatible type exception
    when return type is super type
   (2.5.3)

Dmitry Spikhalskiy (Spikhalskiy@github)
  * Reported #731, suggested the way to fix it: XmlAdapter result marshaling error in
    case of ValueType=Object
   (2.5.3)

John Meyer (jpmeyer@github)
  * Reported, contributed fix for #745: EnumDeserializer.deserializerForCreator() fails
    when used to deserialize a Map key
   (2.5.3)

Andrew Duckett (andrewduckett@github)
  * Reported #771: Annotation bundles ignored when added to Mixin
   (2.5.4)

Charles Allen:
  * Contributed #785: Add handlings for classes which are available in
    `Thread.currentThread().getContextClassLoader()`
   (2.5.4)

Andrew Goodale (newyankeecodeshop@github)
  * Contributed #816: Allow date-only ISO strings to have no time zone
   (2.5.4)

Kamil Benedykciński (Kamil-Benedykcinski@github)
  * Contributed #801: Using `@JsonCreator` cause generating invalid path reference
   in `JsonMappingException`
   (2.5.4)

Chi Kim (chikim79@github)
  * Reported #878: serializeWithType on BeanSerializer does not setCurrentValue
   (2.5.5 / 2.6.1)

Charles Allen (drcrallen@github):
  * Reported #696: Copy constructor does not preserve `_injectableValues`
   (2.6.0)

Chris Pimlott (pimlottc@github):
  * Suggested #348: ObjectMapper.valueToTree does not work with @JsonRawValue
   (2.6.0)

Laird Nelson (ljnelson@github)
  * Suggested #688: Provide a means for an ObjectMapper to discover mixin annotation
    classes on demand
   (2.6.0)

Derk Norton (derknorton@github)
  * Suggested #689: Add `ObjectMapper.setDefaultPrettyPrinter(PrettyPrinter)`
   (2.6.0)

Michal Letynski (mletynski@github)
  * Suggested #296: Serialization of transient fields with public getters (add
    MapperFeature.PROPAGATE_TRANSIENT_MARKER)
   (2.6.0)

Jeff Schnitzer (stickfigure@github)
  * Suggested #504: Add `DeserializationFeature.USE_LONG_FOR_INTS`
   (2.6.0)

Jerry Yang (islanderman@github)
  * Contributed #820: Add new method for `ObjectReader`, to bind from JSON Pointer position
   (2.6.0)

Lars Pfannenschmidt (larsp@github)
  * Contributed #826: Replaced synchronized HashMap with ConcurrentHashMap in
   TypeDeserializerBase._findDeserializer
   (2.6.0)

Stephen A. Goss (thezerobit@github)
  * Contributed #828: Respect DeserializationFeatures.WRAP_EXCEPTIONS in CollectionDeserializer
   (2.6.0)

Andy Wilkinson (wilkinsona@github)
  * Reported #889: Configuring an ObjectMapper's DateFormat changes time zone
   (2.6.1)

lufe66@github:
  * Reported 894: When using withFactory on ObjectMapper, the created Factory has a TypeParser
    which still has the original Factory
   (2.6.2)

Daniel Walker (dsw2127@github)
  * Reported, contributed fix for #913: `ObjectMapper.copy()` does not preserve
   `MappingJsonFactory` features
   (2.6.2)

Sadayuki Furuhashi (frsyuki@github)
  * Reported #941: Deserialization from "{}" to ObjectNode field causes
    "out of END_OBJECT token" error
   (2.6.3)

David Haraburda (dharaburda@github)
  * Contributed #918: Add `MapperFeature.ALLOW_EXPLICIT_PROPERTY_RENAMING`
   (2.7.0)

Sergio Mira (Sergio-Mira@github)
  * Contributed #940: Add missing `hashCode()` implementations for `JsonNode` types that did not have them
   (2.6.3)

Andreas Pieber (anpieber@github)
  * Reported #939: Regression: DateConversionError in 2.6.x	
   (2.6.3)

Jesse Wilson (swankjesse@github)
  * Contributed #948: Support leap seconds, any number of millisecond digits for ISO-8601 Dates.
   (2.6.3)
  * Contributed #949: Report the offending substring when number parsing fails
   (2.6.3)

Warren Bloomer (stormboy@github)
  * Reported #942: Handle null type id for polymorphic values that use external type id
   (2.6.3)

Ievgen Pianov (pyanoveugen@github)
  * Reported #989: Deserialization from "{}" to java.lang.Object causes "out of END_OBJECT token" error
   (2.6.3)

Jayson Minard (apatrida@github)
  * Reported #1005: Synthetic constructors confusing Jackson data binding
   (2.6.4)

<<<<<<< HEAD
Miles Kaufmann (milesk-amzn@github)
  * Reported #432: `StdValueInstantiator` unwraps exceptions, losing context
   (2.7.0)

Thomas Mortagne (tmortagne@github)
  * Suggested #857: Add support for java.beans.Transient
   (2.7.0)

Jonas Konrad (yawkat@github)
  * Suggested #905: Add support for `@ConstructorProperties`
   (2.7.0)

Jirka Kremser (Jiri-Kremser@github)
  * Suggested #924: SequenceWriter.writeAll() could accept Iterable
   (2.7.0)

Daniel Mischler (danielmischler@github)
  * Requested #963: Add PropertyNameStrategy `KEBAB_CASE`
   (2.7.0)

Shumpei Akai (flexfrank@github)
  * Reported #978: ObjectMapper#canSerialize(Object.class) returns false even though
   FAIL_ON_EMPTY_BEANS is disabled
   (2.7.0)
=======
David Bakin (david-bakin@github)
  * Reported #1013: `@JsonUnwrapped` is not treated as assuming `@JsonProperty("")`
   (2.6.4)
>>>>>>> 660ec8f8
<|MERGE_RESOLUTION|>--- conflicted
+++ resolved
@@ -359,7 +359,10 @@
   * Reported #1005: Synthetic constructors confusing Jackson data binding
    (2.6.4)
 
-<<<<<<< HEAD
+David Bakin (david-bakin@github)
+  * Reported #1013: `@JsonUnwrapped` is not treated as assuming `@JsonProperty("")`
+   (2.6.4)
+
 Miles Kaufmann (milesk-amzn@github)
   * Reported #432: `StdValueInstantiator` unwraps exceptions, losing context
    (2.7.0)
@@ -383,9 +386,4 @@
 Shumpei Akai (flexfrank@github)
   * Reported #978: ObjectMapper#canSerialize(Object.class) returns false even though
    FAIL_ON_EMPTY_BEANS is disabled
-   (2.7.0)
-=======
-David Bakin (david-bakin@github)
-  * Reported #1013: `@JsonUnwrapped` is not treated as assuming `@JsonProperty("")`
-   (2.6.4)
->>>>>>> 660ec8f8
+   (2.7.0)