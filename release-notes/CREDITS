Here are people who have contributed to the development of Jackson JSON processor
databind core component, version 2.x
(version numbers in brackets indicate release in which the problem was fixed)

(note: for older credits, check out release notes for 1.x versions)

Tatu Saloranta, tatu.saloranta@iki.fi: author

Pascal Glinas:
  * Contributed fixes to 'MappingIterator' handling (Pull#58 and Pull#59)
   (2.1.0)
  * Reported #220: ContainerNode missing 'createNumber(BigInteger)'
   (2.2.2)

Joern Huxhorn: (huxi@github)
  * Suggested [JACKSON-636]: Add 'SerializationFeature.ORDER_MAP_ENTRIES_BY_KEYS' to allow
    forced sorting of Maps during serialization
   (2.0.0)
  * Reported #479: NPE on trying to deserialize a `String[]` that contains null
   (2.4.1)
  * Reported #1411: MapSerializer._orderEntries should check for null keys
   (2.7.9)

James Roper:
 * Requested [JACKSON-732]: Allow 'AnnotationIntrospector.findContentDeserializer()'
    (and similar) to return instance, not just Class<?> for instance
  (2.0.0)
 * Suggested [JACKSON-800]: Adding a method for letting modules register
    DeserializationProblemHandlers
  (2.0.0)

Casey Lucas:
 * Reported [JACKSON-798]: Problem with external type id, creators
  (2.0.0)

Tammo van Lessen:
 * Reported [JACKSON-811]: Problems with @JsonIdentityInfo, abstract types
  (2.0.0)
 * Reported [JACKSON-814]: Parsing RFC822/RFC1123 dates failes on non-US locales
  (2.0.0)

Raymond Myers:
 * Suggested [JACKSON-810]: Deserialization Feature: Allow unknown Enum values via
    'DeserializationFeature.READ_UNKNOWN_ENUM_VALUES_AS_NULL'
  (2.0.0)

Ryan Gardner:
 * Contributed #5 -- Add support for maps with java.util.Locale keys
    to the set of StdKeyDeserializers
  (2.0.1)

Razvan Dragut:
 * Suggested [JACKSON-850]: Allow use of zero-arg factory methods as "default creator"
  (2.1.0)

Duncan Atkinson:
 * Reported [JACKSON-851]: State corruption with ObjectWriter, DefaultPrettyPrinter
  (2.1.0)

Mark Wolfe:
 * Suggested #45: Add `@JsonNaming()` for per-class naming strategy overrides
  (2.1.0)

Dmitry Katsubo:
 * Contributed patch for #65: Add getters to `ObjectMapper`, DeserializationContext,
   DeserializationFactory.
  (2.1.0)

Francis Galiegue:
 * Reported #93 (and suggested fix): bug in `ObjectMapper.setAll(...)'
  implementation
  (2.1.1)
 * Reported #433: `ObjectMapper`'s `.valueToTree()` wraps `JsonSerializable` objects
  into a POJONode
  (2.3.3)
 * Contributed #434: Ensure that DecimalNodes with mathematically equal values are equal
  (2.4.0)

kelaneren@github:
 * Reported #157, contributed unit test: NPE when registering same module twice.
  (2.1.4)

Eric Tschetter (cheddar@github):
  * Reported issues #166, #167, #170 (regressions from 1.9.x to 2.x)
   (2.1.4)

Thierry D (thierryd@github)
  * Reported #214: Problem with LICENSE, NOTICE, Android packaging
   (2.2.2)

Luke G-H (lukegh@github)
  * Reported #223: Duplicated nulls with @JsonFormat(shape=Shape.ARRAY)
   (2.2.2)

Karl Moore (karldmoore@github)
  * Reported #217: JsonProcessingExceptions not all wrapped as expected
   (2.2.2)

David Phillips:
  * Requested #308: Improve serialization and deserialization speed of `java.util.UUID`
   (2.3.0)

Seth Pellegrino (jivesoft):
  * Contributed #317: Fix `JsonNode` support for nulls bound to	`ObjectNode`, `ArrayNode`
   (2.3.0)

Florian Schoppmann (fschopp@github)
  * Reported #357: StackOverflowError with contentConverter that returns array type
   (2.7.0)
  * Reported #358: `IterableSerializer` ignoring	annotated content serializer
   (2.3.1)
  * Reported #359: Converted object not using explicitly annotated serializer
   (2.4.0)

Martin Traverso:
  * Reported #406: Cannot use external type id + @JsonTypeIdResolver
   (2.3.2)

Matthew Morrissette:
  * Contributed #381: Allow inlining/unwrapping of value from single-component JSON array
   (2.4.0)

Will Palmeri: (wpalmeri@github)
  * Contributed #407: Make array and Collection serializers use configured value null handler
   (2.4.0)

Cemalettin Koc: (cemo@github)
  * Reported #353: Problems with polymorphic types, `JsonNode` (related to #88)
   (2.4.0)

Ben Fagin: (UnquietCode@github)
  * Suggested #442: Make `@JsonUnwrapped` indicate property inclusion
   (2.4.0)
  * Contributed #81/#455: Allow use of @JsonUnwrapped with typed (@JsonTypeInfo) classes,
    provided that (new) feature `SerializationFeature.FAIL_ON_UNWRAPPED_TYPE_IDENTIFIERS`
    is disabled
   (2.4.0)

Chris Cleveland:
  * Suggested #463: Add 'JsonNode.asText(String defaultValue)`
   (2.4.0)

Benson Margulies:
  * Reported #467: Unwanted POJO's embedded in tree via serialization to tree
   (2.4.0)
  * Reported #601: ClassCastException for a custom serializer for enum key in `EnumMap`
   (2.4.4)
  * Contributed 944: Failure to use custom deserializer for key deserializer
   (2.6.3)
  * Reported #1120: String value omitted from weirdStringException
   (2.6.6)
  * Reported, fixed #1235: `java.nio.file.Path` support incomplete
   (2.8.0)
  * Reported #1270: Generic type returned from type id resolver seems to be ignored
   (2.8.0)

Steve Sanbeg: (sanbeg@github)
  * Contributed #482: Make date parsing error behavior consistent with JDK
   (2.4.1)

Ian Barfield: (tea-dragon@github)
  * Reported #580: delegate deserializers choke on a (single) abstract/polymorphic parameter
   (2.4.4)
  * Reported #844: Using JsonCreator still causes invalid path references in JsonMappingException
   (2.5.5)

Eugene Lukash
  * Reported #592: Wrong `TokenBuffer` delegate deserialization using `@JsonCreator`
   (2.4.4)

Fernando Otero (zeitos@github)
  * Contributed fix for #610: Problem with forward reference in hierarchies
   (2.4.4)

Lovro Pandžić (lpandzic@github)
  * Reported #421: @JsonCreator not used in case of multiple creators with parameter names
   (2.5.0)

Adam Stroud (adstro@github)
  * Contributed	#576: Add fluent API for adding mixins
   (2.5.0)

David Fleeman (fleebytes@github)
  * Contributed #528 implementation: Add support for `JsonType.As.EXISTING_PROPERTY`
   (2.5.0)

Aurélien Leboulanger (herau@github)
  * Contributed improvement for #597: Improve error messaging for cases	where JSON Creator
    returns null (which is illegal)
   (2.5.0)

Michael Spiegel (mspiegel@githib)
  * Contributed #636: `ClassNotFoundException` for classes not (yet) needed during serialization
   (2.5.0)

Michael Ressler (mressler@github)
  * Contributed #566: Add support for case-insensitive deserialization
   (`MapperFeature.ACCEPT_CASE_INSENSITIVE_PROPERTIES`)
   (2.5.0)

Konstantin Labun (kulabun@github)
  * Reported #647: Deserialization fails when @JsonUnwrapped property contains an object with same property name
   (2.5.0)

Christopher Smith (chrylis@github)
  * Reported #594: `@JsonValue` on enum not used when enum value is a Map key
   (2.5.0)

Alexandre Santana Campelo (alexqi200@github):
  * Contributed #671: Adding `java.util.Currency` deserialization support for maps
   (2.5.1)

Zoltan Farkas (zolyfarkas@github)
  * Reported #674: Spring CGLIB proxies not handled as intended
   (2.5.1)

Ludevik@github:
  * Reported #682: Class<?>-valued Map keys not serialized properly
   (2.5.1)

Antibrumm@github:
  * Reported #691: Jackson 2.5.0. NullSerializer for MapProperty failing
   (2.5.2)
  * Reported #984: JsonStreamContexts are not build the same way for write.. and convert methods
   (2.6.4)

Shumpei Akai (flexfrank@github)
  * Reported #703: Multiple calls to ObjectMapper#canSerialize(Object.class) returns different values
   (2.5.2)

Francisco A. Lozano (flozano@github)
  * Contributed fix for #703 (see above)
   (2.5.2)

Dylan Scott (dylanscott@github)
  * Reported #738: #738: @JsonTypeInfo non-deterministically ignored in 2.5.1 (concurrency
    issue)
   (2.5.2)

Alain Gilbert (agilbert314@github)
  * Reporter, contributed #766: Fix Infinite recursion (StackOverflowError) when
    serializing a SOAP object
   (2.5.3)

Alexey Gavrilov (Alexey1Gavrilov@github)
  * Reported, contributed fix for #761: Builder deserializer: in-compatible type exception
    when return type is super type
   (2.5.3)

Dmitry Spikhalskiy (Spikhalskiy@github)
  * Reported #731, suggested the way to fix it: XmlAdapter result marshaling error in
    case of ValueType=Object
   (2.5.3)
  * Reported #1456: `TypeFactory` type resolution broken in 2.7 for generic types
   when using `constructType` with context
   (2.7.9 / 2.8.6)

John Meyer (jpmeyer@github)
  * Reported, contributed fix for #745: EnumDeserializer.deserializerForCreator() fails
    when used to deserialize a Map key
   (2.5.3)

Andrew Duckett (andrewduckett@github)
  * Reported #771: Annotation bundles ignored when added to Mixin
   (2.5.4)

Charles Allen:
  * Contributed #785: Add handlings for classes which are available in
    `Thread.currentThread().getContextClassLoader()`
   (2.5.4)

Andrew Goodale (newyankeecodeshop@github)
  * Contributed #816: Allow date-only ISO strings to have no time zone
   (2.5.4)

Kamil Benedykciński (Kamil-Benedykcinski@github)
  * Contributed #801: Using `@JsonCreator` cause generating invalid path reference
   in `JsonMappingException`
   (2.5.4)

Chi Kim (chikim79@github)
  * Reported #878: serializeWithType on BeanSerializer does not setCurrentValue
   (2.5.5 / 2.6.1)

Charles Allen (drcrallen@github):
  * Reported #696: Copy constructor does not preserve `_injectableValues`
   (2.6.0)

Chris Pimlott (pimlottc@github):
  * Suggested #348: ObjectMapper.valueToTree does not work with @JsonRawValue
   (2.6.0)

Laird Nelson (ljnelson@github)
  * Suggested #688: Provide a means for an ObjectMapper to discover mixin annotation
    classes on demand
   (2.6.0)
  * Reported #1088: NPE possibility in SimpleMixinResolver
   (2.6.6)

Derk Norton (derknorton@github)
  * Suggested #689: Add `ObjectMapper.setDefaultPrettyPrinter(PrettyPrinter)`
   (2.6.0)

Michal Letynski (mletynski@github)
  * Suggested #296: Serialization of transient fields with public getters (add
    MapperFeature.PROPAGATE_TRANSIENT_MARKER)
   (2.6.0)

Jeff Schnitzer (stickfigure@github)
  * Suggested #504: Add `DeserializationFeature.USE_LONG_FOR_INTS`
   (2.6.0)

Jerry Yang (islanderman@github)
  * Contributed #820: Add new method for `ObjectReader`, to bind from JSON Pointer position
   (2.6.0)

Lars Pfannenschmidt (larsp@github)
  * Contributed #826: Replaced synchronized HashMap with ConcurrentHashMap in
   TypeDeserializerBase._findDeserializer
   (2.6.0)

Stephen A. Goss (thezerobit@github)
  * Contributed #828: Respect DeserializationFeatures.WRAP_EXCEPTIONS in CollectionDeserializer
   (2.6.0)

Andy Wilkinson (wilkinsona@github)
  * Reported #889: Configuring an ObjectMapper's DateFormat changes time zone
   (2.6.1)

lufe66@github:
  * Reported 894: When using withFactory on ObjectMapper, the created Factory has a TypeParser
    which still has the original Factory
   (2.6.2)

Daniel Walker (dsw2127@github)
  * Reported, contributed fix for #913: `ObjectMapper.copy()` does not preserve
   `MappingJsonFactory` features
   (2.6.2)

Sadayuki Furuhashi (frsyuki@github)
  * Reported #941: Deserialization from "{}" to ObjectNode field causes
    "out of END_OBJECT token" error
   (2.6.3)

David Haraburda (dharaburda@github)
  * Contributed #918: Add `MapperFeature.ALLOW_EXPLICIT_PROPERTY_RENAMING`
   (2.7.0)

Sergio Mira (Sergio-Mira@github)
  * Contributed #940: Add missing `hashCode()` implementations for `JsonNode` types that did not have them
   (2.6.3)

Andreas Pieber (anpieber@github)
  * Reported #939: Regression: DateConversionError in 2.6.x	
   (2.6.3)

Jesse Wilson (swankjesse@github)
  * Contributed #948: Support leap seconds, any number of millisecond digits for ISO-8601 Dates.
   (2.6.3)
  * Contributed #949: Report the offending substring when number parsing fails
   (2.6.3)

Warren Bloomer (stormboy@github)
  * Reported #942: Handle null type id for polymorphic values that use external type id
   (2.6.3)

Ievgen Pianov (pyanoveugen@github)
  * Reported #989: Deserialization from "{}" to java.lang.Object causes "out of END_OBJECT token" error
   (2.6.3)

Jayson Minard (apatrida@github)
  * Reported #1005: Synthetic constructors confusing Jackson data binding
   (2.6.4)
  * Reported #1438: `ACCEPT_CASE_INSENSITIVE_PROPERTIES` is not respected for creator properties
   (2.8.5)

David Bakin (david-bakin@github)
  * Reported #1013: `@JsonUnwrapped` is not treated as assuming `@JsonProperty("")`
   (2.6.4)
  * Suggested #1011: Change ObjectWriter::withAttributes() to take a Map with some kind of wildcard types
   (2.7.0)

Dmitry Romantsov (DmRomantsov@github)
  * Reported #1036: Problem with case-insensitive deserialization
   (2.6.4)

Daniel Norberg (danielnorberg@github)
  * Contributed #1099: Fix custom comparator container node traversal
   (2.6.6)

Miles Kaufmann (milesk-amzn@github)
  * Reported #432: `StdValueInstantiator` unwraps exceptions, losing context
   (2.7.0)

Thomas Mortagne (tmortagne@github)
  * Suggested #857: Add support for java.beans.Transient
   (2.7.0)

Jonas Konrad (yawkat@github)
  * Suggested #905: Add support for `@ConstructorProperties`
   (2.7.0)

Jirka Kremser (Jiri-Kremser@github)
  * Suggested #924: SequenceWriter.writeAll() could accept Iterable
   (2.7.0)

Daniel Mischler (danielmischler@github)
  * Requested #963: Add PropertyNameStrategy `KEBAB_CASE`
   (2.7.0)

Shumpei Akai (flexfrank@github)
  * Reported #978: ObjectMapper#canSerialize(Object.class) returns false even though
   FAIL_ON_EMPTY_BEANS is disabled
   (2.7.0)

Hugo Wood (hgwood@github)
  * Contributed #1010: Support for array delegator
   (2.7.0)

Julian Hyde (julianhyde@github)
  * Reported #1083: Field in base class is not recognized, when using `@JsonType.defaultImpl`
   (2.7.1)

Thibault Kruse (tkruse@github)
  * Reported #1102: Handling of deprecated `SimpleType.construct()` too minimalistic
   (2.7.1)

Aleks Seovic (aseovic@github)
  * Reported #1109: @JsonFormat is ignored by the DateSerializer unless either a custom pattern
    or a timezone are specified
   (2.7.1)

Timur Shakurov (saladinkzn@github)
  * Reported #1134: Jackson 2.7 doesn't work with jdk6 due to use of `Collections.emptyIterator()`
   (2.7.2)

Jiri Mikulasek (pirkogdc@github)
  * Reported #1124: JsonAnyGetter ignores JsonSerialize(contentUsing=...)
   (2.7.2)

Xavi Torrens (xavitorrens@github)
  * Reported #1150: Problem with Object id handling, explicit `null` token
   (2.7.3)

Yoann Rodière (fenrhil@github)
  * Reported #1154: @JsonFormat.pattern on dates is now ignored if shape is not
    explicitely provided
   (2.7.3)

Mark Woon (markwoon@github)
  * Reported #1178: `@JsonSerialize(contentAs=superType)` behavior disallowed in 2.7
   (2.7.4)
  * Reported #1231: `@JsonSerialize(as=superType)` behavior disallowed in 2.7.4
   (2.7.5)

Tom Mack (tommack@github)
  * Reported #1208: treeToValue doesn't handle POJONodes that contain exactly
    the requested value type
   (2.7.4)

William Headrick (headw01@github)
   * Reported#1223: `BasicClassIntrospector.forSerialization(...).findProperties` should
    respect MapperFeature.AUTO_DETECT_GETTERS/SETTERS?
   (2.7.5)

Nick Babcock (nickbabcock)
  * Reported #1225: `JsonMappingException` should override getProcessor()
   (2.7.5)

Andrew Joseph (apjoseph@github)
  * Reported #1248: `Annotated` returns raw type in place of Generic Type in 2.7.x
   (2.7.5)

Erich Schubert (kno10@github)
  * Reported #1260: `NullPointerException` in `JsonNodeDeserializer`, provided fix
   (2.7.5)

Brian Pontarelli (voidmain@github)
  * Reported #1301: Problem with `JavaType.toString()` for recursive (self-referential) types
   (2.7.6)

Max Drobotov (fizmax@github)
  * Reported, contributed fix for #1332: `ArrayIndexOutOfBoundException` for enum by index deser
   (2.7.7)

Stuart Douglas (stuartwdouglas@github)
  * Reported #1363: The static field ClassUtil.sCached can cause a class loader leak
   (2.7.8)

Josh Caplan (jecaplan@github)
  * Reported, suggested fix for #1368: Problem serializing `JsonMappingException` due to addition
    of non-ignored `processor` property (added in 2.7)
   (2.7.8)

<<<<<<< HEAD
Artur Jonkisz (ajonkisz@github)
  * Reported #960: `@JsonCreator` not working on a factory with no arguments for ae enum type
   (2.8.0)

Mikhail Kokho (mkokho@github)
  * Contributed impl for #990: Allow failing on `null` values for creator (add
  `DeserializationFeature.FAIL_ON_NULL_CREATOR_PROPERTIES`)
   (2.8.0)

Aleksandr Oksenenko (oleksandr-oksenenko@github)
  * Reported #999: External property is not deserialized
   (2.8.0)

Lokesh Kumar (LokeshN@github)
  * Contributed impl for #1082: Can not use static Creator factory methods for `Enum`s,
    with JsonCreator.Mode.PROPERTIES
   (2.8.0)
  * Reported #1217: `@JsonIgnoreProperties` on Pojo fields not working for deserialization
   (2.8.0)

Ross Goldberg
  * Reported #1165, provided fix for: `CoreXMLDeserializers` does not handle
    time-only `XMLGregorianCalendar`s
   (2.8.0)

Maarten Billemont (lhunath@github)
  * Suggested #1184: Allow overriding of `transient` with explicit inclusion with `@JsonProperty`
   (2.8.0)

Vladimir Kulev (lightoze@github)
  * Reported #1028: Ignore USE_BIG_DECIMAL_FOR_FLOATS for NaN/Infinity
   (2.8.0)

Ari Fogel (arifogel@github)
  * Reported #1261, contributed fix for: `@JsonIdentityInfo` deserialization fails with
    combination of forward references, `@JsonCreator`
   (2.8.0)

Andriy Plokhotnyuk (plokhotnyuk@github)
  * Requested #1277: Add caching of resolved generic types for `TypeFactory`
   (2.8.0)

Arek Gabiga (arekgabiga@github)
  * Reported #1297: Deserialization of generic type with Map.class
   (2.8.1)

Chris Jester-Young (cky@github)
  * Contributed #1335: Unconditionally call `TypeIdResolver.getDescForKnownTypeIds`
   (2.8.2)

Andrew Snare (asnare@github)
  * Reported #1315: Binding numeric values can BigDecimal lose precision
   (2.8.2)

Gili Tzabari (cowwoc@github)
  * Reported #1351: `@JsonInclude(NON_DEFAULT)` doesn't omit null fields
   (2.8.3)

Oleg Zhukov (OlegZhukov@github)
  * Reported #1384: `@JsonDeserialize(keyUsing = ...)` does not work correctly
   together with `DefaultTyping.NON_FINAL`
   (2.8.4)

Pavel Popov (tolkonepiu@github)
  * Contributed fix #1389: Problem with handling of multi-argument creator with Enums
   (2.8.4)

Josh Gruenberg (joshng@github)
  * Reported #1403: Reference-chain hints use incorrect class-name for inner classes
   (2.8.4)

Kevin Donnelly (kpdonn@github)
  * Reported #1432: Off by 1 bug in PropertyValueBuffer
   (2.8.5)

Nathanial Ofiesh (ofiesh@github)
  * Reported #1441: Failure with custom Enum key deserializer, polymorphic types
   (2.8.5)

Connor Kuhn (ckuhn@github)
  * Contributed #1341: FAIL_ON_MISSING_EXTERNAL_TYPE_ID_PROPERTY
   (2.9.0)
=======
Frédéric Camblor (fcamblor@github)
  * Reported #1451: Type parameter not passed by `ObjectWriter` if serializer pre-fetch disabled
>>>>>>> 002a9a3e
<|MERGE_RESOLUTION|>--- conflicted
+++ resolved
@@ -492,7 +492,6 @@
     of non-ignored `processor` property (added in 2.7)
    (2.7.8)
 
-<<<<<<< HEAD
 Artur Jonkisz (ajonkisz@github)
   * Reported #960: `@JsonCreator` not working on a factory with no arguments for ae enum type
    (2.8.0)
@@ -572,10 +571,10 @@
   * Reported #1441: Failure with custom Enum key deserializer, polymorphic types
    (2.8.5)
 
+Frédéric Camblor (fcamblor@github)
+  * Reported #1451: Type parameter not passed by `ObjectWriter` if serializer pre-fetch disabled
+   (2.8.6)
+
 Connor Kuhn (ckuhn@github)
   * Contributed #1341: FAIL_ON_MISSING_EXTERNAL_TYPE_ID_PROPERTY
-   (2.9.0)
-=======
-Frédéric Camblor (fcamblor@github)
-  * Reported #1451: Type parameter not passed by `ObjectWriter` if serializer pre-fetch disabled
->>>>>>> 002a9a3e
+   (2.9.0)