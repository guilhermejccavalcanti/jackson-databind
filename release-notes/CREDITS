Here are people who have contributed to the development of Jackson JSON processor
databind core component, version 2.x
(version numbers in brackets indicate release in which the problem was fixed)

(note: for older credits, check out release notes for 1.x versions)

Tatu Saloranta, tatu.saloranta@iki.fi: author

Pascal Glinas:
  * Contributed fixes to 'MappingIterator' handling (Pull#58 and Pull#59)
   (2.1.0)
  * Reported #220: ContainerNode missing 'createNumber(BigInteger)'
   (2.2.2)

Joern Huxhorn: (huxi@github)
  * Suggested [JACKSON-636]: Add 'SerializationFeature.ORDER_MAP_ENTRIES_BY_KEYS' to allow
    forced sorting of Maps during serialization
   (2.0.0)
  * Reported #479: NPE on trying to deserialize a `String[]` that contains null
   (2.4.1)

James Roper:
 * Requested [JACKSON-732]: Allow 'AnnotationIntrospector.findContentDeserializer()'
    (and similar) to return instance, not just Class<?> for instance
  (2.0.0)
 * Suggested [JACKSON-800]: Adding a method for letting modules register
    DeserializationProblemHandlers
  (2.0.0)

Casey Lucas:
 * Reported [JACKSON-798]: Problem with external type id, creators
  (2.0.0)

Tammo van Lessen:
 * Reported [JACKSON-811]: Problems with @JsonIdentityInfo, abstract types
  (2.0.0)
 * Reported [JACKSON-814]: Parsing RFC822/RFC1123 dates failes on non-US locales
  (2.0.0)

Raymond Myers:
 * Suggested [JACKSON-810]: Deserialization Feature: Allow unknown Enum values via
    'DeserializationFeature.READ_UNKNOWN_ENUM_VALUES_AS_NULL'
  (2.0.0)

Ryan Gardner:
 * Contributed #5 -- Add support for maps with java.util.Locale keys
    to the set of StdKeyDeserializers
  (2.0.1)

Razvan Dragut:
 * Suggested [JACKSON-850]: Allow use of zero-arg factory methods as "default creator"
  (2.1.0)

Duncan Atkinson:
 * Reported [JACKSON-851]: State corruption with ObjectWriter, DefaultPrettyPrinter
  (2.1.0)

Mark Wolfe:
 * Suggested #45: Add `@JsonNaming()` for per-class naming strategy overrides
  (2.1.0)

Dmitry Katsubo:
 * Contributed patch for #65: Add getters to `ObjectMapper`, DeserializationContext,
   DeserializationFactory.
  (2.1.0)

Francis Galiegue:
 * Reported #93 (and suggested fix): bug in `ObjectMapper.setAll(...)'
  implementation
  (2.1.1)
 * Reported #433: `ObjectMapper`'s `.valueToTree()` wraps `JsonSerializable` objects
  into a POJONode
  (2.3.3)
 * Contributed #434: Ensure that DecimalNodes with mathematically equal values are equal
  (2.4.0)

kelaneren@github:
 * Reported #157, contributed unit test: NPE when registering same module twice.
  (2.1.4)

Eric Tschetter (cheddar@github):
  * Reported issues #166, #167, #170 (regressions from 1.9.x to 2.x)
   (2.1.4)

Thierry D (thierryd@github)
  * Reported #214: Problem with LICENSE, NOTICE, Android packaging
   (2.2.2)

Luke G-H (lukegh@github)
  * Reported #223: Duplicated nulls with @JsonFormat(shape=Shape.ARRAY)
   (2.2.2)

Karl Moore (karldmoore@github)
  * Reported #217: JsonProcessingExceptions not all wrapped as expected
   (2.2.2)

David Phillips:
  * Requested #308: Improve serialization and deserialization speed of `java.util.UUID`
   (2.3.0)

Seth Pellegrino (jivesoft):
  * Contributed #317: Fix `JsonNode` support for nulls bound to	`ObjectNode`, `ArrayNode`
   (2.3.0)

Florian Schoppmann (fschopp@github)
  * Reported #358: `IterableSerializer` ignoring	annotated content serializer
   (2.3.1)
  * Reported #359: Converted object not using explicitly annotated serializer
   (2.4.0)

Martin Traverso:
  * Reported #406: Cannot use external type id + @JsonTypeIdResolver
   (2.3.2)

Matthew Morrissette:
  * Contributed #381: Allow inlining/unwrapping of value from single-component JSON array
   (2.4.0)

Will Palmeri: (wpalmeri@github)
  * Contributed #407: Make array and Collection serializers use configured value null handler
   (2.4.0)

Cemalettin Koc: (cemo@github)
  * Reported #353: Problems with polymorphic types, `JsonNode` (related to #88)
   (2.4.0)

Ben Fagin: (UnquietCode@github)
  * Suggested #442: Make `@JsonUnwrapped` indicate property inclusion
   (2.4.0)
  * Contributed #81/#455: Allow use of @JsonUnwrapped with typed (@JsonTypeInfo) classes,
    provided that (new) feature `SerializationFeature.FAIL_ON_UNWRAPPED_TYPE_IDENTIFIERS`
    is disabled
   (2.4.0)

Chris Cleveland:
  * Suggested #463: Add 'JsonNode.asText(String defaultValue)`
   (2.4.0)

Benson Margulies:
  * Reported #467: Unwanted POJO's embedded in tree via serialization to tree
   (2.4.0)
  * Reported #601: ClassCastException for a custom serializer for enum key in `EnumMap`
   (2.4.4)

Steve Sanbeg: (sanbeg@github)
  * Contributed #482: Make date parsing error behavior consistent with JDK
   (2.4.1)

Ian Barfield: (tea-dragon@github)
  * Reported #580: delegate deserializers choke on a (single) abstract/polymorphic parameter
   (2.4.4)
  * Reported #844: Using JsonCreator still causes invalid path references in JsonMappingException
   (2.5.5)

Eugene Lukash
  * Reported #592: Wrong `TokenBuffer` delegate deserialization using `@JsonCreator`
   (2.4.4)

Fernando Otero (zeitos@github)
  * Contributed fix for #610: Problem with forward reference in hierarchies
   (2.4.4)

Lovro Pandžić (lpandzic@github)
  * Reported #421: @JsonCreator not used in case of multiple creators with parameter names
   (2.5.0)

Adam Stroud (adstro@github)
  * Contributed	#576: Add fluent API for adding mixins
   (2.5.0)

David Fleeman (fleebytes@github)
  * Contributed #528 implementation: Add support for `JsonType.As.EXISTING_PROPERTY`
   (2.5.0)

Aurélien Leboulanger (herau@github)
  * Contributed improvement for #597: Improve error messaging for cases	where JSON Creator
    returns null (which is illegal)
   (2.5.0)

Michael Spiegel (mspiegel@githib)
  * Contributed #636: `ClassNotFoundException` for classes not (yet) needed during serialization
   (2.5.0)

Michael Ressler (mressler@github)
  * Contributed #566: Add support for case-insensitive deserialization
   (`MapperFeature.ACCEPT_CASE_INSENSITIVE_PROPERTIES`)
   (2.5.0)

Konstantin Labun (kulabun@github)
  * Reported #647: Deserialization fails when @JsonUnwrapped property contains an object with same property name
   (2.5.0)

Christopher Smith (chrylis@github)
  * Reported #594: `@JsonValue` on enum not used when enum value is a Map key
   (2.5.0)

Alexandre Santana Campelo (alexqi200@github):
  * Contributed #671: Adding `java.util.Currency` deserialization support for maps
   (2.5.1)

Zoltan Farkas (zolyfarkas@github)
  * Reported #674: Spring CGLIB proxies not handled as intended
   (2.5.1)

Ludevik@github:
  * Reported #682: Class<?>-valued Map keys not serialized properly
   (2.5.1)

Antibrumm@github:
  * Reported #691: Jackson 2.5.0. NullSerializer for MapProperty failing
   (2.5.2)

Shumpei Akai (flexfrank@github)
  * Reported #703: Multiple calls to ObjectMapper#canSerialize(Object.class) returns different values
   (2.5.2)

Francisco A. Lozano (flozano@github)
  * Contributed fix for #703 (see above)
   (2.5.2)

Dylan Scott (dylanscott@github)
  * Reported #738: #738: @JsonTypeInfo non-deterministically ignored in 2.5.1 (concurrency
    issue)
   (2.5.2)

Alain Gilbert (agilbert314@github)
  * Reporter, contributed #766: Fix Infinite recursion (StackOverflowError) when
    serializing a SOAP object
   (2.5.3)

Alexey Gavrilov (Alexey1Gavrilov@github)
  * Reported, contributed fix for #761: Builder deserializer: in-compatible type exception
    when return type is super type
   (2.5.3)

Dmitry Spikhalskiy (Spikhalskiy@github)
  * Reported #731, suggested the way to fix it: XmlAdapter result marshaling error in
    case of ValueType=Object
   (2.5.3)

John Meyer (jpmeyer@github)
  * Reported, contributed fix for #745: EnumDeserializer.deserializerForCreator() fails
    when used to deserialize a Map key
   (2.5.3)

Andrew Duckett (andrewduckett@github)
  * Reported #771: Annotation bundles ignored when added to Mixin
   (2.5.4)

Charles Allen:
  * Contributed #785: Add handlings for classes which are available in
    `Thread.currentThread().getContextClassLoader()`
   (2.5.4)

Andrew Goodale (newyankeecodeshop@github)
  * Contributed #816: Allow date-only ISO strings to have no time zone
   (2.5.4)

Kamil Benedykciński (Kamil-Benedykcinski@github)
  * Contributed #801: Using `@JsonCreator` cause generating invalid path reference
   in `JsonMappingException`
   (2.5.4)

Chi Kim (chikim79@github)
  * Reported #878: serializeWithType on BeanSerializer does not setCurrentValue
   (2.5.5 / 2.6.1)

Charles Allen (drcrallen@github):
  * Reported #696: Copy constructor does not preserve `_injectableValues`
   (2.6.0)

Chris Pimlott (pimlottc@github):
  * Suggested #348: ObjectMapper.valueToTree does not work with @JsonRawValue
   (2.6.0)

Laird Nelson (ljnelson@github)
  * Suggested #688: Provide a means for an ObjectMapper to discover mixin annotation
    classes on demand
   (2.6.0)

Derk Norton (derknorton@github)
  * Suggested #689: Add `ObjectMapper.setDefaultPrettyPrinter(PrettyPrinter)`
   (2.6.0)

Michal Letynski (mletynski@github)
  * Suggested #296: Serialization of transient fields with public getters (add
    MapperFeature.PROPAGATE_TRANSIENT_MARKER)
   (2.6.0)

Jeff Schnitzer (stickfigure@github)
  * Suggested #504: Add `DeserializationFeature.USE_LONG_FOR_INTS`
   (2.6.0)

Jerry Yang (islanderman@github)
  * Contributed #820: Add new method for `ObjectReader`, to bind from JSON Pointer position
   (2.6.0)

Lars Pfannenschmidt (larsp@github)
  * Contributed #826: Replaced synchronized HashMap with ConcurrentHashMap in
   TypeDeserializerBase._findDeserializer
   (2.6.0)

Stephen A. Goss (thezerobit@github)
  * Contributed #828: Respect DeserializationFeatures.WRAP_EXCEPTIONS in CollectionDeserializer
   (2.6.0)

Andy Wilkinson (wilkinsona@github)
  * Reported #889: Configuring an ObjectMapper's DateFormat changes time zone
   (2.6.1)

lufe66@github:
  * Reported 894: When using withFactory on ObjectMapper, the created Factory has a TypeParser
    which still has the original Factory
   (2.6.2)

Daniel Walker (dsw2127@github)
  * Reported, contributed fix for #913: `ObjectMapper.copy()` does not preserve
   `MappingJsonFactory` features
   (2.6.2)

<<<<<<< HEAD
David Haraburda (dharaburda@github)
  * Contributed #918: Add `MapperFeature.ALLOW_EXPLICIT_PROPERTY_RENAMING`
   (2.7.0)
=======
Sadayuki Furuhashi (frsyuki@github)
  * Reported #941: Deserialization from "{}" to ObjectNode field causes
    "out of END_OBJECT token" error
   (2.6.3)
>>>>>>> b049739c
<|MERGE_RESOLUTION|>--- conflicted
+++ resolved
@@ -318,13 +318,11 @@
    `MappingJsonFactory` features
    (2.6.2)
 
-<<<<<<< HEAD
-David Haraburda (dharaburda@github)
-  * Contributed #918: Add `MapperFeature.ALLOW_EXPLICIT_PROPERTY_RENAMING`
-   (2.7.0)
-=======
 Sadayuki Furuhashi (frsyuki@github)
   * Reported #941: Deserialization from "{}" to ObjectNode field causes
     "out of END_OBJECT token" error
    (2.6.3)
->>>>>>> b049739c
+
+David Haraburda (dharaburda@github)
+  * Contributed #918: Add `MapperFeature.ALLOW_EXPLICIT_PROPERTY_RENAMING`
+   (2.7.0)