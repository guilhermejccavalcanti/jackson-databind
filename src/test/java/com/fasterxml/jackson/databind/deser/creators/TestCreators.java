--- conflicted
+++ resolved
@@ -491,16 +491,11 @@
     {
         try {
             /*BrokenBean bean =*/ MAPPER.readValue("{ \"x\" : 42 }", BrokenBean.class);
-<<<<<<< HEAD
-        } catch (JsonMappingException je) {
+        } catch (InvalidDefinitionException je) {
             // 19-Sep-2017, tatu: Used to be broken when parameter names could
             //   not be discovered; but with 3.x, different reasons....
 //            verifyException(je, "has no property name"); // jackson 2.x
             verifyException(je, "unrecognized field \"x\""); // jackson 3.x
-=======
-        } catch (InvalidDefinitionException je) {
-            verifyException(je, "has no property name");
->>>>>>> 9458672f
         }
     }
 }