package com.fasterxml.jackson.databind;

import java.io.*;
import java.util.*;

import com.fasterxml.jackson.core.*;

import com.fasterxml.jackson.core.util.MinimalPrettyPrinter;

import com.fasterxml.jackson.databind.deser.DefaultDeserializationContext;
import com.fasterxml.jackson.databind.introspect.JacksonAnnotationIntrospector;
import com.fasterxml.jackson.databind.node.*;
import com.fasterxml.jackson.databind.type.TypeFactory;

public class ObjectMapperTest extends BaseMapTest
{
    static class Bean {
        int value = 3;
        
        public void setX(int v) { value = v; }
    }

    static class EmptyBean { }
    
    // for [databind#206]
    @SuppressWarnings("serial")
    static class CustomMapper extends ObjectMapper {
        @Override
        protected DefaultDeserializationContext createDeserializationContext(JsonParser jp,
                DeserializationConfig cfg) {
            return super.createDeserializationContext(jp, cfg);
        }
    }

    @SuppressWarnings("serial")
    static class MyAnnotationIntrospector extends JacksonAnnotationIntrospector { }

    // for [databind#689]
    @SuppressWarnings("serial")
    static class FooPrettyPrinter extends MinimalPrettyPrinter {
        public FooPrettyPrinter() {
            super(" /*foo*/ ");
        }

        @Override
        public void writeArrayValueSeparator(JsonGenerator g) throws IOException
        {
            g.writeRaw(" , ");
        }
    }
    
    /*
    /**********************************************************
    /* Test methods
    /**********************************************************
     */
    
    final static ObjectMapper MAPPER = new ObjectMapper();
    
    public void testProps()
    {
        ObjectMapper m = new ObjectMapper();
        // should have default factory
        assertNotNull(m.getNodeFactory());
        JsonNodeFactory nf = JsonNodeFactory.instance;
        m.setNodeFactory(nf);
        assertNull(m.getInjectableValues());
        assertSame(nf, m.getNodeFactory());
    }

    public void testSupport()
    {
        assertTrue(MAPPER.canSerialize(String.class));
        assertTrue(MAPPER.canDeserialize(TypeFactory.defaultInstance().constructType(String.class)));
    }

    public void testTreeRead() throws Exception
    {
        String JSON = "{ }";
        JsonNode n = MAPPER.readTree(JSON);
        assertTrue(n instanceof ObjectNode);

        n = MAPPER.readTree(new StringReader(JSON));
        assertTrue(n instanceof ObjectNode);

        n = MAPPER.readTree(new ByteArrayInputStream(JSON.getBytes("UTF-8")));
        assertTrue(n instanceof ObjectNode);
    }

    // Test to ensure that we can check property ordering defaults...
    public void testConfigForPropertySorting() throws Exception
    {
        ObjectMapper m = new ObjectMapper();
        
        // sort-alphabetically is disabled by default:
        assertFalse(m.isEnabled(MapperFeature.SORT_PROPERTIES_ALPHABETICALLY));
        SerializationConfig sc = m.getSerializationConfig();
        assertFalse(sc.isEnabled(MapperFeature.SORT_PROPERTIES_ALPHABETICALLY));
        assertFalse(sc.shouldSortPropertiesAlphabetically());
        DeserializationConfig dc = m.getDeserializationConfig();
        assertFalse(dc.shouldSortPropertiesAlphabetically());

        // but when enabled, should be visible:
        m.enable(MapperFeature.SORT_PROPERTIES_ALPHABETICALLY);
        sc = m.getSerializationConfig();
        assertTrue(sc.isEnabled(MapperFeature.SORT_PROPERTIES_ALPHABETICALLY));
        assertTrue(sc.shouldSortPropertiesAlphabetically());
        dc = m.getDeserializationConfig();
        // and not just via SerializationConfig, but also via DeserializationConfig
        assertTrue(dc.isEnabled(MapperFeature.SORT_PROPERTIES_ALPHABETICALLY));
        assertTrue(dc.shouldSortPropertiesAlphabetically());
    }


    public void testJsonFactoryLinkage()
    {
        // first, implicit factory, giving implicit linkage
        assertSame(MAPPER, MAPPER.getFactory().getCodec());

        // and then explicit factory, which should also be implicitly linked
        JsonFactory f = new JsonFactory();
        ObjectMapper m = new ObjectMapper(f);
        assertSame(f, m.getFactory());
        assertSame(m, f.getCodec());
    }
    
    /**
     * Test for verifying working of [JACKSON-191]
     */
    public void testProviderConfig() throws Exception   
    {
        ObjectMapper m = new ObjectMapper();
        final String JSON = "{ \"x\" : 3 }";

        assertEquals(0, m._deserializationContext._cache.cachedDeserializersCount());
        // and then should get one constructed for:
        Bean bean = m.readValue(JSON, Bean.class);
        assertNotNull(bean);
        // Since 2.6, serializer for int also cached:
        assertEquals(2, m._deserializationContext._cache.cachedDeserializersCount());
        m._deserializationContext._cache.flushCachedDeserializers();
        assertEquals(0, m._deserializationContext._cache.cachedDeserializersCount());

        // 07-Nov-2014, tatu: As per [databind#604] verify that Maps also get cached
        m = new ObjectMapper();
        List<?> stuff = m.readValue("[ ]", List.class);
        assertNotNull(stuff);
        // may look odd, but due to "Untyped" deserializer thing, we actually have
        // 4 deserializers (int, List<?>, Map<?,?>, Object)
        assertEquals(4, m._deserializationContext._cache.cachedDeserializersCount());
    }
    
    // [databind#28]: ObjectMapper.copy()
    public void testCopy() throws Exception
    {
        ObjectMapper m = new ObjectMapper();
        assertTrue(m.isEnabled(DeserializationFeature.FAIL_ON_UNKNOWN_PROPERTIES));
        m.disable(DeserializationFeature.FAIL_ON_UNKNOWN_PROPERTIES);
        assertFalse(m.isEnabled(DeserializationFeature.FAIL_ON_UNKNOWN_PROPERTIES));
        InjectableValues inj = new InjectableValues.Std();
        m.setInjectableValues(inj);
        assertFalse(m.isEnabled(JsonParser.Feature.ALLOW_COMMENTS));
        m.enable(JsonParser.Feature.ALLOW_COMMENTS);
        assertTrue(m.isEnabled(JsonParser.Feature.ALLOW_COMMENTS));

        // // First: verify that handling of features is decoupled:
        
        ObjectMapper m2 = m.copy();
        assertFalse(m2.isEnabled(DeserializationFeature.FAIL_ON_UNKNOWN_PROPERTIES));
        m2.enable(DeserializationFeature.FAIL_ON_UNKNOWN_PROPERTIES);
        assertTrue(m2.isEnabled(DeserializationFeature.FAIL_ON_UNKNOWN_PROPERTIES));
        assertSame(inj, m2.getInjectableValues());

        // but should NOT change the original
        assertFalse(m.isEnabled(DeserializationFeature.FAIL_ON_UNKNOWN_PROPERTIES));

        // nor vice versa:
        assertFalse(m.isEnabled(DeserializationFeature.UNWRAP_ROOT_VALUE));
        assertFalse(m2.isEnabled(DeserializationFeature.UNWRAP_ROOT_VALUE));
        m.enable(DeserializationFeature.UNWRAP_ROOT_VALUE);
        assertTrue(m.isEnabled(DeserializationFeature.UNWRAP_ROOT_VALUE));
        assertFalse(m2.isEnabled(DeserializationFeature.UNWRAP_ROOT_VALUE));

        // // Also, underlying JsonFactory instances should be distinct
        
        assertNotSame(m.getFactory(), m2.getFactory());

        // [Issue#122]: Need to ensure mix-ins are not shared
        assertEquals(0, m.getSerializationConfig().mixInCount());
        assertEquals(0, m2.getSerializationConfig().mixInCount());
        assertEquals(0, m.getDeserializationConfig().mixInCount());
        assertEquals(0, m2.getDeserializationConfig().mixInCount());

        m.addMixIn(String.class, Integer.class);
        assertEquals(1, m.getSerializationConfig().mixInCount());
        assertEquals(0, m2.getSerializationConfig().mixInCount());
        assertEquals(1, m.getDeserializationConfig().mixInCount());
        assertEquals(0, m2.getDeserializationConfig().mixInCount());

        // [Issue#913]: Ensure JsonFactory Features copied
        assertTrue(m2.isEnabled(JsonParser.Feature.ALLOW_COMMENTS));
        
    }

    public void testAnnotationIntrospectorCopyin() 
    {
        ObjectMapper m = new ObjectMapper();
        m.setAnnotationIntrospector(new MyAnnotationIntrospector());
        assertEquals(MyAnnotationIntrospector.class,
                m.getDeserializationConfig().getAnnotationIntrospector().getClass());
        ObjectMapper m2 = m.copy();

        assertEquals(MyAnnotationIntrospector.class,
                m2.getDeserializationConfig().getAnnotationIntrospector().getClass());
        assertEquals(MyAnnotationIntrospector.class,
                m2.getSerializationConfig().getAnnotationIntrospector().getClass());
    }

    // For [databind#689]
    public void testCustomDefaultPrettyPrinter() throws Exception
    {
        final ObjectMapper m = new ObjectMapper();
        final int[] input = new int[] { 1, 2 };

        // without anything else, compact:
        assertEquals("[1,2]", m.writeValueAsString(input));

        // or with default, get... defaults:
        m.enable(SerializationFeature.INDENT_OUTPUT);
        assertEquals("[ 1, 2 ]", m.writeValueAsString(input));
        assertEquals("[ 1, 2 ]", m.writerWithDefaultPrettyPrinter().writeValueAsString(input));
        assertEquals("[ 1, 2 ]", m.writer().withDefaultPrettyPrinter().writeValueAsString(input));

        // but then with our custom thingy...
        m.setDefaultPrettyPrinter(new FooPrettyPrinter());
        assertEquals("[1 , 2]", m.writeValueAsString(input));
        assertEquals("[1 , 2]", m.writerWithDefaultPrettyPrinter().writeValueAsString(input));
        assertEquals("[1 , 2]", m.writer().withDefaultPrettyPrinter().writeValueAsString(input));

        // and yet, can disable too
        assertEquals("[1,2]", m.writer().without(SerializationFeature.INDENT_OUTPUT)
                .writeValueAsString(input));
    }
    
    // For [databind#703], [databind#978]
    public void testNonSerializabilityOfObject()
    {
        ObjectMapper m = new ObjectMapper();
        assertFalse(m.canSerialize(Object.class));
        // but this used to pass, incorrectly, second time around
        assertFalse(m.canSerialize(Object.class));

        // [databind#978]: Different answer if empty Beans ARE allowed
        m = new ObjectMapper();
        m.disable(SerializationFeature.FAIL_ON_EMPTY_BEANS);
        assertTrue(m.canSerialize(Object.class));
        assertTrue(MAPPER.writer().without(SerializationFeature.FAIL_ON_EMPTY_BEANS)
                .canSerialize(Object.class));
        assertFalse(MAPPER.writer().with(SerializationFeature.FAIL_ON_EMPTY_BEANS)
                .canSerialize(Object.class));
    }

    // for [databind#756]
    public void testEmptyBeanSerializability()
    {
        // with default settings, error
        assertFalse(MAPPER.writer().with(SerializationFeature.FAIL_ON_EMPTY_BEANS)
                .canSerialize(EmptyBean.class));
        // but with changes
        assertTrue(MAPPER.writer().without(SerializationFeature.FAIL_ON_EMPTY_BEANS)
                .canSerialize(EmptyBean.class));
    }

<<<<<<< HEAD
    // for [databind#898]
    public void testSerializerProviderAccess() throws Exception
    {
        // ensure we have "fresh" instance, just in case
        ObjectMapper mapper = new ObjectMapper();
        JsonSerializer<?> ser = mapper.getSerializerProviderInstance()
                .findValueSerializer(Bean.class);
        assertNotNull(ser);
        assertEquals(Bean.class, ser.handledType());
=======
    // for [databind#1074]
    public void testCopyOfParserFeatures() throws Exception
    {
        // ensure we have "fresh" instance to start with
        ObjectMapper mapper = new ObjectMapper();
        assertFalse(mapper.isEnabled(JsonParser.Feature.ALLOW_COMMENTS));
        mapper.configure(JsonParser.Feature.ALLOW_COMMENTS, true);
        assertTrue(mapper.isEnabled(JsonParser.Feature.ALLOW_COMMENTS));

        ObjectMapper copy = mapper.copy();
        assertTrue(copy.isEnabled(JsonParser.Feature.ALLOW_COMMENTS));

        // also verify there's no back-linkage
        copy.configure(JsonParser.Feature.ALLOW_COMMENTS, false);
        assertFalse(copy.isEnabled(JsonParser.Feature.ALLOW_COMMENTS));
        assertTrue(mapper.isEnabled(JsonParser.Feature.ALLOW_COMMENTS));
>>>>>>> 87160726
    }
}<|MERGE_RESOLUTION|>--- conflicted
+++ resolved
@@ -271,7 +271,6 @@
                 .canSerialize(EmptyBean.class));
     }
 
-<<<<<<< HEAD
     // for [databind#898]
     public void testSerializerProviderAccess() throws Exception
     {
@@ -281,7 +280,8 @@
                 .findValueSerializer(Bean.class);
         assertNotNull(ser);
         assertEquals(Bean.class, ser.handledType());
-=======
+    }
+
     // for [databind#1074]
     public void testCopyOfParserFeatures() throws Exception
     {
@@ -298,6 +298,5 @@
         copy.configure(JsonParser.Feature.ALLOW_COMMENTS, false);
         assertFalse(copy.isEnabled(JsonParser.Feature.ALLOW_COMMENTS));
         assertTrue(mapper.isEnabled(JsonParser.Feature.ALLOW_COMMENTS));
->>>>>>> 87160726
     }
 }