package com.fasterxml.jackson.databind.filter;

import java.io.IOException;
import java.util.*;

import com.fasterxml.jackson.annotation.JsonInclude;
import com.fasterxml.jackson.annotation.JsonPropertyOrder;
import com.fasterxml.jackson.databind.*;
import com.fasterxml.jackson.databind.annotation.JsonSerialize;

/**
 * Unit tests for checking that alternative settings for
 * {@link JsonSerialize#include} annotation property work
 * as expected.
 */
public class JsonIncludeTest
    extends BaseMapTest
{
    static class SimpleBean
    {
        public String getA() { return "a"; }
        public String getB() { return null; }
    }
    
    @JsonInclude(JsonInclude.Include.ALWAYS) // just to ensure default
    static class NoNullsBean
    {
        @JsonInclude(JsonInclude.Include.NON_NULL)
        public String getA() { return null; }

        public String getB() { return null; }
    }

    @JsonInclude(JsonInclude.Include.NON_DEFAULT)
    static class NonDefaultBean
    {
        String _a = "a", _b = "b";

        NonDefaultBean() { }

        public String getA() { return _a; }
        public String getB() { return _b; }
    }

    // [databind#998]: Do not require no-arg constructor; but if not, defaults check
    //    has weaker interpretation
    @JsonPropertyOrder({ "x", "y", "z" })
    @JsonInclude(JsonInclude.Include.NON_DEFAULT)
    static class NonDefaultBeanXYZ
    {
        public int x;
        public int y = 3;
        public int z = 7;

        NonDefaultBeanXYZ(int x, int y, int z) {
            this.x = x;
            this.y = y;
            this.z = z;
        }
    }
    
    @JsonInclude(JsonInclude.Include.NON_DEFAULT)
    static class MixedBean
    {
        String _a = "a", _b = "b";

        MixedBean() { }

        public String getA() { return _a; }

        @JsonInclude(JsonInclude.Include.NON_NULL)
        public String getB() { return _b; }
    }

    // to ensure that default values work for collections as well
    @JsonInclude(JsonInclude.Include.NON_DEFAULT)
    static class ListBean {
        public List<String> strings = new ArrayList<String>();
    }

    @JsonInclude(JsonInclude.Include.NON_DEFAULT)
    static class ArrayBean {
        public int[] ints = new int[] { 1, 2 };
    }

    // Test to ensure that default exclusion works for fields too
    @JsonPropertyOrder({ "i1", "i2" })
    static class DefaultIntBean {
        @JsonInclude(JsonInclude.Include.NON_DEFAULT)
        public int i1;

        @JsonInclude(JsonInclude.Include.NON_DEFAULT)
        public Integer i2;

        public DefaultIntBean(int i1, Integer i2) {
            this.i1 = i1;
            this.i2 = i2;
        }
    }

    static class NonEmptyString {
        @JsonInclude(JsonInclude.Include.NON_EMPTY)
        public String value;

        public NonEmptyString(String v) { value = v; }
    }

    static class NonEmptyInt {
        @JsonInclude(JsonInclude.Include.NON_EMPTY)
        public int value;

        public NonEmptyInt(int v) { value = v; }
    }

    static class NonEmptyDouble {
        @JsonInclude(JsonInclude.Include.NON_EMPTY)
        public double value;

        public NonEmptyDouble(double v) { value = v; }
    }

<<<<<<< HEAD
    @JsonPropertyOrder({"list", "map"})
    static class EmptyListMapBean
    {
        public List<String> list = Collections.emptyList();

        public Map<String,String> map = Collections.emptyMap();
    }
    
=======
    @JsonInclude(JsonInclude.Include.NON_EMPTY)
    public static class Issues1327Bean {
        public String myString = "stuff";
        public List<String> myList = new ArrayList<String>();
    }

>>>>>>> e979bc53
    /*
    /**********************************************************
    /* Unit tests
    /**********************************************************
     */

    final private ObjectMapper MAPPER = new ObjectMapper();

    public void testGlobal() throws IOException
    {
        Map<String,Object> result = writeAndMap(MAPPER, new SimpleBean());
        assertEquals(2, result.size());
        assertEquals("a", result.get("a"));
        assertNull(result.get("b"));
        assertTrue(result.containsKey("b"));
    }

    public void testNonNullByClass() throws IOException
    {
        Map<String,Object> result = writeAndMap(MAPPER, new NoNullsBean());
        assertEquals(1, result.size());
        assertFalse(result.containsKey("a"));
        assertNull(result.get("a"));
        assertTrue(result.containsKey("b"));
        assertNull(result.get("b"));
    }

    public void testNonDefaultByClass() throws IOException
    {
        NonDefaultBean bean = new NonDefaultBean();
        // need to change one of defaults
        bean._a = "notA";
        Map<String,Object> result = writeAndMap(MAPPER, bean);
        assertEquals(1, result.size());
        assertTrue(result.containsKey("a"));
        assertEquals("notA", result.get("a"));
        assertFalse(result.containsKey("b"));
        assertNull(result.get("b"));
    }

    // [databind#998]
    public void testNonDefaultByClassNoCtor() throws IOException
    {
        NonDefaultBeanXYZ bean = new NonDefaultBeanXYZ(1, 2, 0);
        String json = MAPPER.writeValueAsString(bean);
        assertEquals(aposToQuotes("{'x':1,'y':2}"), json);
    }
    
    public void testMixedMethod() throws IOException
    {
        MixedBean bean = new MixedBean();
        bean._a = "xyz";
        bean._b = null;
        Map<String,Object> result = writeAndMap(MAPPER, bean);
        assertEquals(1, result.size());
        assertEquals("xyz", result.get("a"));
        assertFalse(result.containsKey("b"));

        bean._a = "a";
        bean._b = "b";
        result = writeAndMap(MAPPER, bean);
        assertEquals(1, result.size());
        assertEquals("b", result.get("b"));
        assertFalse(result.containsKey("a"));
    }

    public void testDefaultForEmptyList() throws IOException
    {
        assertEquals("{}", MAPPER.writeValueAsString(new ListBean()));
    }

    // NON_DEFAULT shoud work for arrays too
    public void testNonEmptyDefaultArray() throws IOException
    {
        assertEquals("{}", MAPPER.writeValueAsString(new ArrayBean()));
    }

    public void testDefaultForIntegers() throws IOException
    {
        assertEquals("{}", MAPPER.writeValueAsString(new DefaultIntBean(0, Integer.valueOf(0))));
        assertEquals("{\"i2\":1}", MAPPER.writeValueAsString(new DefaultIntBean(0, Integer.valueOf(1))));
        assertEquals("{\"i1\":3}", MAPPER.writeValueAsString(new DefaultIntBean(3, Integer.valueOf(0))));
    }

    public void testEmptyInclusionScalars() throws IOException
    {
        ObjectMapper defMapper = MAPPER;
        ObjectMapper inclMapper = new ObjectMapper().setSerializationInclusion(JsonInclude.Include.NON_EMPTY);

        // First, Strings
        StringWrapper str = new StringWrapper("");
        assertEquals("{\"str\":\"\"}", defMapper.writeValueAsString(str));
        assertEquals("{}", inclMapper.writeValueAsString(str));
        assertEquals("{}", inclMapper.writeValueAsString(new StringWrapper()));

        assertEquals("{\"value\":\"x\"}", defMapper.writeValueAsString(new NonEmptyString("x")));
        assertEquals("{}", defMapper.writeValueAsString(new NonEmptyString("")));

        // Then numbers
        // 11-Nov-2015, tatu: As of Jackson 2.7, scalars should NOT be considered empty,
        //   except for wrappers if they are `null`
        assertEquals("{\"value\":12}", defMapper.writeValueAsString(new NonEmptyInt(12)));
        assertEquals("{\"value\":0}", defMapper.writeValueAsString(new NonEmptyInt(0)));

        assertEquals("{\"value\":1.25}", defMapper.writeValueAsString(new NonEmptyDouble(1.25)));
        assertEquals("{\"value\":0.0}", defMapper.writeValueAsString(new NonEmptyDouble(0.0)));

        
        IntWrapper zero = new IntWrapper(0);
        assertEquals("{\"i\":0}", defMapper.writeValueAsString(zero));
        assertEquals("{\"i\":0}", inclMapper.writeValueAsString(zero));
    }

<<<<<<< HEAD
    public void testPropConfigOverridesForInclude() throws IOException
    {
        // First, with defaults, both included:
        EmptyListMapBean empty = new EmptyListMapBean();
        assertEquals(aposToQuotes("{'list':[],'map':{}}"),
                MAPPER.writeValueAsString(empty));
        ObjectMapper mapper;

        // and then change inclusion criteria for either

        mapper = new ObjectMapper();
        mapper.configOverride(Map.class)
            .setInclude(JsonInclude.Value.construct(JsonInclude.Include.NON_EMPTY, null));
        assertEquals(aposToQuotes("{'list':[]}"),
                mapper.writeValueAsString(empty));
        
        mapper = new ObjectMapper();
        mapper.configOverride(List.class)
            .setInclude(JsonInclude.Value.construct(JsonInclude.Include.NON_EMPTY, null));
        assertEquals(aposToQuotes("{'map':{}}"),
                mapper.writeValueAsString(empty));
=======
    public void testIssue1327() throws Exception {
        ObjectMapper om = new ObjectMapper();
        om.setSerializationInclusion(JsonInclude.Include.NON_NULL);

        final Issues1327Bean input = new Issues1327Bean();
        final String jsonString = om.writeValueAsString(input);

        if (jsonString.contains("myList")) {
            fail("Should not contain `myList`: "+jsonString);
        }
>>>>>>> e979bc53
    }
}<|MERGE_RESOLUTION|>--- conflicted
+++ resolved
@@ -119,7 +119,6 @@
         public NonEmptyDouble(double v) { value = v; }
     }
 
-<<<<<<< HEAD
     @JsonPropertyOrder({"list", "map"})
     static class EmptyListMapBean
     {
@@ -127,15 +126,7 @@
 
         public Map<String,String> map = Collections.emptyMap();
     }
-    
-=======
-    @JsonInclude(JsonInclude.Include.NON_EMPTY)
-    public static class Issues1327Bean {
-        public String myString = "stuff";
-        public List<String> myList = new ArrayList<String>();
-    }
-
->>>>>>> e979bc53
+
     /*
     /**********************************************************
     /* Unit tests
@@ -249,7 +240,6 @@
         assertEquals("{\"i\":0}", inclMapper.writeValueAsString(zero));
     }
 
-<<<<<<< HEAD
     public void testPropConfigOverridesForInclude() throws IOException
     {
         // First, with defaults, both included:
@@ -271,17 +261,5 @@
             .setInclude(JsonInclude.Value.construct(JsonInclude.Include.NON_EMPTY, null));
         assertEquals(aposToQuotes("{'map':{}}"),
                 mapper.writeValueAsString(empty));
-=======
-    public void testIssue1327() throws Exception {
-        ObjectMapper om = new ObjectMapper();
-        om.setSerializationInclusion(JsonInclude.Include.NON_NULL);
-
-        final Issues1327Bean input = new Issues1327Bean();
-        final String jsonString = om.writeValueAsString(input);
-
-        if (jsonString.contains("myList")) {
-            fail("Should not contain `myList`: "+jsonString);
-        }
->>>>>>> e979bc53
     }
 }