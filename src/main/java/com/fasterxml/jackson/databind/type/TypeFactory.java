--- conflicted
+++ resolved
@@ -397,22 +397,7 @@
                 newType = _fromClass(null, subclass, EMPTY_BINDINGS);
                 break;
             }
-<<<<<<< HEAD
- 
-            // If not, we'll need to do more thorough forward+backwards resolution. Sigh.
-
-            // 20-Oct-2015, tatu: Container, Map-types somewhat special. There is
-            //    a way to fully resolve and merge hierarchies; but that gets expensive
-            //    so let's, for now, try to create close-enough approximation that
-            //    is not 100% same, structurally, but has equivalent information for
-            //    our specific neeeds.
-            // 29-Mar-2016, tatu: See [databind#1173]  (and test `TypeResolverTest`)
-            //  for a case where this code does get invoked: not ideal
-            // 29-Jun-2016, tatu: As to bindings, this works for [databind#1215], but
-            //  not certain it would reliably work... but let's hope for best for now
-=======
             // (4) If all else fails, do the full traversal using placeholders
->>>>>>> 46758968
             TypeBindings tb = _bindingsForSubtype(baseType, typeParamCount, subclass);
             newType = _fromClass(null, subclass, tb);
 
@@ -424,40 +409,11 @@
         return newType;
     }
 
-<<<<<<< HEAD
-        // 20-Oct-2015, tatu: Old simplistic approach
-
-        /*
-        // Currently mostly SimpleType instances can become something else
-        if (baseType instanceof SimpleType) {
-            // and only if subclass is an array, Collection or Map
-            if (subclass.isArray()
-                || Map.class.isAssignableFrom(subclass)
-                || Collection.class.isAssignableFrom(subclass)) {
-                // need to assert type compatibility...
-                if (!baseType.getRawClass().isAssignableFrom(subclass)) {
-                    throw new IllegalArgumentException("Class "+subclass.getClass().getName()+" not subtype of "+baseType);
-                }
-                // this _should_ work, right?
-                JavaType subtype = _fromClass(null, subclass, EMPTY_BINDINGS);
-                // one more thing: handlers to copy?
-                Object h = baseType.getValueHandler();
-                if (h != null) {
-                    subtype = subtype.withValueHandler(h);
-                }
-                h = baseType.getTypeHandler();
-                if (h != null) {
-                    subtype = subtype.withTypeHandler(h);
-                }
-                return subtype;
-            }
-=======
     private TypeBindings _bindingsForSubtype(JavaType baseType, int typeParamCount, Class<?> subclass)
     {
         PlaceholderForType[] placeholders = new PlaceholderForType[typeParamCount];
         for (int i = 0; i < typeParamCount; ++i) {
             placeholders[i] = new PlaceholderForType(i);
->>>>>>> 46758968
         }
         TypeBindings b = TypeBindings.create(subclass, placeholders);
         // First: pseudo-resolve to get placeholders in place:
@@ -528,12 +484,7 @@
                 return false;
             }
         }
-<<<<<<< HEAD
-        // Otherwise, two choices: match N first, or empty. Do latter, for now
-        return EMPTY_BINDINGS;
-=======
         return true;
->>>>>>> 46758968
     }
 
     /**
