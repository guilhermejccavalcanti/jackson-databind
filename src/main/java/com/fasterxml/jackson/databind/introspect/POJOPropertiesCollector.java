package com.fasterxml.jackson.databind.introspect;

import java.lang.reflect.Modifier;
import java.util.*;

import com.fasterxml.jackson.annotation.JacksonInject;
import com.fasterxml.jackson.annotation.JsonCreator;
import com.fasterxml.jackson.annotation.JsonProperty;

import com.fasterxml.jackson.databind.*;

import com.fasterxml.jackson.databind.cfg.HandlerInstantiator;
import com.fasterxml.jackson.databind.cfg.MapperConfig;
import com.fasterxml.jackson.databind.util.BeanUtil;
import com.fasterxml.jackson.databind.util.ClassUtil;

/**
 * Helper class used for aggregating information about all possible
 * properties of a POJO.
 */
public class POJOPropertiesCollector
{
    /*
    /**********************************************************
    /* Configuration
    /**********************************************************
     */

    /**
     * Configuration settings
     */
    protected final MapperConfig<?> _config;

    /**
     * True if introspection is done for serialization (giving
     * precedence for serialization annotations), or not (false, deserialization)
     */
    protected final boolean _forSerialization;

    /**
     * Type of POJO for which properties are being collected.
     */
    protected final JavaType _type;

    /**
     * Low-level introspected class information (methods, fields etc)
     */
    protected final AnnotatedClass _classDef;

    protected final VisibilityChecker<?> _visibilityChecker;

    protected final AnnotationIntrospector _annotationIntrospector;

    /**
     * @since 2.9
     */
    protected final boolean _useAnnotations;

    /**
     * Prefix used by auto-detected mutators ("setters"): usually "set",
     * but differs for builder objects ("with" by default).
     */
    protected final String _mutatorPrefix;
    
    /*
    /**********************************************************
    /* Collected property information
    /**********************************************************
     */

    /**
     * State flag we keep to indicate whether actual property information
     * has been collected or not.
     */
    protected boolean _collected;
    
    /**
     * Set of logical property information collected so far.
     *<p>
     * Since 2.6, this has been constructed (more) lazily, to defer
     * throwing of exceptions for potential conflicts in cases where
     * this may not be an actual problem.
     */
    protected LinkedHashMap<String, POJOPropertyBuilder> _properties;

    protected LinkedList<POJOPropertyBuilder> _creatorProperties;
    
    protected LinkedList<AnnotatedMember> _anyGetters;

    protected LinkedList<AnnotatedMethod> _anySetters;
    
    protected LinkedList<AnnotatedMember> _anySetterField;

    /**
     * Method(s) marked with 'JsonValue' annotation
     *<p>
     * NOTE: before 2.9, was `AnnotatedMethod`; with 2.9 allows fields too
     */
    protected LinkedList<AnnotatedMember> _jsonValueAccessors;

    /**
     * Lazily collected list of properties that can be implicitly
     * ignored during serialization; only updated when collecting
     * information for deserialization purposes
     */
    protected HashSet<String> _ignoredPropertyNames;

    /**
     * Lazily collected list of members that were annotated to
     * indicate that they represent mutators for deserializer
     * value injection.
     */
    protected LinkedHashMap<Object, AnnotatedMember> _injectables;
    
    /*
    /**********************************************************
    /* Life-cycle
    /**********************************************************
     */

    protected POJOPropertiesCollector(MapperConfig<?> config, boolean forSerialization,
            JavaType type, AnnotatedClass classDef, String mutatorPrefix)
    {
        _config = config;
        _forSerialization = forSerialization;
        _type = type;
        _classDef = classDef;
        _mutatorPrefix = (mutatorPrefix == null) ? "set" : mutatorPrefix;
        if (config.isAnnotationProcessingEnabled()) {
            _useAnnotations = true;
            _annotationIntrospector = _config.getAnnotationIntrospector();
        } else {
            _useAnnotations = false;
            _annotationIntrospector = AnnotationIntrospector.nopInstance();
        }
        _visibilityChecker = _config.getDefaultVisibilityChecker(type.getRawClass(),
                classDef);
    }

    /*
    /**********************************************************
    /* Public API
    /**********************************************************
     */

    public MapperConfig<?> getConfig() {
        return _config;
    }

    public JavaType getType() {
        return _type;
    }
    
    public AnnotatedClass getClassDef() {
        return _classDef;
    }

    public AnnotationIntrospector getAnnotationIntrospector() {
        return _annotationIntrospector;
    }
    
    public List<BeanPropertyDefinition> getProperties() {
        // make sure we return a copy, so caller can remove entries if need be:
        Map<String, POJOPropertyBuilder> props = getPropertyMap();
        return new ArrayList<BeanPropertyDefinition>(props.values());
    }

    public Map<Object, AnnotatedMember> getInjectables() {
        if (!_collected) {
            collectAll();
        }
        return _injectables;
    }

    public AnnotatedMember getJsonValueAccessor()
    {
        if (!_collected) {
            collectAll();
        }
        // If @JsonValue defined, must have a single one
        if (_jsonValueAccessors != null) {
            if (_jsonValueAccessors.size() > 1) {
                reportProblem("Multiple 'as-value' properties defined (%s vs %s)",
                        _jsonValueAccessors.get(0),
                        _jsonValueAccessors.get(1));
            }
            // otherwise we won't greatly care
            return _jsonValueAccessors.get(0);
        }
        return null;
    }

    public AnnotatedMember getAnyGetter()
    {
        if (!_collected) {
            collectAll();
        }
        if (_anyGetters != null) {
            if (_anyGetters.size() > 1) {
                reportProblem("Multiple 'any-getters' defined (%s vs %s)",
                        _anyGetters.get(0), _anyGetters.get(1));
            }
            return _anyGetters.getFirst();
        }        
        return null;
    }

    public AnnotatedMember getAnySetterField()
    {
        if (!_collected) {
            collectAll();
        }
        if (_anySetterField != null) {
            if (_anySetterField.size() > 1) {
                reportProblem("Multiple 'any-setter' fields defined (%s vs %s)",
                        _anySetterField.get(0), _anySetterField.get(1));
            }
            return _anySetterField.getFirst();
        }
        return null;
    }

    public AnnotatedMethod getAnySetterMethod()
    {
        if (!_collected) {
            collectAll();
        }
        if (_anySetters != null) {
            if (_anySetters.size() > 1) {
                reportProblem("Multiple 'any-setter' methods defined (%s vs %s)",
                        _anySetters.get(0), _anySetters.get(1));
            }
            return _anySetters.getFirst();
        }
        return null;
    }

    /**
     * Accessor for set of properties that are explicitly marked to be ignored
     * via per-property markers (but NOT class annotations).
     */
    public Set<String> getIgnoredPropertyNames() {
        return _ignoredPropertyNames;
    }

    /**
     * Accessor to find out whether type specified requires inclusion
     * of Object Identifier.
     */
    public ObjectIdInfo getObjectIdInfo()
    {
        ObjectIdInfo info = _annotationIntrospector.findObjectIdInfo(_classDef);
        if (info != null) { // 2.1: may also have different defaults for refs:
            info = _annotationIntrospector.findObjectReferenceInfo(_classDef, info);
        }
        return info;
    }

    /**
     * Method for finding Class to use as POJO builder, if any.
     */
    public Class<?> findPOJOBuilderClass() {
        return _annotationIntrospector.findPOJOBuilder(_classDef);
    }
    
    // for unit tests:
    protected Map<String, POJOPropertyBuilder> getPropertyMap() {
        if (!_collected) {
            collectAll();
        }
        return _properties;
    }

    /*
    /**********************************************************
    /* Public API: main-level collection
    /**********************************************************
     */

    /**
     * Internal method that will collect actual property information.
     */
    protected void collectAll()
    {
        LinkedHashMap<String, POJOPropertyBuilder> props = new LinkedHashMap<String, POJOPropertyBuilder>();

        // First: gather basic data
        _addFields(props);
        _addMethods(props);
        // 25-Jan-2016, tatu: Avoid introspecting (constructor-)creators for non-static
        //    inner classes, see [databind#1502]
        if (!_classDef.isNonStaticInnerClass()) {
            _addCreators(props);
        }
        _addInjectables(props);

        // Remove ignored properties, first; this MUST precede annotation merging
        // since logic relies on knowing exactly which accessor has which annotation
        _removeUnwantedProperties(props);
        // and then remove unneeded accessors (wrt read-only, read-write)
        _removeUnwantedAccessor(props);
        // Rename remaining properties
        _renameProperties(props);

<<<<<<< HEAD
        // then merge annotations, to simplify further processing: has to be done AFTER
        // preceding renaming step to get right propagation
        for (POJOPropertyBuilder property : props.values()) {
            property.mergeAnnotations(_forSerialization);
        }
=======
        // then merge annotations, to simplify further processing
        // 26-Sep-2017, tatu: Before 2.9.2 was done earlier but that prevented some of
        //   annotations from getting properly merged
        for (POJOPropertyBuilder property : props.values()) {
            property.mergeAnnotations(_forSerialization);
        }

>>>>>>> 06351045
        // And use custom naming strategy, if applicable...
        PropertyNamingStrategy naming = _findNamingStrategy();
        if (naming != null) {
            _renameUsing(props, naming);
        }

        // Sort by visibility (explicit over implicit); drop all but first
        // of member type (getter, setter etc) if there is visibility
        // difference
        for (POJOPropertyBuilder property : props.values()) {
            property.trimByVisibility();
        }

        // and, if required, apply wrapper name: note, MUST be done after
        // annotations are merged.
        if (_config.isEnabled(MapperFeature.USE_WRAPPER_NAME_AS_PROPERTY_NAME)) {
            _renameWithWrappers(props);
        }

        // well, almost last: there's still ordering...
        _sortProperties(props);
        _properties = props;
        _collected = true;
    }

    /*
    /**********************************************************
    /* Overridable internal methods, adding members
    /**********************************************************
     */

    /**
     * Method for collecting basic information on all fields found
     */
    protected void _addFields(Map<String, POJOPropertyBuilder> props)
    {
        final AnnotationIntrospector ai = _annotationIntrospector;
        /* 28-Mar-2013, tatu: For deserialization we may also want to remove
         *   final fields, as often they won't make very good mutators...
         *   (although, maybe surprisingly, JVM _can_ force setting of such fields!)
         */
        final boolean pruneFinalFields = !_forSerialization && !_config.isEnabled(MapperFeature.ALLOW_FINAL_FIELDS_AS_MUTATORS);
        final boolean transientAsIgnoral = _config.isEnabled(MapperFeature.PROPAGATE_TRANSIENT_MARKER);
        
        for (AnnotatedField f : _classDef.fields()) {
            // @JsonValue?
            if (Boolean.TRUE.equals(ai.hasAsValue(f))) {
                if (_jsonValueAccessors == null) {
                    _jsonValueAccessors = new LinkedList<>();
                }
                _jsonValueAccessors.add(f);
                continue;
            }
            // @JsonAnySetter?
            if (Boolean.TRUE.equals(ai.hasAnySetter(f))) {
                if (_anySetterField == null) {
                    _anySetterField = new LinkedList<AnnotatedMember>();
                }
                _anySetterField.add(f);
                continue;
            }
            String implName = ai.findImplicitPropertyName(f);
            if (implName == null) {
                implName = f.getName();
            }
            PropertyName pn;

            if (_forSerialization) {
                /* 18-Aug-2011, tatu: As per existing unit tests, we should only
                 *   use serialization annotation (@JsonSerialize) when serializing
                 *   fields, and similarly for deserialize-only annotations... so
                 *   no fallbacks in this particular case.
                 */
                pn = ai.findNameForSerialization(f);
            } else {
                pn = ai.findNameForDeserialization(f);
            }
            boolean hasName = (pn != null);
            boolean nameExplicit = hasName;

            if (nameExplicit && pn.isEmpty()) { // empty String meaning "use default name", here just means "same as field name"
                pn = _propNameFromSimple(implName);
                nameExplicit = false;
            }
            // having explicit name means that field is visible; otherwise need to check the rules
            boolean visible = (pn != null);
            if (!visible) {
                visible = _visibilityChecker.isFieldVisible(f);
            }
            // and finally, may also have explicit ignoral
            boolean ignored = ai.hasIgnoreMarker(f);

            // 13-May-2015, tatu: Moved from earlier place (AnnotatedClass) in 2.6
            if (f.isTransient()) {
                // 20-May-2016, tatu: as per [databind#1184] explicit annotation should override
                //    "default" `transient`
                if (!hasName) {
                    visible = false;
                    if (transientAsIgnoral) {
                        ignored = true;
                    }
                }
            }
            /* [databind#190]: this is the place to prune final fields, if they are not
             *  to be used as mutators. Must verify they are not explicitly included.
             *  Also: if 'ignored' is set, need to included until a later point, to
             *  avoid losing ignoral information.
             */
            if (pruneFinalFields && (pn == null) && !ignored
                    && Modifier.isFinal(f.getModifiers())) {
                continue;
            }
            _property(props, implName).addField(f, pn, nameExplicit, visible, ignored);
        }
    }

    /**
     * Method for collecting basic information on constructor(s) found
     */
    protected void _addCreators(Map<String, POJOPropertyBuilder> props)
    {
        // can be null if annotation processing is disabled...
        if (!_useAnnotations) {
            return;
        }
        for (AnnotatedConstructor ctor : _classDef.getConstructors()) {
            if (_creatorProperties == null) {
                _creatorProperties = new LinkedList<POJOPropertyBuilder>();
            }
            for (int i = 0, len = ctor.getParameterCount(); i < len; ++i) {
                _addCreatorParam(props, ctor.getParameter(i));
            }
        }
        for (AnnotatedMethod factory : _classDef.getFactoryMethods()) {
            if (_creatorProperties == null) {
                _creatorProperties = new LinkedList<POJOPropertyBuilder>();
            }
            for (int i = 0, len = factory.getParameterCount(); i < len; ++i) {
                _addCreatorParam(props, factory.getParameter(i));
            }
        }
    }

    protected void _addCreatorParam(Map<String, POJOPropertyBuilder> props,
            AnnotatedParameter param)
    {
        // JDK 8, paranamer, Scala can give implicit name
        String impl = _annotationIntrospector.findImplicitPropertyName(param);
        if (impl == null) {
            impl = "";
        }
        PropertyName pn = _annotationIntrospector.findNameForDeserialization(param);
        boolean expl = (pn != null && !pn.isEmpty());
        if (!expl) {
            if (impl.isEmpty()) {
                // Important: if neither implicit nor explicit name, cannot make use of
                // this creator parameter -- may or may not be a problem, verified at a later point.
                return;
            }
            // Also: if this occurs, there MUST be explicit annotation on creator itself
            JsonCreator.Mode creatorMode = _annotationIntrospector.findCreatorAnnotation(_config,
                    param.getOwner());
            if ((creatorMode == null) || (creatorMode == JsonCreator.Mode.DISABLED)) {
                return;
            }
            pn = PropertyName.construct(impl);
        }

        // shouldn't need to worry about @JsonIgnore, since creators only added
        // if so annotated

        /* 13-May-2015, tatu: We should try to start with implicit name, similar to how
         *   fields and methods work; but unlike those, we don't necessarily have
         *   implicit name to use (pre-Java8 at least). So:
         */
        POJOPropertyBuilder prop = (expl && impl.isEmpty())
                ? _property(props, pn) : _property(props, impl);
        prop.addCtor(param, pn, expl, true, false);
        _creatorProperties.add(prop);
    }

    /**
     * Method for collecting basic information on all fields found
     */
    protected void _addMethods(Map<String, POJOPropertyBuilder> props)
    {
        final AnnotationIntrospector ai = _annotationIntrospector;
        for (AnnotatedMethod m : _classDef.memberMethods()) {
            /* For methods, handling differs between getters and setters; and
             * we will also only consider entries that either follow the bean
             * naming convention or are explicitly marked: just being visible
             * is not enough (unlike with fields)
             */
            int argCount = m.getParameterCount();
            if (argCount == 0) { // getters (including 'any getter')
            	_addGetterMethod(props, m, ai);
            } else if (argCount == 1) { // setters
            	_addSetterMethod(props, m, ai);
            } else if (argCount == 2) { // any getter?
                if (ai != null) {
                    if (Boolean.TRUE.equals(ai.hasAnySetter(m))) {
                        if (_anySetters == null) {
                            _anySetters = new LinkedList<AnnotatedMethod>();
                        }
                        _anySetters.add(m);
                    }
                }
            }
        }
    }

    protected void _addGetterMethod(Map<String, POJOPropertyBuilder> props,
            AnnotatedMethod m, AnnotationIntrospector ai)
    {
        // Very first thing: skip if not returning any value
        if (!m.hasReturnType()) {
            return;
        }
        
        // any getter?
        // @JsonAnyGetter?
        if (Boolean.TRUE.equals(ai.hasAnyGetter(m))) {
            if (_anyGetters == null) {
                _anyGetters = new LinkedList<AnnotatedMember>();
            }
            _anyGetters.add(m);
            return;
        }
        // @JsonValue?
        if (Boolean.TRUE.equals(ai.hasAsValue(m))) {
            if (_jsonValueAccessors == null) {
                _jsonValueAccessors = new LinkedList<>();
            }
            _jsonValueAccessors.add(m);
            return;
        }
        String implName; // from naming convention
        boolean visible;

        PropertyName pn = ai.findNameForSerialization(m);
        boolean nameExplicit = (pn != null);

        if (!nameExplicit) { // no explicit name; must consider implicit
            implName = ai.findImplicitPropertyName(m);
            if (implName == null) {
                implName = BeanUtil.okNameForRegularGetter(m, m.getName());
            }
            if (implName == null) { // if not, must skip
                implName = BeanUtil.okNameForIsGetter(m, m.getName());
                if (implName == null) {
                    return;
                }
                visible = _visibilityChecker.isIsGetterVisible(m);
            } else {
                visible = _visibilityChecker.isGetterVisible(m);
            }
        } else { // explicit indication of inclusion, but may be empty
            // we still need implicit name to link with other pieces
            implName = ai.findImplicitPropertyName(m);
            if (implName == null) {
                implName = BeanUtil.okNameForGetter(m);
            }
            // if not regular getter name, use method name as is
            if (implName == null) {
                implName = m.getName();
            }
            if (pn.isEmpty()) {
                // !!! TODO: use PropertyName for implicit names too
                pn = _propNameFromSimple(implName);
                nameExplicit = false;
            }
            visible = true;
        }
        boolean ignore = ai.hasIgnoreMarker(m);
        _property(props, implName).addGetter(m, pn, nameExplicit, visible, ignore);
    }

    protected void _addSetterMethod(Map<String, POJOPropertyBuilder> props,
            AnnotatedMethod m, AnnotationIntrospector ai)
    {
        String implName; // from naming convention
        boolean visible;
        PropertyName pn = (ai == null) ? null : ai.findNameForDeserialization(m);
        boolean nameExplicit = (pn != null);
        if (!nameExplicit) { // no explicit name; must follow naming convention
            implName = (ai == null) ? null : ai.findImplicitPropertyName(m);
            if (implName == null) {
                implName = BeanUtil.okNameForMutator(m, _mutatorPrefix);
            }
            if (implName == null) { // if not, must skip
            	return;
            }
            visible = _visibilityChecker.isSetterVisible(m);
        } else { // explicit indication of inclusion, but may be empty
            // we still need implicit name to link with other pieces
            implName = (ai == null) ? null : ai.findImplicitPropertyName(m);
            if (implName == null) {
                implName = BeanUtil.okNameForMutator(m, _mutatorPrefix);
            }
            // if not regular getter name, use method name as is
            if (implName == null) {
                implName = m.getName();
            }
            if (pn.isEmpty()) {
                // !!! TODO: use PropertyName for implicit names too
                pn = _propNameFromSimple(implName);
                nameExplicit = false;
            }
            visible = true;
        }
        boolean ignore = (ai == null) ? false : ai.hasIgnoreMarker(m);
        _property(props, implName).addSetter(m, pn, nameExplicit, visible, ignore);
    }

    protected void _addInjectables(Map<String, POJOPropertyBuilder> props)
    {
        final AnnotationIntrospector ai = _annotationIntrospector;
        // first fields, then methods, to allow overriding
        for (AnnotatedField f : _classDef.fields()) {
            _doAddInjectable(ai.findInjectableValue(f), f);
        }
        
        for (AnnotatedMethod m : _classDef.memberMethods()) {
            // for now, only allow injection of a single arg (to be changed in future?)
            if (m.getParameterCount() != 1) {
                continue;
            }
            _doAddInjectable(ai.findInjectableValue(m), m);
        }
    }

    protected void _doAddInjectable(JacksonInject.Value injectable, AnnotatedMember m)
    {
        if (injectable == null) {
            return;
        }
        Object id = injectable.getId();
        if (_injectables == null) {
            _injectables = new LinkedHashMap<Object, AnnotatedMember>();
        }
        AnnotatedMember prev = _injectables.put(id, m);
        if (prev != null) {
            // 12-Apr-2017, tatu: Let's allow masking of Field by Method
            if (prev.getClass() == m.getClass()) {
                String type = id.getClass().getName();
                throw new IllegalArgumentException("Duplicate injectable value with id '"
                        +String.valueOf(id)+"' (of type "+type+")");
            }
        }
    }

    private PropertyName _propNameFromSimple(String simpleName) {
        return PropertyName.construct(simpleName, null);
    }
    
    /*
    /**********************************************************
    /* Internal methods; removing ignored properties
    /**********************************************************
     */

    /**
     * Method called to get rid of candidate properties that are marked
     * as ignored.
     */
    protected void _removeUnwantedProperties(Map<String, POJOPropertyBuilder> props)
    {
        Iterator<POJOPropertyBuilder> it = props.values().iterator();
        while (it.hasNext()) {
            POJOPropertyBuilder prop = it.next();

            // First: if nothing visible, just remove altogether
            if (!prop.anyVisible()) {
                it.remove();
                continue;
            }
            // Otherwise, check ignorals
            if (prop.anyIgnorals()) {
                // first: if one or more ignorals, and no explicit markers, remove the whole thing
                if (!prop.isExplicitlyIncluded()) {
                    it.remove();
                    _collectIgnorals(prop.getName());
                    continue;
                }
                // otherwise just remove ones marked to be ignored
                prop.removeIgnored();
                if (!_forSerialization && !prop.couldDeserialize()) {
                    _collectIgnorals(prop.getName());
                }
            }
        }
    }

    /**
     * Method called to further get rid of unwanted individual accessors,
     * based on read/write settings and rules for "pulling in" accessors
     * (or not).
     */
    protected void _removeUnwantedAccessor(Map<String, POJOPropertyBuilder> props)
    {
        final boolean inferMutators = _config.isEnabled(MapperFeature.INFER_PROPERTY_MUTATORS);
        Iterator<POJOPropertyBuilder> it = props.values().iterator();

        while (it.hasNext()) {
            POJOPropertyBuilder prop = it.next();
            // 26-Jan-2017, tatu: [databind#935]: need to denote removal of
            JsonProperty.Access acc = prop.removeNonVisible(inferMutators);
            if (!_forSerialization && (acc == JsonProperty.Access.READ_ONLY)) {
                _collectIgnorals(prop.getName());
            }
        }
    }

    /**
     * Helper method called to add explicitly ignored properties to a list
     * of known ignored properties; this helps in proper reporting of
     * errors.
     */
    private void _collectIgnorals(String name)
    {
        if (!_forSerialization) {
            if (_ignoredPropertyNames == null) {
                _ignoredPropertyNames = new HashSet<String>();
            }
            _ignoredPropertyNames.add(name);
        }
    }

    /*
    /**********************************************************
    /* Internal methods; renaming properties
    /**********************************************************
     */

    protected void _renameProperties(Map<String, POJOPropertyBuilder> props)
    {
        // With renaming need to do in phases: first, find properties to rename
        Iterator<Map.Entry<String,POJOPropertyBuilder>> it = props.entrySet().iterator();
        LinkedList<POJOPropertyBuilder> renamed = null;
        while (it.hasNext()) {
            Map.Entry<String, POJOPropertyBuilder> entry = it.next();
            POJOPropertyBuilder prop = entry.getValue();

            Collection<PropertyName> l = prop.findExplicitNames();

            // no explicit names? Implicit one is fine as is
            if (l.isEmpty()) {
                continue;
            }
            it.remove(); // need to replace with one or more renamed
            if (renamed == null) {
                renamed = new LinkedList<POJOPropertyBuilder>();
            }
            // simple renaming? Just do it
            if (l.size() == 1) {
                PropertyName n = l.iterator().next();
                renamed.add(prop.withName(n));
                continue;
            }
            // but this may be problematic...
            renamed.addAll(prop.explode(l));

            /*
            String newName = prop.findNewName();
            if (newName != null) {
                if (renamed == null) {
                    renamed = new LinkedList<POJOPropertyBuilder>();
                }
                prop = prop.withSimpleName(newName);
                renamed.add(prop);
                it.remove();
            }
            */
        }
        
        // and if any were renamed, merge back in...
        if (renamed != null) {
            for (POJOPropertyBuilder prop : renamed) {
                String name = prop.getName();
                POJOPropertyBuilder old = props.get(name);
                if (old == null) {
                    props.put(name, prop);
                } else {
                    old.addAll(prop);
                }
                // replace the creatorProperty too, if there is one
                _updateCreatorProperty(prop, _creatorProperties);
            }
        }
    }

    protected void _renameUsing(Map<String, POJOPropertyBuilder> propMap,
            PropertyNamingStrategy naming)
    {
        POJOPropertyBuilder[] props = propMap.values().toArray(new POJOPropertyBuilder[propMap.size()]);
        propMap.clear();
        for (POJOPropertyBuilder prop : props) {
            PropertyName fullName = prop.getFullName();
            String rename = null;
            // As per [databind#428] need to skip renaming if property has
            // explicitly defined name, unless feature  is enabled
            if (!prop.isExplicitlyNamed() || _config.isEnabled(MapperFeature.ALLOW_EXPLICIT_PROPERTY_RENAMING)) {
                if (_forSerialization) {
                    if (prop.hasGetter()) {
                        rename = naming.nameForGetterMethod(_config, prop.getGetter(), fullName.getSimpleName());
                    } else if (prop.hasField()) {
                        rename = naming.nameForField(_config, prop.getField(), fullName.getSimpleName());
                    }
                } else {
                    if (prop.hasSetter()) {
                        rename = naming.nameForSetterMethod(_config, prop.getSetter(), fullName.getSimpleName());
                    } else if (prop.hasConstructorParameter()) {
                        rename = naming.nameForConstructorParameter(_config, prop.getConstructorParameter(), fullName.getSimpleName());
                    } else if (prop.hasField()) {
                        rename = naming.nameForField(_config, prop.getField(), fullName.getSimpleName());
                    } else if (prop.hasGetter()) {
                        /* Plus, when getter-as-setter is used, need to convert that too..
                         * (should we verify that's enabled? For now, assume it's ok always)
                         */
                        rename = naming.nameForGetterMethod(_config, prop.getGetter(), fullName.getSimpleName());
                    }
                }
            }
            final String simpleName;
            if (rename != null && !fullName.hasSimpleName(rename)) {
                prop = prop.withSimpleName(rename);
                simpleName = rename;
            } else {
                simpleName = fullName.getSimpleName();
            }
            // Need to consider case where there may already be something in there...
            POJOPropertyBuilder old = propMap.get(simpleName);
            if (old == null) {
                propMap.put(simpleName, prop);
            } else {
                old.addAll(prop);
            }
            // replace the creatorProperty too, if there is one
            _updateCreatorProperty(prop, _creatorProperties);
        }
    }

    protected void _renameWithWrappers(Map<String, POJOPropertyBuilder> props)
    {
        // 11-Sep-2012, tatu: To support 'MapperFeature.USE_WRAPPER_NAME_AS_PROPERTY_NAME',
        //   need another round of renaming...
        Iterator<Map.Entry<String,POJOPropertyBuilder>> it = props.entrySet().iterator();
        LinkedList<POJOPropertyBuilder> renamed = null;
        while (it.hasNext()) {
            Map.Entry<String, POJOPropertyBuilder> entry = it.next();
            POJOPropertyBuilder prop = entry.getValue();
            AnnotatedMember member = prop.getPrimaryMember();
            if (member == null) {
                continue;
            }
            PropertyName wrapperName = _annotationIntrospector.findWrapperName(member);
            // One trickier part (wrt [#24] of JAXB annotations: wrapper that
            // indicates use of actual property... But hopefully has been taken care
            // of previously
            if (wrapperName == null || !wrapperName.hasSimpleName()) {
                continue;
            }
            if (!wrapperName.equals(prop.getFullName())) {
                if (renamed == null) {
                    renamed = new LinkedList<POJOPropertyBuilder>();
                }
                prop = prop.withName(wrapperName);
                renamed.add(prop);
                it.remove();
            }
        }
        // and if any were renamed, merge back in...
        if (renamed != null) {
            for (POJOPropertyBuilder prop : renamed) {
                String name = prop.getName();
                POJOPropertyBuilder old = props.get(name);
                if (old == null) {
                    props.put(name, prop);
                } else {
                    old.addAll(prop);
                }
            }
        }
    }

    /*
    /**********************************************************
    /* Overridable internal methods, sorting, other stuff
    /**********************************************************
     */
    
    /* First, explicit ordering and/or alphabetic
     * and then implicitly order creator properties before others.
     */
    protected void _sortProperties(Map<String, POJOPropertyBuilder> props)
    {
        // Then how about explicit ordering?
        AnnotationIntrospector intr = _annotationIntrospector;
        Boolean alpha = intr.findSerializationSortAlphabetically((Annotated) _classDef);
        boolean sort;
        
        if (alpha == null) {
            sort = _config.shouldSortPropertiesAlphabetically();
        } else {
            sort = alpha.booleanValue();
        }
        String[] propertyOrder = intr.findSerializationPropertyOrder(_classDef);
        
        // no sorting? no need to shuffle, then
        if (!sort && (_creatorProperties == null) && (propertyOrder == null)) {
            return;
        }
        int size = props.size();
        Map<String, POJOPropertyBuilder> all;
        // Need to (re)sort alphabetically?
        if (sort) {
            all = new TreeMap<String,POJOPropertyBuilder>();
        } else {
            all = new LinkedHashMap<String,POJOPropertyBuilder>(size+size);
        }

        for (POJOPropertyBuilder prop : props.values()) {
            all.put(prop.getName(), prop);
        }
        Map<String,POJOPropertyBuilder> ordered = new LinkedHashMap<String,POJOPropertyBuilder>(size+size);
        // Ok: primarily by explicit order
        if (propertyOrder != null) {
            for (String name : propertyOrder) {
                POJOPropertyBuilder w = all.get(name);
                if (w == null) { // will also allow use of "implicit" names for sorting
                    for (POJOPropertyBuilder prop : props.values()) {
                        if (name.equals(prop.getInternalName())) {
                            w = prop;
                            // plus re-map to external name, to avoid dups:
                            name = prop.getName();
                            break;
                        }
                    }
                }
                if (w != null) {
                    ordered.put(name, w);
                }
            }
        }
        // And secondly by sorting Creator properties before other unordered properties
        if (_creatorProperties != null) {
            /* As per [databind#311], this is bit delicate; but if alphabetic ordering
             * is mandated, at least ensure creator properties are in alphabetic
             * order. Related question of creator vs non-creator is punted for now,
             * so creator properties still fully predate non-creator ones.
             */
            Collection<POJOPropertyBuilder> cr;
            if (sort) {
                TreeMap<String, POJOPropertyBuilder> sorted =
                        new TreeMap<String,POJOPropertyBuilder>();
                for (POJOPropertyBuilder prop : _creatorProperties) {
                    sorted.put(prop.getName(), prop);
                }
                cr = sorted.values();
            } else {
                cr = _creatorProperties;
            }
            for (POJOPropertyBuilder prop : cr) {
                // 16-Jan-2016, tatu: Related to [databind#1317], make sure not to accidentally
                //    add back pruned creator properties!
                String name = prop.getName();
                if (all.containsKey(name)) {
                    ordered.put(name, prop);
                }
            }
        }
        // And finally whatever is left (trying to put again will not change ordering)
        ordered.putAll(all);
        props.clear();
        props.putAll(ordered);
    }        

    /*
    /**********************************************************
    /* Internal methods; helpers
    /**********************************************************
     */

    protected void reportProblem(String msg, Object... args) {
        if (args.length > 0) {
            msg = String.format(msg, args);
        }
        throw new IllegalArgumentException("Problem with definition of "+_classDef+": "+msg);
    }

    protected POJOPropertyBuilder _property(Map<String, POJOPropertyBuilder> props,
            PropertyName name) {
        String simpleName = name.getSimpleName();
        POJOPropertyBuilder prop = props.get(simpleName);
        if (prop == null) {
            prop = new POJOPropertyBuilder(_config, _annotationIntrospector,
                    _forSerialization, name);
            props.put(simpleName, prop);
        }
        return prop;
    }

    // !!! TODO: deprecate, require use of PropertyName
    protected POJOPropertyBuilder _property(Map<String, POJOPropertyBuilder> props,
            String implName)
    {
        POJOPropertyBuilder prop = props.get(implName);
        if (prop == null) {
            prop = new POJOPropertyBuilder(_config, _annotationIntrospector, _forSerialization,
                    PropertyName.construct(implName));
            props.put(implName, prop);
        }
        return prop;
    }

    private PropertyNamingStrategy _findNamingStrategy()
    {
        Object namingDef = _annotationIntrospector.findNamingStrategy(_classDef);
        if (namingDef == null) {
            return _config.getPropertyNamingStrategy();
        }
        if (namingDef instanceof PropertyNamingStrategy) {
            return (PropertyNamingStrategy) namingDef;
        }
        // Alas, there's no way to force return type of "either class
        // X or Y" -- need to throw an exception after the fact
        if (!(namingDef instanceof Class)) {
            throw new IllegalStateException("AnnotationIntrospector returned PropertyNamingStrategy definition of type "
                    +namingDef.getClass().getName()+"; expected type PropertyNamingStrategy or Class<PropertyNamingStrategy> instead");
        }
        Class<?> namingClass = (Class<?>)namingDef;
        // 09-Nov-2015, tatu: Need to consider pseudo-value of STD, which means "use default"
        if (namingClass == PropertyNamingStrategy.class) {
            return null;
        }
        
        if (!PropertyNamingStrategy.class.isAssignableFrom(namingClass)) {
            throw new IllegalStateException("AnnotationIntrospector returned Class "
                    +namingClass.getName()+"; expected Class<PropertyNamingStrategy>");
        }
        HandlerInstantiator hi = _config.getHandlerInstantiator();
        if (hi != null) {
            PropertyNamingStrategy pns = hi.namingStrategyInstance(_config, _classDef, namingClass);
            if (pns != null) {
                return pns;
            }
        }
        return (PropertyNamingStrategy) ClassUtil.createInstance(namingClass,
                    _config.canOverrideAccessModifiers());
    }

    protected void _updateCreatorProperty(POJOPropertyBuilder prop, List<POJOPropertyBuilder> creatorProperties) {
        if (creatorProperties != null) {
            for (int i = 0, len = creatorProperties.size(); i < len; ++i) {
                if (creatorProperties.get(i).getInternalName().equals(prop.getInternalName())) {
                    creatorProperties.set(i, prop);
                    break;
                }
            }
        }
    }
}<|MERGE_RESOLUTION|>--- conflicted
+++ resolved
@@ -2,13 +2,10 @@
 
 import java.lang.reflect.Modifier;
 import java.util.*;
-
 import com.fasterxml.jackson.annotation.JacksonInject;
 import com.fasterxml.jackson.annotation.JsonCreator;
 import com.fasterxml.jackson.annotation.JsonProperty;
-
 import com.fasterxml.jackson.databind.*;
-
 import com.fasterxml.jackson.databind.cfg.HandlerInstantiator;
 import com.fasterxml.jackson.databind.cfg.MapperConfig;
 import com.fasterxml.jackson.databind.util.BeanUtil;
@@ -18,14 +15,13 @@
  * Helper class used for aggregating information about all possible
  * properties of a POJO.
  */
-public class POJOPropertiesCollector
-{
+public class POJOPropertiesCollector {
+
     /*
     /**********************************************************
     /* Configuration
     /**********************************************************
      */
-
     /**
      * Configuration settings
      */
@@ -38,6 +34,9 @@
     protected final boolean _forSerialization;
 
     /**
+     * @since 2.5
+     */
+    /**
      * Type of POJO for which properties are being collected.
      */
     protected final JavaType _type;
@@ -61,19 +60,18 @@
      * but differs for builder objects ("with" by default).
      */
     protected final String _mutatorPrefix;
-    
+
     /*
     /**********************************************************
     /* Collected property information
     /**********************************************************
      */
-
     /**
      * State flag we keep to indicate whether actual property information
      * has been collected or not.
      */
     protected boolean _collected;
-    
+
     /**
      * Set of logical property information collected so far.
      *<p>
@@ -84,11 +82,11 @@
     protected LinkedHashMap<String, POJOPropertyBuilder> _properties;
 
     protected LinkedList<POJOPropertyBuilder> _creatorProperties;
-    
+
     protected LinkedList<AnnotatedMember> _anyGetters;
 
     protected LinkedList<AnnotatedMethod> _anySetters;
-    
+
     protected LinkedList<AnnotatedMember> _anySetterField;
 
     /**
@@ -111,16 +109,8 @@
      * value injection.
      */
     protected LinkedHashMap<Object, AnnotatedMember> _injectables;
-    
-    /*
-    /**********************************************************
-    /* Life-cycle
-    /**********************************************************
-     */
-
-    protected POJOPropertiesCollector(MapperConfig<?> config, boolean forSerialization,
-            JavaType type, AnnotatedClass classDef, String mutatorPrefix)
-    {
+
+    protected POJOPropertiesCollector(MapperConfig<?> config, boolean forSerialization, JavaType type, AnnotatedClass classDef, String mutatorPrefix) {
         _config = config;
         _forSerialization = forSerialization;
         _type = type;
@@ -133,8 +123,7 @@
             _useAnnotations = false;
             _annotationIntrospector = AnnotationIntrospector.nopInstance();
         }
-        _visibilityChecker = _config.getDefaultVisibilityChecker(type.getRawClass(),
-                classDef);
+        _visibilityChecker = _config.getDefaultVisibilityChecker(type.getRawClass(), classDef);
     }
 
     /*
@@ -142,7 +131,6 @@
     /* Public API
     /**********************************************************
      */
-
     public MapperConfig<?> getConfig() {
         return _config;
     }
@@ -150,7 +138,7 @@
     public JavaType getType() {
         return _type;
     }
-    
+
     public AnnotatedClass getClassDef() {
         return _classDef;
     }
@@ -158,9 +146,8 @@
     public AnnotationIntrospector getAnnotationIntrospector() {
         return _annotationIntrospector;
     }
-    
+
     public List<BeanPropertyDefinition> getProperties() {
-        // make sure we return a copy, so caller can remove entries if need be:
         Map<String, POJOPropertyBuilder> props = getPropertyMap();
         return new ArrayList<BeanPropertyDefinition>(props.values());
     }
@@ -172,63 +159,52 @@
         return _injectables;
     }
 
-    public AnnotatedMember getJsonValueAccessor()
-    {
+    public AnnotatedMember getJsonValueAccessor() {
         if (!_collected) {
             collectAll();
         }
-        // If @JsonValue defined, must have a single one
         if (_jsonValueAccessors != null) {
             if (_jsonValueAccessors.size() > 1) {
-                reportProblem("Multiple 'as-value' properties defined (%s vs %s)",
-                        _jsonValueAccessors.get(0),
-                        _jsonValueAccessors.get(1));
-            }
-            // otherwise we won't greatly care
+                reportProblem("Multiple \'as-value\' properties defined (%s vs %s)", _jsonValueAccessors.get(0), _jsonValueAccessors.get(1));
+            }
             return _jsonValueAccessors.get(0);
         }
         return null;
     }
 
-    public AnnotatedMember getAnyGetter()
-    {
+    public AnnotatedMember getAnyGetter() {
         if (!_collected) {
             collectAll();
         }
         if (_anyGetters != null) {
             if (_anyGetters.size() > 1) {
-                reportProblem("Multiple 'any-getters' defined (%s vs %s)",
-                        _anyGetters.get(0), _anyGetters.get(1));
+                reportProblem("Multiple \'any-getters\' defined (%s vs %s)", _anyGetters.get(0), _anyGetters.get(1));
             }
             return _anyGetters.getFirst();
-        }        
+        }
         return null;
     }
 
-    public AnnotatedMember getAnySetterField()
-    {
+    public AnnotatedMember getAnySetterField() {
         if (!_collected) {
             collectAll();
         }
         if (_anySetterField != null) {
             if (_anySetterField.size() > 1) {
-                reportProblem("Multiple 'any-setter' fields defined (%s vs %s)",
-                        _anySetterField.get(0), _anySetterField.get(1));
+                reportProblem("Multiple \'any-setter\' fields defined (%s vs %s)", _anySetterField.get(0), _anySetterField.get(1));
             }
             return _anySetterField.getFirst();
         }
         return null;
     }
 
-    public AnnotatedMethod getAnySetterMethod()
-    {
+    public AnnotatedMethod getAnySetterMethod() {
         if (!_collected) {
             collectAll();
         }
         if (_anySetters != null) {
             if (_anySetters.size() > 1) {
-                reportProblem("Multiple 'any-setter' methods defined (%s vs %s)",
-                        _anySetters.get(0), _anySetters.get(1));
+                reportProblem("Multiple \'any-setter\' methods defined (%s vs %s)", _anySetters.get(0), _anySetters.get(1));
             }
             return _anySetters.getFirst();
         }
@@ -247,10 +223,9 @@
      * Accessor to find out whether type specified requires inclusion
      * of Object Identifier.
      */
-    public ObjectIdInfo getObjectIdInfo()
-    {
+    public ObjectIdInfo getObjectIdInfo() {
         ObjectIdInfo info = _annotationIntrospector.findObjectIdInfo(_classDef);
-        if (info != null) { // 2.1: may also have different defaults for refs:
+        if (info != null) {
             info = _annotationIntrospector.findObjectReferenceInfo(_classDef, info);
         }
         return info;
@@ -262,7 +237,7 @@
     public Class<?> findPOJOBuilderClass() {
         return _annotationIntrospector.findPOJOBuilder(_classDef);
     }
-    
+
     // for unit tests:
     protected Map<String, POJOPropertyBuilder> getPropertyMap() {
         if (!_collected) {
@@ -276,67 +251,33 @@
     /* Public API: main-level collection
     /**********************************************************
      */
-
     /**
      * Internal method that will collect actual property information.
      */
-    protected void collectAll()
-    {
+    protected void collectAll() {
         LinkedHashMap<String, POJOPropertyBuilder> props = new LinkedHashMap<String, POJOPropertyBuilder>();
-
-        // First: gather basic data
         _addFields(props);
         _addMethods(props);
-        // 25-Jan-2016, tatu: Avoid introspecting (constructor-)creators for non-static
-        //    inner classes, see [databind#1502]
         if (!_classDef.isNonStaticInnerClass()) {
             _addCreators(props);
         }
         _addInjectables(props);
-
-        // Remove ignored properties, first; this MUST precede annotation merging
-        // since logic relies on knowing exactly which accessor has which annotation
         _removeUnwantedProperties(props);
-        // and then remove unneeded accessors (wrt read-only, read-write)
         _removeUnwantedAccessor(props);
-        // Rename remaining properties
         _renameProperties(props);
-
-<<<<<<< HEAD
-        // then merge annotations, to simplify further processing: has to be done AFTER
-        // preceding renaming step to get right propagation
         for (POJOPropertyBuilder property : props.values()) {
             property.mergeAnnotations(_forSerialization);
         }
-=======
-        // then merge annotations, to simplify further processing
-        // 26-Sep-2017, tatu: Before 2.9.2 was done earlier but that prevented some of
-        //   annotations from getting properly merged
-        for (POJOPropertyBuilder property : props.values()) {
-            property.mergeAnnotations(_forSerialization);
-        }
-
->>>>>>> 06351045
-        // And use custom naming strategy, if applicable...
         PropertyNamingStrategy naming = _findNamingStrategy();
         if (naming != null) {
             _renameUsing(props, naming);
         }
-
-        // Sort by visibility (explicit over implicit); drop all but first
-        // of member type (getter, setter etc) if there is visibility
-        // difference
         for (POJOPropertyBuilder property : props.values()) {
             property.trimByVisibility();
         }
-
-        // and, if required, apply wrapper name: note, MUST be done after
-        // annotations are merged.
         if (_config.isEnabled(MapperFeature.USE_WRAPPER_NAME_AS_PROPERTY_NAME)) {
             _renameWithWrappers(props);
         }
-
-        // well, almost last: there's still ordering...
         _sortProperties(props);
         _properties = props;
         _collected = true;
@@ -347,22 +288,14 @@
     /* Overridable internal methods, adding members
     /**********************************************************
      */
-
     /**
      * Method for collecting basic information on all fields found
      */
-    protected void _addFields(Map<String, POJOPropertyBuilder> props)
-    {
+    protected void _addFields(Map<String, POJOPropertyBuilder> props) {
         final AnnotationIntrospector ai = _annotationIntrospector;
-        /* 28-Mar-2013, tatu: For deserialization we may also want to remove
-         *   final fields, as often they won't make very good mutators...
-         *   (although, maybe surprisingly, JVM _can_ force setting of such fields!)
-         */
         final boolean pruneFinalFields = !_forSerialization && !_config.isEnabled(MapperFeature.ALLOW_FINAL_FIELDS_AS_MUTATORS);
         final boolean transientAsIgnoral = _config.isEnabled(MapperFeature.PROPAGATE_TRANSIENT_MARKER);
-        
         for (AnnotatedField f : _classDef.fields()) {
-            // @JsonValue?
             if (Boolean.TRUE.equals(ai.hasAsValue(f))) {
                 if (_jsonValueAccessors == null) {
                     _jsonValueAccessors = new LinkedList<>();
@@ -370,7 +303,6 @@
                 _jsonValueAccessors.add(f);
                 continue;
             }
-            // @JsonAnySetter?
             if (Boolean.TRUE.equals(ai.hasAnySetter(f))) {
                 if (_anySetterField == null) {
                     _anySetterField = new LinkedList<AnnotatedMember>();
@@ -383,36 +315,23 @@
                 implName = f.getName();
             }
             PropertyName pn;
-
             if (_forSerialization) {
-                /* 18-Aug-2011, tatu: As per existing unit tests, we should only
-                 *   use serialization annotation (@JsonSerialize) when serializing
-                 *   fields, and similarly for deserialize-only annotations... so
-                 *   no fallbacks in this particular case.
-                 */
                 pn = ai.findNameForSerialization(f);
             } else {
                 pn = ai.findNameForDeserialization(f);
             }
             boolean hasName = (pn != null);
             boolean nameExplicit = hasName;
-
-            if (nameExplicit && pn.isEmpty()) { // empty String meaning "use default name", here just means "same as field name"
+            if (nameExplicit && pn.isEmpty()) {
                 pn = _propNameFromSimple(implName);
                 nameExplicit = false;
             }
-            // having explicit name means that field is visible; otherwise need to check the rules
             boolean visible = (pn != null);
             if (!visible) {
                 visible = _visibilityChecker.isFieldVisible(f);
             }
-            // and finally, may also have explicit ignoral
             boolean ignored = ai.hasIgnoreMarker(f);
-
-            // 13-May-2015, tatu: Moved from earlier place (AnnotatedClass) in 2.6
             if (f.isTransient()) {
-                // 20-May-2016, tatu: as per [databind#1184] explicit annotation should override
-                //    "default" `transient`
                 if (!hasName) {
                     visible = false;
                     if (transientAsIgnoral) {
@@ -420,13 +339,7 @@
                     }
                 }
             }
-            /* [databind#190]: this is the place to prune final fields, if they are not
-             *  to be used as mutators. Must verify they are not explicitly included.
-             *  Also: if 'ignored' is set, need to included until a later point, to
-             *  avoid losing ignoral information.
-             */
-            if (pruneFinalFields && (pn == null) && !ignored
-                    && Modifier.isFinal(f.getModifiers())) {
+            if (pruneFinalFields && (pn == null) && !ignored && Modifier.isFinal(f.getModifiers())) {
                 continue;
             }
             _property(props, implName).addField(f, pn, nameExplicit, visible, ignored);
@@ -436,9 +349,7 @@
     /**
      * Method for collecting basic information on constructor(s) found
      */
-    protected void _addCreators(Map<String, POJOPropertyBuilder> props)
-    {
-        // can be null if annotation processing is disabled...
+    protected void _addCreators(Map<String, POJOPropertyBuilder> props) {
         if (!_useAnnotations) {
             return;
         }
@@ -460,10 +371,7 @@
         }
     }
 
-    protected void _addCreatorParam(Map<String, POJOPropertyBuilder> props,
-            AnnotatedParameter param)
-    {
-        // JDK 8, paranamer, Scala can give implicit name
+    protected void _addCreatorParam(Map<String, POJOPropertyBuilder> props, AnnotatedParameter param) {
         String impl = _annotationIntrospector.findImplicitPropertyName(param);
         if (impl == null) {
             impl = "";
@@ -472,28 +380,15 @@
         boolean expl = (pn != null && !pn.isEmpty());
         if (!expl) {
             if (impl.isEmpty()) {
-                // Important: if neither implicit nor explicit name, cannot make use of
-                // this creator parameter -- may or may not be a problem, verified at a later point.
                 return;
             }
-            // Also: if this occurs, there MUST be explicit annotation on creator itself
-            JsonCreator.Mode creatorMode = _annotationIntrospector.findCreatorAnnotation(_config,
-                    param.getOwner());
+            JsonCreator.Mode creatorMode = _annotationIntrospector.findCreatorAnnotation(_config, param.getOwner());
             if ((creatorMode == null) || (creatorMode == JsonCreator.Mode.DISABLED)) {
                 return;
             }
             pn = PropertyName.construct(impl);
         }
-
-        // shouldn't need to worry about @JsonIgnore, since creators only added
-        // if so annotated
-
-        /* 13-May-2015, tatu: We should try to start with implicit name, similar to how
-         *   fields and methods work; but unlike those, we don't necessarily have
-         *   implicit name to use (pre-Java8 at least). So:
-         */
-        POJOPropertyBuilder prop = (expl && impl.isEmpty())
-                ? _property(props, pn) : _property(props, impl);
+        POJOPropertyBuilder prop = (expl && impl.isEmpty()) ? _property(props, pn) : _property(props, impl);
         prop.addCtor(param, pn, expl, true, false);
         _creatorProperties.add(prop);
     }
@@ -501,43 +396,35 @@
     /**
      * Method for collecting basic information on all fields found
      */
-    protected void _addMethods(Map<String, POJOPropertyBuilder> props)
-    {
+    protected void _addMethods(Map<String, POJOPropertyBuilder> props) {
         final AnnotationIntrospector ai = _annotationIntrospector;
         for (AnnotatedMethod m : _classDef.memberMethods()) {
-            /* For methods, handling differs between getters and setters; and
-             * we will also only consider entries that either follow the bean
-             * naming convention or are explicitly marked: just being visible
-             * is not enough (unlike with fields)
-             */
             int argCount = m.getParameterCount();
-            if (argCount == 0) { // getters (including 'any getter')
-            	_addGetterMethod(props, m, ai);
-            } else if (argCount == 1) { // setters
-            	_addSetterMethod(props, m, ai);
-            } else if (argCount == 2) { // any getter?
-                if (ai != null) {
-                    if (Boolean.TRUE.equals(ai.hasAnySetter(m))) {
-                        if (_anySetters == null) {
-                            _anySetters = new LinkedList<AnnotatedMethod>();
+            if (argCount == 0) {
+                _addGetterMethod(props, m, ai);
+            } else {
+                if (argCount == 1) {
+                    _addSetterMethod(props, m, ai);
+                } else {
+                    if (argCount == 2) {
+                        if (ai != null) {
+                            if (Boolean.TRUE.equals(ai.hasAnySetter(m))) {
+                                if (_anySetters == null) {
+                                    _anySetters = new LinkedList<AnnotatedMethod>();
+                                }
+                                _anySetters.add(m);
+                            }
                         }
-                        _anySetters.add(m);
                     }
                 }
             }
         }
     }
 
-    protected void _addGetterMethod(Map<String, POJOPropertyBuilder> props,
-            AnnotatedMethod m, AnnotationIntrospector ai)
-    {
-        // Very first thing: skip if not returning any value
+    protected void _addGetterMethod(Map<String, POJOPropertyBuilder> props, AnnotatedMethod m, AnnotationIntrospector ai) {
         if (!m.hasReturnType()) {
             return;
         }
-        
-        // any getter?
-        // @JsonAnyGetter?
         if (Boolean.TRUE.equals(ai.hasAnyGetter(m))) {
             if (_anyGetters == null) {
                 _anyGetters = new LinkedList<AnnotatedMember>();
@@ -545,7 +432,6 @@
             _anyGetters.add(m);
             return;
         }
-        // @JsonValue?
         if (Boolean.TRUE.equals(ai.hasAsValue(m))) {
             if (_jsonValueAccessors == null) {
                 _jsonValueAccessors = new LinkedList<>();
@@ -553,18 +439,16 @@
             _jsonValueAccessors.add(m);
             return;
         }
-        String implName; // from naming convention
+        String implName;
         boolean visible;
-
         PropertyName pn = ai.findNameForSerialization(m);
         boolean nameExplicit = (pn != null);
-
-        if (!nameExplicit) { // no explicit name; must consider implicit
+        if (!nameExplicit) {
             implName = ai.findImplicitPropertyName(m);
             if (implName == null) {
                 implName = BeanUtil.okNameForRegularGetter(m, m.getName());
             }
-            if (implName == null) { // if not, must skip
+            if (implName == null) {
                 implName = BeanUtil.okNameForIsGetter(m, m.getName());
                 if (implName == null) {
                     return;
@@ -573,18 +457,15 @@
             } else {
                 visible = _visibilityChecker.isGetterVisible(m);
             }
-        } else { // explicit indication of inclusion, but may be empty
-            // we still need implicit name to link with other pieces
+        } else {
             implName = ai.findImplicitPropertyName(m);
             if (implName == null) {
                 implName = BeanUtil.okNameForGetter(m);
             }
-            // if not regular getter name, use method name as is
             if (implName == null) {
                 implName = m.getName();
             }
             if (pn.isEmpty()) {
-                // !!! TODO: use PropertyName for implicit names too
                 pn = _propNameFromSimple(implName);
                 nameExplicit = false;
             }
@@ -594,34 +475,29 @@
         _property(props, implName).addGetter(m, pn, nameExplicit, visible, ignore);
     }
 
-    protected void _addSetterMethod(Map<String, POJOPropertyBuilder> props,
-            AnnotatedMethod m, AnnotationIntrospector ai)
-    {
-        String implName; // from naming convention
+    protected void _addSetterMethod(Map<String, POJOPropertyBuilder> props, AnnotatedMethod m, AnnotationIntrospector ai) {
+        String implName;
         boolean visible;
         PropertyName pn = (ai == null) ? null : ai.findNameForDeserialization(m);
         boolean nameExplicit = (pn != null);
-        if (!nameExplicit) { // no explicit name; must follow naming convention
+        if (!nameExplicit) {
             implName = (ai == null) ? null : ai.findImplicitPropertyName(m);
             if (implName == null) {
                 implName = BeanUtil.okNameForMutator(m, _mutatorPrefix);
             }
-            if (implName == null) { // if not, must skip
-            	return;
+            if (implName == null) {
+                return;
             }
             visible = _visibilityChecker.isSetterVisible(m);
-        } else { // explicit indication of inclusion, but may be empty
-            // we still need implicit name to link with other pieces
+        } else {
             implName = (ai == null) ? null : ai.findImplicitPropertyName(m);
             if (implName == null) {
                 implName = BeanUtil.okNameForMutator(m, _mutatorPrefix);
             }
-            // if not regular getter name, use method name as is
             if (implName == null) {
                 implName = m.getName();
             }
             if (pn.isEmpty()) {
-                // !!! TODO: use PropertyName for implicit names too
                 pn = _propNameFromSimple(implName);
                 nameExplicit = false;
             }
@@ -631,16 +507,12 @@
         _property(props, implName).addSetter(m, pn, nameExplicit, visible, ignore);
     }
 
-    protected void _addInjectables(Map<String, POJOPropertyBuilder> props)
-    {
+    protected void _addInjectables(Map<String, POJOPropertyBuilder> props) {
         final AnnotationIntrospector ai = _annotationIntrospector;
-        // first fields, then methods, to allow overriding
         for (AnnotatedField f : _classDef.fields()) {
             _doAddInjectable(ai.findInjectableValue(f), f);
         }
-        
         for (AnnotatedMethod m : _classDef.memberMethods()) {
-            // for now, only allow injection of a single arg (to be changed in future?)
             if (m.getParameterCount() != 1) {
                 continue;
             }
@@ -648,8 +520,7 @@
         }
     }
 
-    protected void _doAddInjectable(JacksonInject.Value injectable, AnnotatedMember m)
-    {
+    protected void _doAddInjectable(JacksonInject.Value injectable, AnnotatedMember m) {
         if (injectable == null) {
             return;
         }
@@ -659,11 +530,9 @@
         }
         AnnotatedMember prev = _injectables.put(id, m);
         if (prev != null) {
-            // 12-Apr-2017, tatu: Let's allow masking of Field by Method
             if (prev.getClass() == m.getClass()) {
                 String type = id.getClass().getName();
-                throw new IllegalArgumentException("Duplicate injectable value with id '"
-                        +String.valueOf(id)+"' (of type "+type+")");
+                throw new IllegalArgumentException("Duplicate injectable value with id \'" + String.valueOf(id) + "\' (of type " + type + ")");
             }
         }
     }
@@ -671,37 +540,30 @@
     private PropertyName _propNameFromSimple(String simpleName) {
         return PropertyName.construct(simpleName, null);
     }
-    
+
     /*
     /**********************************************************
     /* Internal methods; removing ignored properties
     /**********************************************************
      */
-
     /**
      * Method called to get rid of candidate properties that are marked
      * as ignored.
      */
-    protected void _removeUnwantedProperties(Map<String, POJOPropertyBuilder> props)
-    {
+    protected void _removeUnwantedProperties(Map<String, POJOPropertyBuilder> props) {
         Iterator<POJOPropertyBuilder> it = props.values().iterator();
         while (it.hasNext()) {
             POJOPropertyBuilder prop = it.next();
-
-            // First: if nothing visible, just remove altogether
             if (!prop.anyVisible()) {
                 it.remove();
                 continue;
             }
-            // Otherwise, check ignorals
             if (prop.anyIgnorals()) {
-                // first: if one or more ignorals, and no explicit markers, remove the whole thing
                 if (!prop.isExplicitlyIncluded()) {
                     it.remove();
                     _collectIgnorals(prop.getName());
                     continue;
                 }
-                // otherwise just remove ones marked to be ignored
                 prop.removeIgnored();
                 if (!_forSerialization && !prop.couldDeserialize()) {
                     _collectIgnorals(prop.getName());
@@ -715,14 +577,11 @@
      * based on read/write settings and rules for "pulling in" accessors
      * (or not).
      */
-    protected void _removeUnwantedAccessor(Map<String, POJOPropertyBuilder> props)
-    {
+    protected void _removeUnwantedAccessor(Map<String, POJOPropertyBuilder> props) {
         final boolean inferMutators = _config.isEnabled(MapperFeature.INFER_PROPERTY_MUTATORS);
         Iterator<POJOPropertyBuilder> it = props.values().iterator();
-
         while (it.hasNext()) {
             POJOPropertyBuilder prop = it.next();
-            // 26-Jan-2017, tatu: [databind#935]: need to denote removal of
             JsonProperty.Access acc = prop.removeNonVisible(inferMutators);
             if (!_forSerialization && (acc == JsonProperty.Access.READ_ONLY)) {
                 _collectIgnorals(prop.getName());
@@ -735,8 +594,7 @@
      * of known ignored properties; this helps in proper reporting of
      * errors.
      */
-    private void _collectIgnorals(String name)
-    {
+    private void _collectIgnorals(String name) {
         if (!_forSerialization) {
             if (_ignoredPropertyNames == null) {
                 _ignoredPropertyNames = new HashSet<String>();
@@ -750,49 +608,27 @@
     /* Internal methods; renaming properties
     /**********************************************************
      */
-
-    protected void _renameProperties(Map<String, POJOPropertyBuilder> props)
-    {
-        // With renaming need to do in phases: first, find properties to rename
-        Iterator<Map.Entry<String,POJOPropertyBuilder>> it = props.entrySet().iterator();
+    protected void _renameProperties(Map<String, POJOPropertyBuilder> props) {
+        Iterator<Map.Entry<String, POJOPropertyBuilder>> it = props.entrySet().iterator();
         LinkedList<POJOPropertyBuilder> renamed = null;
         while (it.hasNext()) {
             Map.Entry<String, POJOPropertyBuilder> entry = it.next();
             POJOPropertyBuilder prop = entry.getValue();
-
             Collection<PropertyName> l = prop.findExplicitNames();
-
-            // no explicit names? Implicit one is fine as is
             if (l.isEmpty()) {
                 continue;
             }
-            it.remove(); // need to replace with one or more renamed
+            it.remove();
             if (renamed == null) {
                 renamed = new LinkedList<POJOPropertyBuilder>();
             }
-            // simple renaming? Just do it
             if (l.size() == 1) {
                 PropertyName n = l.iterator().next();
                 renamed.add(prop.withName(n));
                 continue;
             }
-            // but this may be problematic...
             renamed.addAll(prop.explode(l));
-
-            /*
-            String newName = prop.findNewName();
-            if (newName != null) {
-                if (renamed == null) {
-                    renamed = new LinkedList<POJOPropertyBuilder>();
-                }
-                prop = prop.withSimpleName(newName);
-                renamed.add(prop);
-                it.remove();
-            }
-            */
-        }
-        
-        // and if any were renamed, merge back in...
+        }
         if (renamed != null) {
             for (POJOPropertyBuilder prop : renamed) {
                 String name = prop.getName();
@@ -802,41 +638,41 @@
                 } else {
                     old.addAll(prop);
                 }
-                // replace the creatorProperty too, if there is one
                 _updateCreatorProperty(prop, _creatorProperties);
             }
         }
     }
 
-    protected void _renameUsing(Map<String, POJOPropertyBuilder> propMap,
-            PropertyNamingStrategy naming)
-    {
+    protected void _renameUsing(Map<String, POJOPropertyBuilder> propMap, PropertyNamingStrategy naming) {
         POJOPropertyBuilder[] props = propMap.values().toArray(new POJOPropertyBuilder[propMap.size()]);
         propMap.clear();
         for (POJOPropertyBuilder prop : props) {
             PropertyName fullName = prop.getFullName();
             String rename = null;
-            // As per [databind#428] need to skip renaming if property has
-            // explicitly defined name, unless feature  is enabled
             if (!prop.isExplicitlyNamed() || _config.isEnabled(MapperFeature.ALLOW_EXPLICIT_PROPERTY_RENAMING)) {
                 if (_forSerialization) {
                     if (prop.hasGetter()) {
                         rename = naming.nameForGetterMethod(_config, prop.getGetter(), fullName.getSimpleName());
-                    } else if (prop.hasField()) {
-                        rename = naming.nameForField(_config, prop.getField(), fullName.getSimpleName());
+                    } else {
+                        if (prop.hasField()) {
+                            rename = naming.nameForField(_config, prop.getField(), fullName.getSimpleName());
+                        }
                     }
                 } else {
                     if (prop.hasSetter()) {
                         rename = naming.nameForSetterMethod(_config, prop.getSetter(), fullName.getSimpleName());
-                    } else if (prop.hasConstructorParameter()) {
-                        rename = naming.nameForConstructorParameter(_config, prop.getConstructorParameter(), fullName.getSimpleName());
-                    } else if (prop.hasField()) {
-                        rename = naming.nameForField(_config, prop.getField(), fullName.getSimpleName());
-                    } else if (prop.hasGetter()) {
-                        /* Plus, when getter-as-setter is used, need to convert that too..
-                         * (should we verify that's enabled? For now, assume it's ok always)
-                         */
-                        rename = naming.nameForGetterMethod(_config, prop.getGetter(), fullName.getSimpleName());
+                    } else {
+                        if (prop.hasConstructorParameter()) {
+                            rename = naming.nameForConstructorParameter(_config, prop.getConstructorParameter(), fullName.getSimpleName());
+                        } else {
+                            if (prop.hasField()) {
+                                rename = naming.nameForField(_config, prop.getField(), fullName.getSimpleName());
+                            } else {
+                                if (prop.hasGetter()) {
+                                    rename = naming.nameForGetterMethod(_config, prop.getGetter(), fullName.getSimpleName());
+                                }
+                            }
+                        }
                     }
                 }
             }
@@ -847,23 +683,18 @@
             } else {
                 simpleName = fullName.getSimpleName();
             }
-            // Need to consider case where there may already be something in there...
             POJOPropertyBuilder old = propMap.get(simpleName);
             if (old == null) {
                 propMap.put(simpleName, prop);
             } else {
                 old.addAll(prop);
             }
-            // replace the creatorProperty too, if there is one
             _updateCreatorProperty(prop, _creatorProperties);
         }
     }
 
-    protected void _renameWithWrappers(Map<String, POJOPropertyBuilder> props)
-    {
-        // 11-Sep-2012, tatu: To support 'MapperFeature.USE_WRAPPER_NAME_AS_PROPERTY_NAME',
-        //   need another round of renaming...
-        Iterator<Map.Entry<String,POJOPropertyBuilder>> it = props.entrySet().iterator();
+    protected void _renameWithWrappers(Map<String, POJOPropertyBuilder> props) {
+        Iterator<Map.Entry<String, POJOPropertyBuilder>> it = props.entrySet().iterator();
         LinkedList<POJOPropertyBuilder> renamed = null;
         while (it.hasNext()) {
             Map.Entry<String, POJOPropertyBuilder> entry = it.next();
@@ -873,9 +704,6 @@
                 continue;
             }
             PropertyName wrapperName = _annotationIntrospector.findWrapperName(member);
-            // One trickier part (wrt [#24] of JAXB annotations: wrapper that
-            // indicates use of actual property... But hopefully has been taken care
-            // of previously
             if (wrapperName == null || !wrapperName.hasSimpleName()) {
                 continue;
             }
@@ -888,7 +716,6 @@
                 it.remove();
             }
         }
-        // and if any were renamed, merge back in...
         if (renamed != null) {
             for (POJOPropertyBuilder prop : renamed) {
                 String name = prop.getName();
@@ -907,50 +734,40 @@
     /* Overridable internal methods, sorting, other stuff
     /**********************************************************
      */
-    
     /* First, explicit ordering and/or alphabetic
      * and then implicitly order creator properties before others.
      */
-    protected void _sortProperties(Map<String, POJOPropertyBuilder> props)
-    {
-        // Then how about explicit ordering?
+    protected void _sortProperties(Map<String, POJOPropertyBuilder> props) {
         AnnotationIntrospector intr = _annotationIntrospector;
         Boolean alpha = intr.findSerializationSortAlphabetically((Annotated) _classDef);
         boolean sort;
-        
         if (alpha == null) {
             sort = _config.shouldSortPropertiesAlphabetically();
         } else {
             sort = alpha.booleanValue();
         }
         String[] propertyOrder = intr.findSerializationPropertyOrder(_classDef);
-        
-        // no sorting? no need to shuffle, then
         if (!sort && (_creatorProperties == null) && (propertyOrder == null)) {
             return;
         }
         int size = props.size();
         Map<String, POJOPropertyBuilder> all;
-        // Need to (re)sort alphabetically?
         if (sort) {
-            all = new TreeMap<String,POJOPropertyBuilder>();
+            all = new TreeMap<String, POJOPropertyBuilder>();
         } else {
-            all = new LinkedHashMap<String,POJOPropertyBuilder>(size+size);
-        }
-
+            all = new LinkedHashMap<String, POJOPropertyBuilder>(size + size);
+        }
         for (POJOPropertyBuilder prop : props.values()) {
             all.put(prop.getName(), prop);
         }
-        Map<String,POJOPropertyBuilder> ordered = new LinkedHashMap<String,POJOPropertyBuilder>(size+size);
-        // Ok: primarily by explicit order
+        Map<String, POJOPropertyBuilder> ordered = new LinkedHashMap<String, POJOPropertyBuilder>(size + size);
         if (propertyOrder != null) {
             for (String name : propertyOrder) {
                 POJOPropertyBuilder w = all.get(name);
-                if (w == null) { // will also allow use of "implicit" names for sorting
+                if (w == null) {
                     for (POJOPropertyBuilder prop : props.values()) {
                         if (name.equals(prop.getInternalName())) {
                             w = prop;
-                            // plus re-map to external name, to avoid dups:
                             name = prop.getName();
                             break;
                         }
@@ -961,17 +778,10 @@
                 }
             }
         }
-        // And secondly by sorting Creator properties before other unordered properties
         if (_creatorProperties != null) {
-            /* As per [databind#311], this is bit delicate; but if alphabetic ordering
-             * is mandated, at least ensure creator properties are in alphabetic
-             * order. Related question of creator vs non-creator is punted for now,
-             * so creator properties still fully predate non-creator ones.
-             */
             Collection<POJOPropertyBuilder> cr;
             if (sort) {
-                TreeMap<String, POJOPropertyBuilder> sorted =
-                        new TreeMap<String,POJOPropertyBuilder>();
+                TreeMap<String, POJOPropertyBuilder> sorted = new TreeMap<String, POJOPropertyBuilder>();
                 for (POJOPropertyBuilder prop : _creatorProperties) {
                     sorted.put(prop.getName(), prop);
                 }
@@ -980,60 +790,50 @@
                 cr = _creatorProperties;
             }
             for (POJOPropertyBuilder prop : cr) {
-                // 16-Jan-2016, tatu: Related to [databind#1317], make sure not to accidentally
-                //    add back pruned creator properties!
                 String name = prop.getName();
                 if (all.containsKey(name)) {
                     ordered.put(name, prop);
                 }
             }
         }
-        // And finally whatever is left (trying to put again will not change ordering)
         ordered.putAll(all);
         props.clear();
         props.putAll(ordered);
-    }        
+    }
 
     /*
     /**********************************************************
     /* Internal methods; helpers
     /**********************************************************
      */
-
     protected void reportProblem(String msg, Object... args) {
         if (args.length > 0) {
             msg = String.format(msg, args);
         }
-        throw new IllegalArgumentException("Problem with definition of "+_classDef+": "+msg);
-    }
-
-    protected POJOPropertyBuilder _property(Map<String, POJOPropertyBuilder> props,
-            PropertyName name) {
+        throw new IllegalArgumentException("Problem with definition of " + _classDef + ": " + msg);
+    }
+
+    protected POJOPropertyBuilder _property(Map<String, POJOPropertyBuilder> props, PropertyName name) {
         String simpleName = name.getSimpleName();
         POJOPropertyBuilder prop = props.get(simpleName);
         if (prop == null) {
-            prop = new POJOPropertyBuilder(_config, _annotationIntrospector,
-                    _forSerialization, name);
+            prop = new POJOPropertyBuilder(_config, _annotationIntrospector, _forSerialization, name);
             props.put(simpleName, prop);
         }
         return prop;
     }
 
     // !!! TODO: deprecate, require use of PropertyName
-    protected POJOPropertyBuilder _property(Map<String, POJOPropertyBuilder> props,
-            String implName)
-    {
+    protected POJOPropertyBuilder _property(Map<String, POJOPropertyBuilder> props, String implName) {
         POJOPropertyBuilder prop = props.get(implName);
         if (prop == null) {
-            prop = new POJOPropertyBuilder(_config, _annotationIntrospector, _forSerialization,
-                    PropertyName.construct(implName));
+            prop = new POJOPropertyBuilder(_config, _annotationIntrospector, _forSerialization, PropertyName.construct(implName));
             props.put(implName, prop);
         }
         return prop;
     }
 
-    private PropertyNamingStrategy _findNamingStrategy()
-    {
+    private PropertyNamingStrategy _findNamingStrategy() {
         Object namingDef = _annotationIntrospector.findNamingStrategy(_classDef);
         if (namingDef == null) {
             return _config.getPropertyNamingStrategy();
@@ -1041,21 +841,15 @@
         if (namingDef instanceof PropertyNamingStrategy) {
             return (PropertyNamingStrategy) namingDef;
         }
-        // Alas, there's no way to force return type of "either class
-        // X or Y" -- need to throw an exception after the fact
         if (!(namingDef instanceof Class)) {
-            throw new IllegalStateException("AnnotationIntrospector returned PropertyNamingStrategy definition of type "
-                    +namingDef.getClass().getName()+"; expected type PropertyNamingStrategy or Class<PropertyNamingStrategy> instead");
-        }
-        Class<?> namingClass = (Class<?>)namingDef;
-        // 09-Nov-2015, tatu: Need to consider pseudo-value of STD, which means "use default"
+            throw new IllegalStateException("AnnotationIntrospector returned PropertyNamingStrategy definition of type " + namingDef.getClass().getName() + "; expected type PropertyNamingStrategy or Class<PropertyNamingStrategy> instead");
+        }
+        Class<?> namingClass = (Class<?>) namingDef;
         if (namingClass == PropertyNamingStrategy.class) {
             return null;
         }
-        
         if (!PropertyNamingStrategy.class.isAssignableFrom(namingClass)) {
-            throw new IllegalStateException("AnnotationIntrospector returned Class "
-                    +namingClass.getName()+"; expected Class<PropertyNamingStrategy>");
+            throw new IllegalStateException("AnnotationIntrospector returned Class " + namingClass.getName() + "; expected Class<PropertyNamingStrategy>");
         }
         HandlerInstantiator hi = _config.getHandlerInstantiator();
         if (hi != null) {
@@ -1064,8 +858,7 @@
                 return pns;
             }
         }
-        return (PropertyNamingStrategy) ClassUtil.createInstance(namingClass,
-                    _config.canOverrideAccessModifiers());
+        return (PropertyNamingStrategy) ClassUtil.createInstance(namingClass, _config.canOverrideAccessModifiers());
     }
 
     protected void _updateCreatorProperty(POJOPropertyBuilder prop, List<POJOPropertyBuilder> creatorProperties) {
