--- conflicted
+++ resolved
@@ -456,14 +456,6 @@
 
     private AnnotatedMethodMap _resolveMemberMethods()
     {
-<<<<<<< HEAD
-=======
-        _memberMethods = _resolveMemberMethods();
-    }
-
-    private AnnotatedMethodMap _resolveMemberMethods()
-    {
->>>>>>> 32001a60
         AnnotatedMethodMap memberMethods = new AnnotatedMethodMap();
         AnnotatedMethodMap mixins = new AnnotatedMethodMap();
         // first: methods from the class itself
@@ -524,58 +516,6 @@
         } else {
             f = new ArrayList<AnnotatedField>(foundFields.size());
             f.addAll(foundFields.values());
-<<<<<<< HEAD
-=======
-        }
-        _fields = f;
-    }
-
-    /*
-    /**********************************************************
-    /* Helper methods for resolving class annotations
-    /* (resolution consisting of inheritance, overrides,
-    /* and injection of mix-ins as necessary)
-    /**********************************************************
-     */
-    
-    /**
-     * Helper method for adding any mix-in annotations specified
-     * class might have.
-     */
-    protected void _addClassMixIns(AnnotationMap annotations, JavaType target)
-    {
-        if (_mixInResolver != null) {
-            final Class<?> toMask = target.getRawClass();
-            _addClassMixIns(annotations, toMask, _mixInResolver.findMixInClassFor(toMask));
-        }
-    }
-
-    protected void _addClassMixIns(AnnotationMap annotations, Class<?> target)
-    {
-        if (_mixInResolver != null) {
-            _addClassMixIns(annotations, target, _mixInResolver.findMixInClassFor(target));
-        }
-    }
-
-    protected void _addClassMixIns(AnnotationMap annotations, Class<?> toMask,
-            Class<?> mixin)
-    {
-        if (mixin == null) {
-            return;
-        }
-        // Ok, first: annotations from mix-in class itself:
-        _addAnnotationsIfNotPresent(annotations, ClassUtil.findClassAnnotations(mixin));
-
-        /* And then from its supertypes, if any. But note that we will
-         * only consider super-types up until reaching the masked
-         * class (if found); this because often mix-in class
-         * is a sub-class (for convenience reasons). And if so, we
-         * absolutely must NOT include super types of masked class,
-         * as that would inverse precedence of annotations.
-         */
-        for (Class<?> parent : ClassUtil.findSuperClasses(mixin, toMask, false)) {
-            _addAnnotationsIfNotPresent(annotations, ClassUtil.findClassAnnotations(parent));
->>>>>>> 32001a60
         }
         _fields = f;
     }
