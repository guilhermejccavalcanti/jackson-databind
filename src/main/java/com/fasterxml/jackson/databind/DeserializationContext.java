package com.fasterxml.jackson.databind;

import java.io.IOException;
import java.text.DateFormat;
import java.text.ParseException;
import java.util.*;
import java.util.concurrent.atomic.AtomicReference;

import com.fasterxml.jackson.annotation.JsonFormat;
import com.fasterxml.jackson.annotation.ObjectIdGenerator;
import com.fasterxml.jackson.annotation.ObjectIdResolver;
import com.fasterxml.jackson.core.*;
import com.fasterxml.jackson.databind.cfg.ContextAttributes;
import com.fasterxml.jackson.databind.deser.*;
import com.fasterxml.jackson.databind.deser.impl.ReadableObjectId;
import com.fasterxml.jackson.databind.deser.impl.TypeWrappedDeserializer;
import com.fasterxml.jackson.databind.exc.InvalidFormatException;
import com.fasterxml.jackson.databind.exc.UnrecognizedPropertyException;
import com.fasterxml.jackson.databind.introspect.Annotated;
import com.fasterxml.jackson.databind.jsontype.TypeDeserializer;
import com.fasterxml.jackson.databind.node.JsonNodeFactory;
import com.fasterxml.jackson.databind.type.TypeFactory;
import com.fasterxml.jackson.databind.util.*;

/**
 * Context for the process of deserialization a single root-level value.
 * Used to allow passing in configuration settings and reusable temporary
 * objects (scrap arrays, containers).
 *<p>
 * Instance life-cycle is such that an partially configured "blueprint" object
 * is registered with {@link ObjectMapper} (and {@link ObjectReader},
 * and when an actual instance is needed for deserialization,
 * a fully configured instance will
 * be created using a method in excented API of sub-class
 * ({@link com.fasterxml.jackson.databind.deser.DefaultDeserializationContext#createInstance}).
 * Each instance is guaranteed to only be used from single-threaded context;
 * instances may be reused iff no configuration has changed.
 *<p>
 * Defined as abstract class so that implementations must define methods
 * for reconfiguring blueprints and creating instances.
 */
public abstract class DeserializationContext
    extends DatabindContext
    implements java.io.Serializable
{
    private static final long serialVersionUID = 1L; // 2.6

    /**
     * Let's limit length of error messages, for cases where underlying data
     * may be very large -- no point in spamming logs with megs of meaningless
     * data.
     */
    private final static int MAX_ERROR_STR_LEN = 500;

    /*
    /**********************************************************
    /* Configuration, immutable
    /**********************************************************
     */
    
    /**
     * Object that handle details of {@link JsonDeserializer} caching.
     */
    protected final DeserializerCache _cache;

    /*
    /**********************************************************
    /* Configuration, changeable via fluent factories
    /**********************************************************
     */

    /**
     * Read-only factory instance; exposed to let
     * owners (<code>ObjectMapper</code>, <code>ObjectReader</code>)
     * access it.
     */
    protected final DeserializerFactory _factory;

    /*
    /**********************************************************
    /* Configuration that gets set for instances (not blueprints)
    /* (partly denormalized for performance)
    /**********************************************************
     */

    /**
     * Generic deserialization processing configuration
     */
    protected final DeserializationConfig _config;

    /**
     * Bitmap of {@link DeserializationFeature}s that are enabled
     */
    protected final int _featureFlags;

    /**
     * Currently active view, if any.
     */
    protected final Class<?> _view;

    /**
     * Currently active parser used for deserialization.
     * May be different from the outermost parser
     * when content is buffered.
     */
    protected transient JsonParser _parser;
    
    /**
     * Object used for resolving references to injectable
     * values.
     */
    protected final InjectableValues _injectableValues;
    
    /*
    /**********************************************************
    /* Per-operation reusable helper objects (not for blueprints)
    /**********************************************************
     */

    protected transient ArrayBuilders _arrayBuilders;

    protected transient ObjectBuffer _objectBuffer;

    protected transient DateFormat _dateFormat;

    /**
     * Lazily-constructed holder for per-call attributes.
     * 
     * @since 2.3
     */
    protected transient ContextAttributes _attributes;

    /**
     * Type of {@link JsonDeserializer} (or, more specifically,
     *   {@link ContextualDeserializer}) that is being
     *   contextualized currently.
     *
     * @since 2.5
     */
    protected LinkedNode<JavaType> _currentType;
    
    /*
    /**********************************************************
    /* Life-cycle
    /**********************************************************
     */

    protected DeserializationContext(DeserializerFactory df) {
        this(df, null);
    }
    
    protected DeserializationContext(DeserializerFactory df,
            DeserializerCache cache)
    {
        if (df == null) {
            throw new IllegalArgumentException("Can not pass null DeserializerFactory");
        }
        _factory = df;
        _cache = (cache == null) ? new DeserializerCache() : cache;
        
        _featureFlags = 0;
        _config = null;
        _injectableValues = null;
        _view = null;
        _attributes = null;
    }

    protected DeserializationContext(DeserializationContext src,
            DeserializerFactory factory)
    {
        _cache = src._cache;
        _factory = factory;
        
        _config = src._config;
        _featureFlags = src._featureFlags;
        _view = src._view;
        _parser = src._parser;
        _injectableValues = src._injectableValues;
        _attributes = src._attributes;
    }

    /**
     * Constructor used for creating actual per-call instances.
     */
    protected DeserializationContext(DeserializationContext src,
            DeserializationConfig config, JsonParser p,
            InjectableValues injectableValues)
    {
        _cache = src._cache;
        _factory = src._factory;
        
        _config = config;
        _featureFlags = config.getDeserializationFeatures();
        _view = config.getActiveView();
        _parser = p;
        _injectableValues = injectableValues;
        _attributes = config.getAttributes();
    }

    /**
     * Copy-constructor for use with <code>copy()</code> by {@link ObjectMapper#copy()}
     */
    protected DeserializationContext(DeserializationContext src) {
        _cache = new DeserializerCache();
        _factory = src._factory;

        _config = src._config;
        _featureFlags = src._featureFlags;
        _view = src._view;
        _injectableValues = null;
    }
    
    /*
    /**********************************************************
    /* DatabindContext implementation
    /**********************************************************
     */

    @Override
    public DeserializationConfig getConfig() { return _config; }

    @Override
    public final Class<?> getActiveView() { return _view; }

    @Override
    public final boolean canOverrideAccessModifiers() {
        return _config.canOverrideAccessModifiers();
    }

    @Override
    public final boolean isEnabled(MapperFeature feature) {
        return _config.isEnabled(feature);
    }

    @Override
    public final JsonFormat.Value getDefaultPropertyFormat(Class<?> baseType) {
        return _config.getDefaultPropertyFormat(baseType);
    }
    
    @Override
    public final AnnotationIntrospector getAnnotationIntrospector() {
        return _config.getAnnotationIntrospector();
    }

    @Override
    public final TypeFactory getTypeFactory() {
        return _config.getTypeFactory();
    }

    /**
     * Method for accessing default Locale to use: convenience method for
     *<pre>
     *   getConfig().getLocale();
     *</pre>
     */
    @Override
    public Locale getLocale() {
        return _config.getLocale();
    }

    /**
     * Method for accessing default TimeZone to use: convenience method for
     *<pre>
     *   getConfig().getTimeZone();
     *</pre>
     */
    @Override
    public TimeZone getTimeZone() {
        return _config.getTimeZone();
    }

    /*
    /**********************************************************
    /* Access to per-call state, like generic attributes (2.3+)
    /**********************************************************
     */

    @Override
    public Object getAttribute(Object key) {
        return _attributes.getAttribute(key);
    }

    @Override
    public DeserializationContext setAttribute(Object key, Object value)
    {
        _attributes = _attributes.withPerCallAttribute(key, value);
        return this;
    }

    /**
     * Accessor to {@link JavaType} of currently contextualized
     * {@link ContextualDeserializer}, if any.
     * This is sometimes useful for generic {@link JsonDeserializer}s that
     * do not get passed (or do not retain) type information when being
     * constructed: happens for example for deserializers constructed
     * from annotations.
     * 
     * @since 2.5
     *
     * @return Type of {@link ContextualDeserializer} being contextualized,
     *   if process is on-going; null if not.
     */
    public JavaType getContextualType() {
        return (_currentType == null) ? null : _currentType.value();
    }

    /*
    /**********************************************************
    /* Public API, config setting accessors
    /**********************************************************
     */

    /**
     * Method for getting current {@link DeserializerFactory}.
     */
    public DeserializerFactory getFactory() {
        return _factory;
    }
    
    /**
     * Convenience method for checking whether specified on/off
     * feature is enabled
     */
    public final boolean isEnabled(DeserializationFeature feat) {
        /* 03-Dec-2010, tatu: minor shortcut; since this is called quite often,
         *   let's use a local copy of feature settings:
         */
        return (_featureFlags & feat.getMask()) != 0;
    }

    /**
     * Bulk access method for getting the bit mask of all {@link DeserializationFeature}s
     * that are enabled.
     *
     * @since 2.6
     */
    public final int getDeserializationFeatures() {
        return _featureFlags;
    }
    
    /**
     * Bulk access method for checking that all features specified by
     * mask are enabled.
     * 
     * @since 2.3
     */
    public final boolean hasDeserializationFeatures(int featureMask) {
        return (_featureFlags & featureMask) == featureMask;
    }

    /**
     * Bulk access method for checking that at least one of features specified by
     * mask is enabled.
     * 
     * @since 2.6
     */
    public final boolean hasSomeOfFeatures(int featureMask) {
        return (_featureFlags & featureMask) != 0;
    }
    
    /**
     * Method for accessing the currently active parser.
     * May be different from the outermost parser
     * when content is buffered.
     *<p>
     * Use of this method is discouraged: if code has direct access
     * to the active parser, that should be used instead.
     */
    public final JsonParser getParser() { return _parser; }

    public final Object findInjectableValue(Object valueId,
            BeanProperty forProperty, Object beanInstance)
    {
        if (_injectableValues == null) {
            throw new IllegalStateException("No 'injectableValues' configured, can not inject value with id ["+valueId+"]");
        }
        return _injectableValues.findInjectableValue(valueId, this, forProperty, beanInstance);
    }

    /**
     * Convenience method for accessing the default Base64 encoding
     * used for decoding base64 encoded binary content.
     * Same as calling:
     *<pre>
     *  getConfig().getBase64Variant();
     *</pre>
     */
    public final Base64Variant getBase64Variant() {
        return _config.getBase64Variant();
    }

    /**
     * Convenience method, functionally equivalent to:
     *<pre>
     *  getConfig().getNodeFactory();
     * </pre>
     */
    public final JsonNodeFactory getNodeFactory() {
        return _config.getNodeFactory();
    }

    /*
    /**********************************************************
    /* Public API, pass-through to DeserializerCache
    /**********************************************************
     */

    @Deprecated // since 2.3, use overloaded variant
    public boolean hasValueDeserializerFor(JavaType type) {
        return hasValueDeserializerFor(type, null);
    }

    /**
     * Method for checking whether we could find a deserializer
     * for given type.
     *
     * @param type
     * @since 2.3
     */
    public boolean hasValueDeserializerFor(JavaType type, AtomicReference<Throwable> cause) {
        try {
            return _cache.hasValueDeserializerFor(this, _factory, type);
        } catch (JsonMappingException e) {
            if (cause != null) {
                cause.set(e);
            }
        } catch (RuntimeException e) {
            if (cause == null) { // earlier behavior
                throw e;
            }
            cause.set(e);
        }
        return false;
    }
    
    /**
     * Method for finding a value deserializer, and creating a contextual
     * version if necessary, for value reached via specified property.
     */
    @SuppressWarnings("unchecked")
    public final JsonDeserializer<Object> findContextualValueDeserializer(JavaType type,
            BeanProperty prop) throws JsonMappingException
    {
        JsonDeserializer<Object> deser = _cache.findValueDeserializer(this, _factory, type);
        if (deser != null) {
            deser = (JsonDeserializer<Object>) handleSecondaryContextualization(deser, prop, type);
        }
        return deser;
    }

    /**
     * Variant that will try to locate deserializer for current type, but without
     * performing any contextualization (unlike {@link #findContextualValueDeserializer})
     * or checking for need to create a {@link TypeDeserializer} (unlike
     * {@link #findRootValueDeserializer(JavaType)}.
     * This method is usually called from within {@link ResolvableDeserializer#resolve},
     * and expectation is that caller then calls either
     * {@link #handlePrimaryContextualization(JsonDeserializer, BeanProperty, JavaType)} or
     * {@link #handleSecondaryContextualization(JsonDeserializer, BeanProperty, JavaType)} at a
     * later point, as necessary.
     *
     * @since 2.5
     */
    public final JsonDeserializer<Object> findNonContextualValueDeserializer(JavaType type)
        throws JsonMappingException
    {
        return _cache.findValueDeserializer(this, _factory, type);
    }
    
    /**
     * Method for finding a deserializer for root-level value.
     */
    @SuppressWarnings("unchecked")
    public final JsonDeserializer<Object> findRootValueDeserializer(JavaType type)
        throws JsonMappingException
    {
        JsonDeserializer<Object> deser = _cache.findValueDeserializer(this,
                _factory, type);
        if (deser == null) { // can this occur?
            return null;
        }
        deser = (JsonDeserializer<Object>) handleSecondaryContextualization(deser, null, type);
        TypeDeserializer typeDeser = _factory.findTypeDeserializer(_config, type);
        if (typeDeser != null) {
            // important: contextualize to indicate this is for root value
            typeDeser = typeDeser.forProperty(null);
            return new TypeWrappedDeserializer(typeDeser, deser);
        }
        return deser;
    }

    /**
     * Convenience method, functionally same as:
     *<pre>
     *  getDeserializerProvider().findKeyDeserializer(getConfig(), prop.getType(), prop);
     *</pre>
     */
    public final KeyDeserializer findKeyDeserializer(JavaType keyType,
            BeanProperty prop) throws JsonMappingException {
        KeyDeserializer kd = _cache.findKeyDeserializer(this,
                _factory, keyType);
        // Second: contextualize?
        if (kd instanceof ContextualKeyDeserializer) {
            kd = ((ContextualKeyDeserializer) kd).createContextual(this, prop);
        }
        return kd;
    }
    
    /*
    /**********************************************************
    /* Public API, ObjectId handling
    /**********************************************************
     */

    /**
     * Method called to find and return entry corresponding to given
     * Object Id: will add an entry if necessary, and never returns null
     */
    public abstract ReadableObjectId findObjectId(Object id, ObjectIdGenerator<?> generator, ObjectIdResolver resolver);

    @Deprecated // since 2.4
    public abstract ReadableObjectId findObjectId(Object id, ObjectIdGenerator<?> generator);

    /**
     * Method called to ensure that every object id encounter during processing
     * are resolved.
     * 
     * @throws UnresolvedForwardReference
     */
    public abstract void checkUnresolvedObjectId()
        throws UnresolvedForwardReference;

    /*
    /**********************************************************
    /* Public API, type handling
    /**********************************************************
     */
    
    /**
     * Convenience method, functionally equivalent to:
     *<pre>
     *  getConfig().constructType(cls);
     * </pre>
     */
    public final JavaType constructType(Class<?> cls) {
        return _config.constructType(cls);
    }

    /**
     * Helper method that is to be used when resolving basic class name into
     * Class instance, the reason being that it may be necessary to work around
     * various ClassLoader limitations, as well as to handle primitive type
     * signatures.
     *
     * @since 2.6
     */
    public Class<?> findClass(String className) throws ClassNotFoundException
    {
        // By default, delegate to ClassUtil: can be overridden with custom handling
        return getTypeFactory().findClass(className);
    }

    /*
    /**********************************************************
    /* Public API, helper object recycling
    /**********************************************************
     */

    /**
     * Method that can be used to get access to a reusable ObjectBuffer,
     * useful for efficiently constructing Object arrays and Lists.
     * Note that leased buffers should be returned once deserializer
     * is done, to allow for reuse during same round of deserialization.
     */
    public final ObjectBuffer leaseObjectBuffer()
    {
        ObjectBuffer buf = _objectBuffer;
        if (buf == null) {
            buf = new ObjectBuffer();
        } else {
            _objectBuffer = null;
        }
        return buf;
    }

    /**
     * Method to call to return object buffer previously leased with
     * {@link #leaseObjectBuffer}.
     * 
     * @param buf Returned object buffer
     */
    public final void returnObjectBuffer(ObjectBuffer buf)
    {
        /* Already have a reusable buffer? Let's retain bigger one
         * (or if equal, favor newer one, shorter life-cycle)
         */
        if (_objectBuffer == null
            || buf.initialCapacity() >= _objectBuffer.initialCapacity()) {
            _objectBuffer = buf;
        }
    }

    /**
     * Method for accessing object useful for building arrays of
     * primitive types (such as int[]).
     */
    public final ArrayBuilders getArrayBuilders()
    {
        if (_arrayBuilders == null) {
            _arrayBuilders = new ArrayBuilders();
        }
        return _arrayBuilders;
    }

    /*
    /**********************************************************
    /* Extended API: handler instantiation
    /**********************************************************
     */

    public abstract JsonDeserializer<Object> deserializerInstance(Annotated annotated,
            Object deserDef)
        throws JsonMappingException;

    public abstract KeyDeserializer keyDeserializerInstance(Annotated annotated,
            Object deserDef)
        throws JsonMappingException;

    /*
    /**********************************************************
    /* Extended API: resolving contextual deserializers; called
    /* by structured deserializers for their value/component
    /* deserializers
    /**********************************************************
     */

    /**
     * Method called for primary property deserializers (ones
     * directly created to deserialize values of a POJO property),
     * to handle details of resolving
     * {@link ContextualDeserializer} with given property context.
     * 
     * @param prop Property for which the given primary deserializer is used; never null.
     * 
     * @since 2.5
     */
    public JsonDeserializer<?> handlePrimaryContextualization(JsonDeserializer<?> deser,
            BeanProperty prop, JavaType type)
        throws JsonMappingException
    {
        if (deser instanceof ContextualDeserializer) {
            _currentType = new LinkedNode<JavaType>(type, _currentType);
            try {
                deser = ((ContextualDeserializer) deser).createContextual(this, prop);
            } finally {
                _currentType = _currentType.next();
            }
        }
        return deser;
    }

    /**
     * Method called for secondary property deserializers (ones
     * NOT directly created to deal with an annotatable POJO property,
     * but instead created as a component -- such as value deserializers
     * for structured types, or deserializers for root values)
     * to handle details of resolving
     * {@link ContextualDeserializer} with given property context.
     * Given that these deserializers are not directly related to given property
     * (or, in case of root value property, to any property), annotations
     * accessible may or may not be relevant.
     * 
     * @param prop Property for which deserializer is used, if any; null
     *    when deserializing root values
     * 
     * @since 2.5
     */
    public JsonDeserializer<?> handleSecondaryContextualization(JsonDeserializer<?> deser,
            BeanProperty prop, JavaType type)
        throws JsonMappingException
    {
        if (deser instanceof ContextualDeserializer) {
            _currentType = new LinkedNode<JavaType>(type, _currentType);
            try {
                deser = ((ContextualDeserializer) deser).createContextual(this, prop);
            } finally {
                _currentType = _currentType.next();
            }
        }
        return deser;
    }

    @Deprecated // since 2.5; remove from 2.7
    public JsonDeserializer<?> handlePrimaryContextualization(JsonDeserializer<?> deser, BeanProperty prop) throws JsonMappingException {
        return handlePrimaryContextualization(deser, prop, TypeFactory.unknownType());
    }

    @Deprecated // since 2.5; remove from 2.7
    public JsonDeserializer<?> handleSecondaryContextualization(JsonDeserializer<?> deser, BeanProperty prop) throws JsonMappingException {
        if (deser instanceof ContextualDeserializer) {
            deser = ((ContextualDeserializer) deser).createContextual(this, prop);
        }
        return deser;
    }

    /*
    /**********************************************************
    /* Parsing methods that may use reusable/-cyclable objects
    /**********************************************************
     */

    /**
     * Convenience method for parsing a Date from given String, using
     * currently configured date format (accessed using
     * {@link DeserializationConfig#getDateFormat()}).
     *<p>
     * Implementation will handle thread-safety issues related to
     * date formats such that first time this method is called,
     * date format is cloned, and cloned instance will be retained
     * for use during this deserialization round.
     */
    public Date parseDate(String dateStr) throws IllegalArgumentException
    {
        try {
            DateFormat df = getDateFormat();
            return df.parse(dateStr);
        } catch (ParseException e) {
            throw new IllegalArgumentException(String.format(
                    "Failed to parse Date value '%s': %s", dateStr, e.getMessage()));
        }
    }

    /**
     * Convenience method for constructing Calendar instance set
     * to specified time, to be modified and used by caller.
     */
    public Calendar constructCalendar(Date d) {
        // 08-Jan-2008, tatu: not optimal, but should work for the most part; let's revise as needed.
        Calendar c = Calendar.getInstance(getTimeZone());
        c.setTime(d);
        return c;
    }

    /*
    /**********************************************************
    /* Convenience methods for reading parsed values
    /**********************************************************
     */

    /**
     * Convenience method that may be used by composite or container deserializers,
     * for reading one-off values contained (for sequences, it is more efficient
     * to actually fetch deserializer once for the whole collection).
     *<p>
     * NOTE: when deserializing values of properties contained in composite types,
     * rather use {@link #readPropertyValue(JsonParser, BeanProperty, Class)};
     * this method does not allow use of contextual annotations.
     * 
     * @since 2.4
     */
    public <T> T readValue(JsonParser p, Class<T> type) throws IOException {
        return readValue(p, getTypeFactory().constructType(type));
    }

    /**
     * @since 2.4
     */
    @SuppressWarnings("unchecked")
    public <T> T readValue(JsonParser p, JavaType type) throws IOException {
        JsonDeserializer<Object> deser = findRootValueDeserializer(type);
        if (deser == null) {
            throw mappingException("Could not find JsonDeserializer for type %s", type);
        }
        return (T) deser.deserialize(p, this);
    }

    /**
     * Convenience method that may be used by composite or container deserializers,
     * for reading one-off values for the composite type, taking into account
     * annotations that the property (passed to this method -- usually property that
     * has custom serializer that called this method) has.
     * 
     * @since 2.4
     */
    public <T> T readPropertyValue(JsonParser p, BeanProperty prop, Class<T> type) throws IOException {
        return readPropertyValue(p, prop, getTypeFactory().constructType(type));
    }

    /**
     * @since 2.4
     */
    @SuppressWarnings("unchecked")
    public <T> T readPropertyValue(JsonParser p, BeanProperty prop, JavaType type) throws IOException {
        JsonDeserializer<Object> deser = findContextualValueDeserializer(type, prop);
        if (deser == null) {
            String propName = (prop == null) ? "NULL" : ("'"+prop.getName()+"'");
            throw mappingException("Could not find JsonDeserializer for type %s (via property %s)",
                    type, propName);
        }
        return (T) deser.deserialize(p, this);
    }

    /*
    /**********************************************************
    /* Methods for problem handling, reporting
    /**********************************************************
     */

    /**
     * Method deserializers can call to inform configured {@link DeserializationProblemHandler}s
     * of an unrecognized property.
     * 
     * @return True if there was a configured problem handler that was able to handle the
     *   problem
     */
    /**
     * Method deserializers can call to inform configured {@link DeserializationProblemHandler}s
     * of an unrecognized property.
     */
    public boolean handleUnknownProperty(JsonParser p, JsonDeserializer<?> deser,
            Object instanceOrClass, String propName)
        throws IOException, JsonProcessingException
    {
        LinkedNode<DeserializationProblemHandler> h = _config.getProblemHandlers();
        if (h != null) {
            while (h != null) {
                // Can bail out if it's handled
                if (h.value().handleUnknownProperty(this, p, deser, instanceOrClass, propName)) {
                    return true;
                }
                h = h.next();
            }
        }
        return false;
    }

    /**
     * Helper method for reporting a problem with unhandled unknown exception
     * 
     * @param instanceOrClass Either value being populated (if one has been
     *   instantiated), or Class that indicates type that would be (or
     *   have been) instantiated
     * @param deser Deserializer that had the problem, if called by deserializer
     *   (or on behalf of one)
     */
    public void reportUnknownProperty(Object instanceOrClass, String fieldName,
            JsonDeserializer<?> deser)
        throws JsonMappingException
    {
        if (!isEnabled(DeserializationFeature.FAIL_ON_UNKNOWN_PROPERTIES)) {
            return;
        }
        // Do we know properties that are expected instead?
        Collection<Object> propIds = (deser == null) ? null : deser.getKnownPropertyNames();
        throw UnrecognizedPropertyException.from(_parser,
                instanceOrClass, fieldName, propIds);
    }
    
    /*
    /**********************************************************
    /* Methods for constructing exceptions
    /**********************************************************
     */
    
    /**
     * Helper method for constructing generic mapping exception for specified type
     */
    public JsonMappingException mappingException(Class<?> targetClass) {
        return mappingException(targetClass, _parser.getCurrentToken());
    }

    public JsonMappingException mappingException(Class<?> targetClass, JsonToken token) {
        return JsonMappingException.from(_parser,
                String.format("Can not deserialize instance of %s out of %s token",
                        _calcName(targetClass), token));
    }
    
    /**
     * Helper method for constructing generic mapping exception with specified
     * message and current location information
     */
    public JsonMappingException mappingException(String message) {
        return JsonMappingException.from(getParser(), message);
    }

    /**
     * Helper method for constructing generic mapping exception with specified
     * message and current location information
     * 
     * @since 2.6
     */
    public JsonMappingException mappingException(String msgTemplate, Object... args) {
        String message = String.format(msgTemplate, args);
        return JsonMappingException.from(getParser(), message);
    }
    
    /**
     * Helper method for constructing instantiation exception for specified type,
     * to indicate problem with physically constructing instance of
     * specified class (missing constructor, exception from constructor)
     */
    public JsonMappingException instantiationException(Class<?> instClass, Throwable t) {
        return JsonMappingException.from(_parser,
                String.format("Can not construct instance of %s, problem: %s", instClass.getName(), t.getMessage()), t);
    }

    public JsonMappingException instantiationException(Class<?> instClass, String msg) {
        return JsonMappingException.from(_parser,
                String.format("Can not construct instance of %s, problem: %s", instClass.getName(), msg));
    }

    /**
     * Method that will construct an exception suitable for throwing when
     * some String values are acceptable, but the one encountered is not.
     * 
     * @param value String value from input being deserialized
     * @param instClass Type that String should be deserialized into
     * @param msg Message that describes specific problem
     * 
     * @since 2.1
     */
    public JsonMappingException weirdStringException(String value, Class<?> instClass, String msg) {
        return InvalidFormatException.from(_parser,
<<<<<<< HEAD
                String.format("Can not construct instance of %s from String value (%s): %s",
                        instClass.getName(), _quotedString(value), msg),
=======
                String.format("Can not construct instance of %s from String value '%s': %s",
                        instClass.getName(), _desc(value), msg),
>>>>>>> 7a3b0b1f
                value, instClass);
    }

    /**
     * Helper method for constructing exception to indicate that input JSON
     * Number was not suitable for deserializing into given target type.
     */
    public JsonMappingException weirdNumberException(Number value, Class<?> instClass, String msg) {
        return InvalidFormatException.from(_parser,
                String.format("Can not construct instance of %s from number value (%s): %s",
                        instClass.getName(), String.valueOf(value), msg),
<<<<<<< HEAD
                value, instClass);
=======
                null, instClass);
>>>>>>> 7a3b0b1f
    }

    /**
     * Helper method for constructing exception to indicate that given JSON
     * Object field name was not in format to be able to deserialize specified
     * key type.
     */
    public JsonMappingException weirdKeyException(Class<?> keyClass, String keyValue, String msg) {
        return InvalidFormatException.from(_parser,
                String.format("Can not construct Map key of type %s from String (%s): %s",
                        keyClass.getName(), _quotedString(keyValue), msg),
                keyValue, keyClass);
    }

    /**
     * Helper method for indicating that the current token was expected to be another
     * token.
     */
    public JsonMappingException wrongTokenException(JsonParser p, JsonToken expToken, String msg0) {
        String msg = String.format("Unexpected token (%s), expected %s",
                p.getCurrentToken(), expToken);
        if (msg0 != null) {
            msg = msg + ": "+msg0;
        }
        return JsonMappingException.from(p, msg);
    }

    /**
     * Helper method for constructing exception to indicate that given
     * type id (parsed from JSON) could not be converted to a Java type.
     */
    @Deprecated // since 2.5, use overloaded variant
    public JsonMappingException unknownTypeException(JavaType type, String id) {
        return JsonMappingException.from(_parser, "Could not resolve type id '"+id+"' into a subtype of "+type);
    }

    /**
     * @since 2.5
     */
    public JsonMappingException unknownTypeException(JavaType type, String id,
            String extraDesc) {
        String msg = "Could not resolve type id '"+id+"' into a subtype of "+type;
        if (extraDesc != null) {
            msg = msg + ": "+extraDesc;
        }
        return JsonMappingException.from(_parser, msg);
    }

    public JsonMappingException endOfInputException(Class<?> instClass) {
        return JsonMappingException.from(_parser, "Unexpected end-of-input when trying to deserialize a "
                +instClass.getName());
    }

    /*
    /**********************************************************
    /* Overridable internal methods
    /**********************************************************
     */

    protected DateFormat getDateFormat()
    {
        if (_dateFormat != null) {
            return _dateFormat;
        }
        /* 24-Feb-2012, tatu: At this point, all timezone configuration
         *    should have occurred, with respect to default dateformat
         *    and timezone configuration. But we still better clone
         *    an instance as formatters may be stateful.
         */
        DateFormat df = _config.getDateFormat();
        _dateFormat = df = (DateFormat) df.clone();
        return df;
    }

    protected String determineClassName(Object instance) {
        return ClassUtil.getClassDescription(instance);
    }
    
    /*
    /**********************************************************
    /* Other internal methods
    /**********************************************************
     */

    protected String _calcName(Class<?> cls) {
        if (cls.isArray()) {
            return _calcName(cls.getComponentType())+"[]";
        }
        return cls.getName();
    }

    protected String _valueDesc() {
        try {
            return _desc(_parser.getText());
        } catch (Exception e) {
            return "[N/A]";
        }
    }

    protected String _desc(String desc) {
        if (desc == null) {
            return "[N/A]";
        }
        // !!! should we quote it? (in case there are control chars, linefeeds)
        if (desc.length() > MAX_ERROR_STR_LEN) {
            desc = desc.substring(0, MAX_ERROR_STR_LEN) + "]...[" + desc.substring(desc.length() - MAX_ERROR_STR_LEN);
        }
        return desc;
    }

    // @since 2.7
    protected String _quotedString(String desc) {
        if (desc == null) {
            return "[N/A]";
        }
        // !!! should we quote it? (in case there are control chars, linefeeds)
        if (desc.length() > MAX_ERROR_STR_LEN) {
            return String.format("\"%s]...[%s\"",
                    desc.substring(0, MAX_ERROR_STR_LEN),
                    desc.substring(desc.length() - MAX_ERROR_STR_LEN));
        }
        return "\"" + desc + "\"";
    }
}<|MERGE_RESOLUTION|>--- conflicted
+++ resolved
@@ -921,13 +921,8 @@
      */
     public JsonMappingException weirdStringException(String value, Class<?> instClass, String msg) {
         return InvalidFormatException.from(_parser,
-<<<<<<< HEAD
                 String.format("Can not construct instance of %s from String value (%s): %s",
                         instClass.getName(), _quotedString(value), msg),
-=======
-                String.format("Can not construct instance of %s from String value '%s': %s",
-                        instClass.getName(), _desc(value), msg),
->>>>>>> 7a3b0b1f
                 value, instClass);
     }
 
@@ -939,11 +934,7 @@
         return InvalidFormatException.from(_parser,
                 String.format("Can not construct instance of %s from number value (%s): %s",
                         instClass.getName(), String.valueOf(value), msg),
-<<<<<<< HEAD
                 value, instClass);
-=======
-                null, instClass);
->>>>>>> 7a3b0b1f
     }
 
     /**
