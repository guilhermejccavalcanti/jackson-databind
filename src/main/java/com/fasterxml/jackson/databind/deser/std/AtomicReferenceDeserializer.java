--- conflicted
+++ resolved
@@ -16,19 +16,9 @@
     /**********************************************************
      */
 
-<<<<<<< HEAD
     @Deprecated // since 2.8
     public AtomicReferenceDeserializer(JavaType fullType) {
         this(fullType, null, null);
-=======
-    protected final JsonDeserializer<?> _valueDeserializer;
-
-    /**
-     * @param referencedType Parameterization of this reference
-     */
-    public AtomicReferenceDeserializer(JavaType referencedType) {
-        this(referencedType, null, null);
->>>>>>> 2520c29e
     }
 
     public AtomicReferenceDeserializer(JavaType fullType,
@@ -57,9 +47,8 @@
     public AtomicReference<Object> referenceValue(Object contents) {
         return new AtomicReference<Object>(contents);
     }
-<<<<<<< HEAD
-=======
 
+    /*
     @Override
     public Object deserializeWithType(JsonParser p, DeserializationContext ctxt,
             TypeDeserializer typeDeser) throws IOException
@@ -83,5 +72,5 @@
         }
         return new AtomicReference<Object>(_valueTypeDeserializer.deserializeTypedFromAny(p, ctxt));
     }
->>>>>>> 2520c29e
+    */
 }