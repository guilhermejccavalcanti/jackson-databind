package com.fasterxml.jackson.databind.deser.impl;

import java.io.IOException;
import java.lang.annotation.Annotation;

import com.fasterxml.jackson.core.JsonParser;
import com.fasterxml.jackson.databind.*;
import com.fasterxml.jackson.databind.deser.*;
import com.fasterxml.jackson.databind.introspect.AnnotatedMember;

/**
 * Specialized {@link SettableBeanProperty} implementation used
 * for virtual property that represents Object Id that is used
 * for some POJO types (or properties).
 */
public final class ObjectIdValueProperty
    extends SettableBeanProperty
{
    private static final long serialVersionUID = 1L;

    protected final ObjectIdReader _objectIdReader;

    public ObjectIdValueProperty(ObjectIdReader objectIdReader,
            PropertyMetadata metadata)
    {
        super(objectIdReader.propertyName, objectIdReader.getIdType(), metadata,
                objectIdReader.getDeserializer());
        _objectIdReader = objectIdReader;
    }

    protected ObjectIdValueProperty(ObjectIdValueProperty src, JsonDeserializer<?> deser)
    {
        super(src, deser);
        _objectIdReader = src._objectIdReader;
    }

    protected ObjectIdValueProperty(ObjectIdValueProperty src, PropertyName newName) {
        super(src, newName);
        _objectIdReader = src._objectIdReader;
    }

    @Override
    public ObjectIdValueProperty withName(PropertyName newName) {
        return new ObjectIdValueProperty(this, newName);
    }

    @Override
    public ObjectIdValueProperty withValueDeserializer(JsonDeserializer<?> deser) {
        return new ObjectIdValueProperty(this, deser);
    }
    
    // // // BeanProperty impl
    
    @Override
    public <A extends Annotation> A getAnnotation(Class<A> acls) {
        return null;
    }

    @Override public AnnotatedMember getMember() {  return null; }

    /*
    /**********************************************************
    /* Deserialization methods
    /**********************************************************
     */

    @Override
    public void deserializeAndSet(JsonParser p, DeserializationContext ctxt,
            Object instance) throws IOException
    {
        deserializeSetAndReturn(p, ctxt, instance);
    }

    @Override
    public Object deserializeSetAndReturn(JsonParser p,
    		DeserializationContext ctxt, Object instance) throws IOException
    {
        // note: no null checks (unlike usually); deserializer should fail if one found
<<<<<<< HEAD
        Object id = _valueDeserializer.deserialize(p, ctxt);
=======
        Object id = _valueDeserializer.deserialize(jp, ctxt);

        /* 02-Apr-2015, tatu: Actually, as per [databind#742], let it be;
         *  missing or null id is needed for some cases, such as cases where id
         *  will be generated externally, at a later point, and is not available
         *  quite yet. Typical use case is with DB inserts.
         */
        if (id == null) {
            return null;
        }
        
>>>>>>> 0ec81c07
        ReadableObjectId roid = ctxt.findObjectId(id, _objectIdReader.generator, _objectIdReader.resolver);
        roid.bindItem(instance);
        // also: may need to set a property value as well
        SettableBeanProperty idProp = _objectIdReader.idProperty;
        if (idProp != null) {
            return idProp.setAndReturn(instance, id);
        }
        return instance;
    }

    @Override
    public void set(Object instance, Object value) throws IOException {
        setAndReturn(instance, value);
    }

    @Override
    public Object setAndReturn(Object instance, Object value) throws IOException
    {
        SettableBeanProperty idProp = _objectIdReader.idProperty;
        if (idProp == null) {
            throw new UnsupportedOperationException(
                    "Should not call set() on ObjectIdProperty that has no SettableBeanProperty");
        }
        return idProp.setAndReturn(instance, value);
    }
}<|MERGE_RESOLUTION|>--- conflicted
+++ resolved
@@ -76,10 +76,7 @@
     		DeserializationContext ctxt, Object instance) throws IOException
     {
         // note: no null checks (unlike usually); deserializer should fail if one found
-<<<<<<< HEAD
         Object id = _valueDeserializer.deserialize(p, ctxt);
-=======
-        Object id = _valueDeserializer.deserialize(jp, ctxt);
 
         /* 02-Apr-2015, tatu: Actually, as per [databind#742], let it be;
          *  missing or null id is needed for some cases, such as cases where id
@@ -89,8 +86,6 @@
         if (id == null) {
             return null;
         }
-        
->>>>>>> 0ec81c07
         ReadableObjectId roid = ctxt.findObjectId(id, _objectIdReader.generator, _objectIdReader.resolver);
         roid.bindItem(instance);
         // also: may need to set a property value as well
