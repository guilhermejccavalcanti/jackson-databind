--- conflicted
+++ resolved
@@ -178,13 +178,8 @@
                                 "not allowed to deserialize Enum value out of number: disable DeserializationConfig.DeserializationFeature.FAIL_ON_NUMBERS_FOR_ENUMS to allow"
                                 );
                     }
-<<<<<<< HEAD
-                    if (index >= 0 && index <= _enumsByIndex.length) {
+                    if (index >= 0 && index < _enumsByIndex.length) {
                         return _enumsByIndex[index];
-=======
-                    if (ix >= 0 && ix < _enumsByIndex.length) {
-                        return _enumsByIndex[ix];
->>>>>>> 0aa64869
                     }
                 } catch (NumberFormatException e) {
                     // fine, ignore, was not an integer
