--- conflicted
+++ resolved
@@ -662,11 +662,7 @@
     {
         final Class<?> activeView = _needViewProcesing ? ctxt.getActiveView() : null;
         final ExternalTypeHandler ext = _externalTypeIdHandler.start();
-<<<<<<< HEAD
-        
-=======
-
->>>>>>> f6fbed50
+
         for (JsonToken t = p.getCurrentToken(); t == JsonToken.FIELD_NAME; t = p.nextToken()) {
             String propName = p.getCurrentName();
             t = p.nextToken();
