package com.fasterxml.jackson.databind.deser;

import java.io.IOException;
import java.lang.reflect.Constructor;
import java.lang.reflect.InvocationTargetException;
import java.util.*;

import com.fasterxml.jackson.annotation.*;

import com.fasterxml.jackson.core.*;
import com.fasterxml.jackson.core.JsonParser.NumberType;

import com.fasterxml.jackson.databind.*;
import com.fasterxml.jackson.databind.deser.impl.*;
import com.fasterxml.jackson.databind.deser.std.StdDelegatingDeserializer;
import com.fasterxml.jackson.databind.deser.std.StdDeserializer;
import com.fasterxml.jackson.databind.exc.IgnoredPropertyException;
import com.fasterxml.jackson.databind.introspect.*;
import com.fasterxml.jackson.databind.jsontype.TypeDeserializer;
import com.fasterxml.jackson.databind.type.ClassKey;
import com.fasterxml.jackson.databind.util.*;

/**
 * Base class for <code>BeanDeserializer</code>.
 */
public abstract class BeanDeserializerBase
    extends StdDeserializer<Object>
    implements ContextualDeserializer, ResolvableDeserializer,
        ValueInstantiator.Gettable, // since 2.9
        java.io.Serializable // since 2.1
{
    private static final long serialVersionUID = 1;

    protected final static PropertyName TEMP_PROPERTY_NAME = new PropertyName("#temporary-name");

    /*
    /**********************************************************
    /* Information regarding type being deserialized
    /**********************************************************
     */

    /**
     * Declared type of the bean this deserializer handles.
     */
    final protected JavaType _beanType;

    /**
     * Requested shape from bean class annotations.
     */
    final protected JsonFormat.Shape _serializationShape;

    /*
    /**********************************************************
    /* Configuration for creating value instance
    /**********************************************************
     */

    /**
     * Object that handles details of constructing initial 
     * bean value (to which bind data to), unless instance
     * is passed (via updateValue())
     */
    protected final ValueInstantiator _valueInstantiator;

    /**
     * Deserializer that is used iff delegate-based creator is
     * to be used for deserializing from JSON Object.
     */
    protected JsonDeserializer<Object> _delegateDeserializer;

    /**
     * Deserializer that is used iff array-delegate-based creator
     * is to be used for deserializing from JSON Object.
     */
    protected JsonDeserializer<Object> _arrayDelegateDeserializer;

    /**
     * If the bean needs to be instantiated using constructor
     * or factory method
     * that takes one or more named properties as argument(s),
     * this creator is used for instantiation.
     * This value gets resolved during general resolution.
     */
    protected PropertyBasedCreator _propertyBasedCreator;

    /**
     * Flag that is set to mark "non-standard" cases; where either
     * we use one of non-default creators, or there are unwrapped
     * values to consider.
     */
    protected boolean _nonStandardCreation;

    /**
     * Flag that indicates that no "special features" whatsoever
     * are enabled, so the simplest processing is possible.
     */
    protected boolean _vanillaProcessing;

    /*
    /**********************************************************
    /* Property information, setters
    /**********************************************************
     */

    /**
     * Mapping of property names to properties, built when all properties
     * to use have been successfully resolved.
     */
    final protected BeanPropertyMap _beanProperties;

    /**
     * List of {@link ValueInjector}s, if any injectable values are
     * expected by the bean; otherwise null.
     * This includes injectors used for injecting values via setters
     * and fields, but not ones passed through constructor parameters.
     */
    final protected ValueInjector[] _injectables;

    /**
     * Fallback setter used for handling any properties that are not
     * mapped to regular setters. If setter is not null, it will be
     * called once for each such property.
     */
    protected SettableAnyProperty _anySetter;

    /**
     * In addition to properties that are set, we will also keep
     * track of recognized but ignorable properties: these will
     * be skipped without errors or warnings.
     */
    final protected Set<String> _ignorableProps;

    /**
     * Flag that can be set to ignore and skip unknown properties.
     * If set, will not throw an exception for unknown properties.
     */
    final protected boolean _ignoreAllUnknown;

    /**
     * Flag that indicates that some aspect of deserialization depends
     * on active view used (if any)
     */
    final protected boolean _needViewProcesing;

    /**
     * We may also have one or more back reference fields (usually
     * zero or one).
     */
    final protected Map<String, SettableBeanProperty> _backRefs;

    /*
    /**********************************************************
    /* Related handlers
    /**********************************************************
     */

    /**
     * Lazily constructed map used to contain deserializers needed
     * for polymorphic subtypes.
     * Note that this is <b>only needed</b> for polymorphic types,
     * that is, when the actual type is not statically known.
     * For other types this remains null.
     */
    protected transient HashMap<ClassKey, JsonDeserializer<Object>> _subDeserializers;

    /**
     * If one of properties has "unwrapped" value, we need separate
     * helper object
     */
    protected UnwrappedPropertyHandler _unwrappedPropertyHandler;

    /**
     * Handler that we need iff any of properties uses external
     * type id.
     */
    protected ExternalTypeHandler _externalTypeIdHandler;

    /**
     * If an Object Id is to be used for value handled by this
     * deserializer, this reader is used for handling.
     */
    protected final ObjectIdReader _objectIdReader;

    /*
    /**********************************************************
    /* Life-cycle, construction, initialization
    /**********************************************************
     */

    /**
     * Constructor used when initially building a deserializer
     * instance, given a {@link BeanDeserializerBuilder} that
     * contains configuration.
     */
    protected BeanDeserializerBase(BeanDeserializerBuilder builder,
            BeanDescription beanDesc,
            BeanPropertyMap properties, Map<String, SettableBeanProperty> backRefs,
            Set<String> ignorableProps, boolean ignoreAllUnknown,
            boolean hasViews)
    {
        super(beanDesc.getType());
        _beanType = beanDesc.getType();
        _valueInstantiator = builder.getValueInstantiator();
        
        _beanProperties = properties;
        _backRefs = backRefs;
        _ignorableProps = ignorableProps;
        _ignoreAllUnknown = ignoreAllUnknown;

        _anySetter = builder.getAnySetter();
        List<ValueInjector> injectables = builder.getInjectables();
        _injectables = (injectables == null || injectables.isEmpty()) ? null
                : injectables.toArray(new ValueInjector[injectables.size()]);
        _objectIdReader = builder.getObjectIdReader();
        _nonStandardCreation = (_unwrappedPropertyHandler != null)
            || _valueInstantiator.canCreateUsingDelegate()
            || _valueInstantiator.canCreateUsingArrayDelegate() // new in 2.7
            || _valueInstantiator.canCreateFromObjectWith()
            || !_valueInstantiator.canCreateUsingDefault()
            ;

        // Any transformation we may need to apply?
        JsonFormat.Value format = beanDesc.findExpectedFormat(null);
        _serializationShape = (format == null) ? null : format.getShape();

        _needViewProcesing = hasViews;
        _vanillaProcessing = !_nonStandardCreation
                && (_injectables == null)
                && !_needViewProcesing
                // also, may need to reorder stuff if we expect Object Id:
                && (_objectIdReader == null)
                ;
    }

    protected BeanDeserializerBase(BeanDeserializerBase src) {
        this(src, src._ignoreAllUnknown);
    }

    protected BeanDeserializerBase(BeanDeserializerBase src, boolean ignoreAllUnknown)
    {
        super(src._beanType);
        
        _beanType = src._beanType;
        
        _valueInstantiator = src._valueInstantiator;
        _delegateDeserializer = src._delegateDeserializer;
        _propertyBasedCreator = src._propertyBasedCreator;
        
        _beanProperties = src._beanProperties;
        _backRefs = src._backRefs;
        _ignorableProps = src._ignorableProps;
        _ignoreAllUnknown = ignoreAllUnknown;
        _anySetter = src._anySetter;
        _injectables = src._injectables;
        _objectIdReader = src._objectIdReader;
        
        _nonStandardCreation = src._nonStandardCreation;
        _unwrappedPropertyHandler = src._unwrappedPropertyHandler;
        _needViewProcesing = src._needViewProcesing;
        _serializationShape = src._serializationShape;

        _vanillaProcessing = src._vanillaProcessing;
    }
 
    protected BeanDeserializerBase(BeanDeserializerBase src, NameTransformer unwrapper)
    {
        super(src._beanType);

        _beanType = src._beanType;
        
        _valueInstantiator = src._valueInstantiator;
        _delegateDeserializer = src._delegateDeserializer;
        _propertyBasedCreator = src._propertyBasedCreator;

        _backRefs = src._backRefs;
        _ignorableProps = src._ignorableProps;
        _ignoreAllUnknown = (unwrapper != null) || src._ignoreAllUnknown;
        _anySetter = src._anySetter;
        _injectables = src._injectables;
        _objectIdReader = src._objectIdReader;

        _nonStandardCreation = src._nonStandardCreation;
        UnwrappedPropertyHandler uph = src._unwrappedPropertyHandler;

        if (unwrapper != null) {
            // delegate further unwraps, if any
            if (uph != null) { // got handler, delegate
                uph = uph.renameAll(unwrapper);
            }
            // and handle direct unwrapping as well:
            _beanProperties = src._beanProperties.renameAll(unwrapper);
        } else {
            _beanProperties = src._beanProperties;
        }
        _unwrappedPropertyHandler = uph;
        _needViewProcesing = src._needViewProcesing;
        _serializationShape = src._serializationShape;

        // probably adds a twist, so:
        _vanillaProcessing = false;
    }

    public BeanDeserializerBase(BeanDeserializerBase src, ObjectIdReader oir)
    {
        super(src._beanType);
        _beanType = src._beanType;
        
        _valueInstantiator = src._valueInstantiator;
        _delegateDeserializer = src._delegateDeserializer;
        _propertyBasedCreator = src._propertyBasedCreator;
        
        _backRefs = src._backRefs;
        _ignorableProps = src._ignorableProps;
        _ignoreAllUnknown = src._ignoreAllUnknown;
        _anySetter = src._anySetter;
        _injectables = src._injectables;
        
        _nonStandardCreation = src._nonStandardCreation;
        _unwrappedPropertyHandler = src._unwrappedPropertyHandler;
        _needViewProcesing = src._needViewProcesing;
        _serializationShape = src._serializationShape;

        // then actual changes:
        _objectIdReader = oir;

        if (oir == null) {
            _beanProperties = src._beanProperties;
            _vanillaProcessing = src._vanillaProcessing;
        } else {
            /* 18-Nov-2012, tatu: May or may not have annotations for id property;
             *   but no easy access. But hard to see id property being optional,
             *   so let's consider required at this point.
             */
            ObjectIdValueProperty idProp = new ObjectIdValueProperty(oir, PropertyMetadata.STD_REQUIRED);
            _beanProperties = src._beanProperties.withProperty(idProp);
            _vanillaProcessing = false;
        }
    }

    public BeanDeserializerBase(BeanDeserializerBase src, Set<String> ignorableProps)
    {
        super(src._beanType);
<<<<<<< HEAD
=======
        _classAnnotations = src._classAnnotations;
>>>>>>> 8de9cef9
        _beanType = src._beanType;
        
        _valueInstantiator = src._valueInstantiator;
        _delegateDeserializer = src._delegateDeserializer;
        _propertyBasedCreator = src._propertyBasedCreator;

        _backRefs = src._backRefs;
        _ignorableProps = ignorableProps;
        _ignoreAllUnknown = src._ignoreAllUnknown;
        _anySetter = src._anySetter;
        _injectables = src._injectables;

        _nonStandardCreation = src._nonStandardCreation;
        _unwrappedPropertyHandler = src._unwrappedPropertyHandler;
        _needViewProcesing = src._needViewProcesing;
        _serializationShape = src._serializationShape;

        _vanillaProcessing = src._vanillaProcessing;
        _objectIdReader = src._objectIdReader;

        // 01-May-2016, tatu: [databind#1217]: Remove properties from mapping,
        //    to avoid them being deserialized
        _beanProperties = src._beanProperties.withoutProperties(ignorableProps);
    }

    /**
     * @since 2.8
     */
    protected BeanDeserializerBase(BeanDeserializerBase src, BeanPropertyMap beanProps)
    {
        super(src._beanType);
        _beanType = src._beanType;

        _valueInstantiator = src._valueInstantiator;
        _delegateDeserializer = src._delegateDeserializer;
        _propertyBasedCreator = src._propertyBasedCreator;

        _beanProperties = beanProps;
        _backRefs = src._backRefs;
        _ignorableProps = src._ignorableProps;
        _ignoreAllUnknown = src._ignoreAllUnknown;
        _anySetter = src._anySetter;
        _injectables = src._injectables;
        _objectIdReader = src._objectIdReader;
        
        _nonStandardCreation = src._nonStandardCreation;
        _unwrappedPropertyHandler = src._unwrappedPropertyHandler;
        _needViewProcesing = src._needViewProcesing;
        _serializationShape = src._serializationShape;

        _vanillaProcessing = src._vanillaProcessing;
    }
    
    @Override
    public abstract JsonDeserializer<Object> unwrappingDeserializer(NameTransformer unwrapper);

    public abstract BeanDeserializerBase withObjectIdReader(ObjectIdReader oir);

    public abstract BeanDeserializerBase withIgnorableProperties(Set<String> ignorableProps);

    /**
     * Mutant factory method that custom sub-classes must override; not left as
     * abstract to prevent more drastic backwards compatibility problems.
     *
     * @since 2.8
     */
    public BeanDeserializerBase withBeanProperties(BeanPropertyMap props) {
        throw new UnsupportedOperationException("Class "+getClass().getName()
                +" does not override `withBeanProperties()`, needs to");
    }
    
    /**
     * Fluent factory for creating a variant that can handle
     * POJO output as a JSON Array. Implementations may ignore this request
     * if no such input is possible.
     * 
     * @since 2.1
     */
    protected abstract BeanDeserializerBase asArrayDeserializer();

    /*
    /**********************************************************
    /* Validation, post-processing
    /**********************************************************
     */

    /**
     * Method called to finalize setup of this deserializer,
     * after deserializer itself has been registered.
     * This is needed to handle recursive and transitive dependencies.
     */
    @Override
    public void resolve(DeserializationContext ctxt)
        throws JsonMappingException
    {
        ExternalTypeHandler.Builder extTypes = null;
        // if ValueInstantiator can use "creator" approach, need to resolve it here...
        SettableBeanProperty[] creatorProps;

        if (_valueInstantiator.canCreateFromObjectWith()) {
            creatorProps = _valueInstantiator.getFromObjectArguments(ctxt.getConfig());
        } else {
            creatorProps = null;
        }
        UnwrappedPropertyHandler unwrapped = null;

        // 24-Mar-2017, tatu: Looks like we may have to iterate over
        //   properties twice, to handle potential issues with recursive
        //   types (see [databind#1575] f.ex).

        // First loop: find deserializer if not yet known, but do not yet
        // contextualize (since that can lead to problems with self-references)
        for (SettableBeanProperty prop : _beanProperties) {
            if (!prop.hasValueDeserializer()) {
                // [databind#125]: allow use of converters
                JsonDeserializer<?> deser = findConvertingDeserializer(ctxt, prop);
                if (deser == null) {
<<<<<<< HEAD
                    deser = findDeserializer(ctxt, prop.getType(), prop);
                }
                prop = prop.withValueDeserializer(deser);
            } else { // may need contextual version
                JsonDeserializer<Object> deser = prop.getValueDeserializer();
                /* Important! This is the only place where we actually handle "primary"
                 * property deserializers -- call is different from other places.
                 */
                JsonDeserializer<?> cd = ctxt.handlePrimaryContextualization(deser, prop,
                        prop.getType());
                if (cd != deser) {
                    prop = prop.withValueDeserializer(cd);
=======
                    deser = ctxt.findNonContextualValueDeserializer(prop.getType());
>>>>>>> 8de9cef9
                }
                SettableBeanProperty newProp = prop.withValueDeserializer(deser);
                _replaceProperty(_beanProperties, creatorProps, prop, newProp);
            }
        }

        // Second loop: contextualize, find other pieces
        for (SettableBeanProperty origProp : _beanProperties) {
            SettableBeanProperty prop = origProp;
            JsonDeserializer<?> deser = prop.getValueDeserializer();
            deser = ctxt.handlePrimaryContextualization(deser, prop, prop.getType());
            prop = prop.withValueDeserializer(deser);
            // Need to link managed references with matching back references
            prop = _resolveManagedReferenceProperty(ctxt, prop);

            // [databind#351]: need to wrap properties that require object id resolution.
            if (!(prop instanceof ManagedReferenceProperty)) {
                prop = _resolvedObjectIdProperty(ctxt, prop);
            }
            // Support unwrapped values (via @JsonUnwrapped)
            SettableBeanProperty u = _resolveUnwrappedProperty(ctxt, prop);
            if (u != null) {
                prop = u;
                if (unwrapped == null) {
                    unwrapped = new UnwrappedPropertyHandler();
                }
                unwrapped.addProperty(prop);
                // 12-Dec-2014, tatu: As per [databind#647], we will have problems if
                //    the original property is left in place. So let's remove it now.
<<<<<<< HEAD
=======
                // 25-Mar-2017, tatu: Wonder if this could be problematic wrt creators?
>>>>>>> 8de9cef9
                _beanProperties.remove(prop);
                continue;
            }

            // 26-Oct-2016, tatu: Need to have access to value deserializer to know if
            //   merging needed, and now seems to be reasonable time to do that.
            final PropertyMetadata md = prop.getMetadata();
            prop = _resolveMergeAndNullSettings(ctxt, prop, md);

            // non-static inner classes too:
            prop = _resolveInnerClassValuedProperty(ctxt, prop);
            if (prop != origProp) {
                _replaceProperty(_beanProperties, creatorProps, origProp, prop);
            }

            // one more thing: if this property uses "external property" type inclusion,
            // it needs different handling altogether
            if (prop.hasValueTypeDeserializer()) {
                TypeDeserializer typeDeser = prop.getValueTypeDeserializer();
                if (typeDeser.getTypeInclusion() == JsonTypeInfo.As.EXTERNAL_PROPERTY) {
                    if (extTypes == null) {
                        extTypes = ExternalTypeHandler.builder(_beanType);
                    }
                    extTypes.addExternal(prop, typeDeser);
                    // In fact, remove from list of known properties to simplify later handling
                    _beanProperties.remove(prop);
                    continue;
                }
            }
        }
        // "any setter" may also need to be resolved now
        if (_anySetter != null && !_anySetter.hasValueDeserializer()) {
            _anySetter = _anySetter.withValueDeserializer(findDeserializer(ctxt,
                    _anySetter.getType(), _anySetter.getProperty()));
        }
        // as well as delegate-based constructor:
        if (_valueInstantiator.canCreateUsingDelegate()) {
            JavaType delegateType = _valueInstantiator.getDelegateType(ctxt.getConfig());
            if (delegateType == null) {
                ctxt.reportBadDefinition(_beanType, String.format(
"Invalid delegate-creator definition for %s: value instantiator (%s) returned true for 'canCreateUsingDelegate()', but null for 'getDelegateType()'",
                    _beanType, _valueInstantiator.getClass().getName()));
            }
            _delegateDeserializer = _findDelegateDeserializer(ctxt, delegateType,
                    _valueInstantiator.getDelegateCreator());
        }

        // and array-delegate-based constructor:
        if (_valueInstantiator.canCreateUsingArrayDelegate()) {
            JavaType delegateType = _valueInstantiator.getArrayDelegateType(ctxt.getConfig());
            if (delegateType == null) {
                ctxt.reportBadDefinition(_beanType, String.format(
"Invalid delegate-creator definition for %s: value instantiator (%s) returned true for 'canCreateUsingArrayDelegate()', but null for 'getArrayDelegateType()'",
                        _beanType, _valueInstantiator.getClass().getName()));
            }
            _arrayDelegateDeserializer = _findDelegateDeserializer(ctxt, delegateType,
                    _valueInstantiator.getArrayDelegateCreator());
        }

        // And now that we know CreatorProperty instances are also resolved can finally create the creator:
        if (creatorProps != null) {
            _propertyBasedCreator = PropertyBasedCreator.construct(ctxt, _valueInstantiator,
                    creatorProps, _beanProperties);
        }

        if (extTypes != null) {
            // 21-Jun-2016, tatu: related to [databind#999], may need to link type ids too,
            //    so need to pass collected properties
            _externalTypeIdHandler = extTypes.build(_beanProperties);
            // we consider this non-standard, to offline handling
            _nonStandardCreation = true;
        }
        
        _unwrappedPropertyHandler = unwrapped;
        if (unwrapped != null) { // we consider this non-standard, to offline handling
            _nonStandardCreation = true;
        }
        // may need to disable vanilla processing, if unwrapped handling was enabled...
        _vanillaProcessing = _vanillaProcessing && !_nonStandardCreation;
    }

    /**
     * @since 2.8.8
     */
    protected void _replaceProperty(BeanPropertyMap props, SettableBeanProperty[] creatorProps,
            SettableBeanProperty origProp, SettableBeanProperty newProp)
    {
        props.replace(newProp);
        // [databind#795]: Make sure PropertyBasedCreator's properties stay in sync
        if (creatorProps != null) {
            // 18-May-2015, tatu: _Should_ start with consistent set. But can we really
            //   fully count on this? May need to revisit in future; seems to hold for now.
            for (int i = 0, len = creatorProps.length; i < len; ++i) {
                if (creatorProps[i] == origProp) {
                    creatorProps[i] = newProp;
                    return;
                }
            }
            // ... as per above, it is possible we'd need to add this as fallback
            // if (but only if) identity check fails?
            /*
            if (creatorProps[i].getName().equals(prop.getName())) {
                creatorProps[i] = prop;
                break;
            }
            */
        }
    }

    private JsonDeserializer<Object> _findDelegateDeserializer(DeserializationContext ctxt, JavaType delegateType,
            AnnotatedWithParams delegateCreator) throws JsonMappingException {
        // Need to create a temporary property to allow contextual deserializers:
        BeanProperty.Std property = new BeanProperty.Std(TEMP_PROPERTY_NAME,
                delegateType, null, delegateCreator,
                PropertyMetadata.STD_OPTIONAL);

        TypeDeserializer td = delegateType.getTypeHandler();
        if (td == null) {
            td = ctxt.getConfig().findTypeDeserializer(delegateType);
        }
        JsonDeserializer<Object> dd = findDeserializer(ctxt, delegateType, property);
        if (td != null) {
            td = td.forProperty(property);
            return new TypeWrappedDeserializer(td, dd);
        }
        return dd;
    }


    /**
     * Helper method that can be used to see if specified property is annotated
     * to indicate use of a converter for property value (in case of container types,
     * it is container type itself, not key or content type).
     *<p>
     * NOTE: returned deserializer is NOT yet contextualized, caller needs to take
     * care to do that.
     * 
     * @since 2.2
     */
    protected JsonDeserializer<Object> findConvertingDeserializer(DeserializationContext ctxt,
            SettableBeanProperty prop)
        throws JsonMappingException
    {
        final AnnotationIntrospector intr = ctxt.getAnnotationIntrospector();
        if (intr != null) {
            Object convDef = intr.findDeserializationConverter(prop.getMember());
            if (convDef != null) {
                Converter<Object,Object> conv = ctxt.converterInstance(prop.getMember(), convDef);
                JavaType delegateType = conv.getInputType(ctxt.getTypeFactory());
                // 25-Mar-2017, tatu: should not yet contextualize
//                JsonDeserializer<?> deser = ctxt.findContextualValueDeserializer(delegateType, prop);
                JsonDeserializer<?> deser = ctxt.findNonContextualValueDeserializer(delegateType);
                return new StdDelegatingDeserializer<Object>(conv, delegateType, deser);
            }
        }
        return null;
    }
    
    /**
     * Although most of post-processing is done in resolve(), we only get
     * access to referring property's annotations here; and this is needed
     * to support per-property ObjectIds.
     * We will also consider Shape transformations (read from Array) at this
     * point, since it may come from either Class definition or property.
     */
    @Override
    public JsonDeserializer<?> createContextual(DeserializationContext ctxt,
            BeanProperty property) throws JsonMappingException
    {
        ObjectIdReader oir = _objectIdReader;

        // First: may have an override for Object Id:
        final AnnotationIntrospector intr = ctxt.getAnnotationIntrospector();
        final AnnotatedMember accessor = (property == null || intr == null)
                ? null : property.getMember();
        if (accessor != null && intr != null) {
            ObjectIdInfo objectIdInfo = intr.findObjectIdInfo(accessor);
            if (objectIdInfo != null) { // some code duplication here as well (from BeanDeserializerFactory)
                // 2.1: allow modifications by "id ref" annotations as well:
                objectIdInfo = intr.findObjectReferenceInfo(accessor, objectIdInfo);
                
                Class<?> implClass = objectIdInfo.getGeneratorType();
                // Property-based generator is trickier
                JavaType idType;
                SettableBeanProperty idProp;
                ObjectIdGenerator<?> idGen;
                ObjectIdResolver resolver = ctxt.objectIdResolverInstance(accessor, objectIdInfo);
                if (implClass == ObjectIdGenerators.PropertyGenerator.class) {
                    PropertyName propName = objectIdInfo.getPropertyName();
                    idProp = findProperty(propName);
                    if (idProp == null) {
                        ctxt.reportBadDefinition(_beanType, String.format(
                                "Invalid Object Id definition for %s: can not find property with name '%s'",
                                handledType().getName(), propName));
                    }
                    idType = idProp.getType();
                    idGen = new PropertyBasedObjectIdGenerator(objectIdInfo.getScope());
                } else { // other types need to be simpler
                    JavaType type = ctxt.constructType(implClass);
                    idType = ctxt.getTypeFactory().findTypeParameters(type, ObjectIdGenerator.class)[0];
                    idProp = null;
                    idGen = ctxt.objectIdGeneratorInstance(accessor, objectIdInfo);
                }
                JsonDeserializer<?> deser = ctxt.findRootValueDeserializer(idType);
                oir = ObjectIdReader.construct(idType, objectIdInfo.getPropertyName(),
                		idGen, deser, idProp, resolver);
            }
        }
        // either way, need to resolve serializer:
        BeanDeserializerBase contextual = this;
        if (oir != null && oir != _objectIdReader) {
            contextual = contextual.withObjectIdReader(oir);
        }
        // And possibly add more properties to ignore
        if (accessor != null) {
            JsonIgnoreProperties.Value ignorals = intr.findPropertyIgnorals(accessor);
            if (ignorals != null) {
                Set<String> ignored = ignorals.findIgnoredForDeserialization();
                if (!ignored.isEmpty()) {
                    Set<String> prev = contextual._ignorableProps;
                    if ((prev != null) && !prev.isEmpty()) {
                        ignored = new HashSet<String>(ignored);
                        ignored.addAll(prev);
                    }
                    contextual = contextual.withIgnorableProperties(ignored);
                }
            }
        }

        // One more thing: are we asked to serialize POJO as array?
        JsonFormat.Value format = findFormatOverrides(ctxt, property, handledType());
        JsonFormat.Shape shape = null;
        if (format != null) {
            if (format.hasShape()) {
                shape = format.getShape();
            }
            // 16-May-2016, tatu: How about per-property case-insensitivity?
            Boolean B = format.getFeature(JsonFormat.Feature.ACCEPT_CASE_INSENSITIVE_PROPERTIES);
            if (B != null) {
                BeanPropertyMap propsOrig = _beanProperties;
                BeanPropertyMap props = propsOrig.withCaseInsensitivity(B.booleanValue());
                if (props != propsOrig) {
                    contextual = contextual.withBeanProperties(props);
                }
            }
        }

        if (shape == null) {
            shape = _serializationShape;
        }
        if (shape == JsonFormat.Shape.ARRAY) {
            contextual = contextual.asArrayDeserializer();
        }
        return contextual;
    }

    /**
     * Helper method called to see if given property is part of 'managed' property
     * pair (managed + back reference), and if so, handle resolution details.
     */
    protected SettableBeanProperty _resolveManagedReferenceProperty(DeserializationContext ctxt,
            SettableBeanProperty prop)
        throws JsonMappingException
    {
        String refName = prop.getManagedReferenceName();
        if (refName == null) {
            return prop;
        }
        JsonDeserializer<?> valueDeser = prop.getValueDeserializer();
        SettableBeanProperty backProp = valueDeser.findBackReference(refName);
        if (backProp == null) {
            ctxt.reportBadDefinition(_beanType, String.format(
"Can not handle managed/back reference '%s': no back reference property found from type %s",
                    refName, prop.getType()));
        }
        // also: verify that type is compatible
        JavaType referredType = _beanType;
        JavaType backRefType = backProp.getType();
        boolean isContainer = prop.getType().isContainerType();
        if (!backRefType.getRawClass().isAssignableFrom(referredType.getRawClass())) {
            ctxt.reportBadDefinition(_beanType, String.format(
"Can not handle managed/back reference '%s': back reference type (%s) not compatible with managed type (%s)",
                    refName, backRefType.getRawClass().getName(),
                    referredType.getRawClass().getName()));
        }
        return new ManagedReferenceProperty(prop, refName, backProp, isContainer);
    }

    /**
     * Method that wraps given property with {@link ObjectIdReferenceProperty}
     * in case where object id resolution is required.
     */
    protected SettableBeanProperty _resolvedObjectIdProperty(DeserializationContext ctxt,
            SettableBeanProperty prop) throws JsonMappingException
    {
        ObjectIdInfo objectIdInfo = prop.getObjectIdInfo();
        JsonDeserializer<Object> valueDeser = prop.getValueDeserializer();
        ObjectIdReader objectIdReader = valueDeser.getObjectIdReader();
        if (objectIdInfo == null && objectIdReader == null) {
            return prop;
        }
        return new ObjectIdReferenceProperty(prop, objectIdInfo);
    }

    /**
     * Helper method called to see if given property might be so-called unwrapped
     * property: these require special handling.
     */
    protected SettableBeanProperty _resolveUnwrappedProperty(DeserializationContext ctxt,
            SettableBeanProperty prop)
        throws JsonMappingException
    {
        AnnotatedMember am = prop.getMember();
        if (am != null) {
            NameTransformer unwrapper = ctxt.getAnnotationIntrospector().findUnwrappingNameTransformer(am);
            if (unwrapper != null) {
                // 01-Dec-2016, tatu: As per [databind#265] we can not yet support passing
                //   of unwrapped values through creator properties, so fail fast
                if (prop instanceof CreatorProperty) {
                    ctxt.reportBadDefinition(getValueType(), String.format(
                            "Can not define Creator property \"%s\" as `@JsonUnwrapped`: combination not yet supported",
                            prop.getName()));
                }
                
                JsonDeserializer<Object> orig = prop.getValueDeserializer();
                JsonDeserializer<Object> unwrapping = orig.unwrappingDeserializer(unwrapper);
                if (unwrapping != orig && unwrapping != null) {
                    // might be cleaner to create new instance; but difficult to do reliably, so:
                    return prop.withValueDeserializer(unwrapping);
                }
            }
        }
        return null;
    }

    /**
     * Helper method that will handle gruesome details of dealing with properties
     * that have non-static inner class as value...
     */
    protected SettableBeanProperty _resolveInnerClassValuedProperty(DeserializationContext ctxt,
            SettableBeanProperty prop)
    {
        /* Should we encounter a property that has non-static inner-class
         * as value, we need to add some more magic to find the "hidden" constructor...
         */
        JsonDeserializer<Object> deser = prop.getValueDeserializer();
        // ideally wouldn't rely on it being BeanDeserializerBase; but for now it'll have to do
        if (deser instanceof BeanDeserializerBase) {
            BeanDeserializerBase bd = (BeanDeserializerBase) deser;
            ValueInstantiator vi = bd.getValueInstantiator();
            if (!vi.canCreateUsingDefault()) { // no default constructor
                Class<?> valueClass = prop.getType().getRawClass();
                // NOTE: almost same as `isNonStaticInnerClass()` but need to know enclosing...
                Class<?> enclosing = ClassUtil.getOuterClass(valueClass);
                // and is inner class of the bean class...
                if ((enclosing != null) && (enclosing == _beanType.getRawClass())) {
                    for (Constructor<?> ctor : valueClass.getConstructors()) {
                        Class<?>[] paramTypes = ctor.getParameterTypes();
                        if (paramTypes.length == 1) {
                            if (enclosing.equals(paramTypes[0])) {
                                if (ctxt.canOverrideAccessModifiers()) {
                                    ClassUtil.checkAndFixAccess(ctor, ctxt.isEnabled(MapperFeature.OVERRIDE_PUBLIC_ACCESS_MODIFIERS));
                                }
                                return new InnerClassProperty(prop, ctor);
                            }
                        }
                    }
                }
            }
        }
        return prop;
    }

    // @since 2.9
    protected SettableBeanProperty _resolveMergeAndNullSettings(DeserializationContext ctxt,
            SettableBeanProperty prop, PropertyMetadata propMetadata)
        throws JsonMappingException
    {
        PropertyMetadata.MergeInfo merge = propMetadata.getMergeInfo();
        // First mergeability
        if (merge != null) {
            JsonDeserializer<?> valueDeser = prop.getValueDeserializer();
            Boolean mayMerge = valueDeser.supportsUpdate(ctxt.getConfig());
    
            if (mayMerge == null) {
                // we don't really know if it's ok; so only use if explicitly specified
                if (merge.fromDefaults) {
                    return prop;
                }
            } else if (!mayMerge.booleanValue()) { // prevented
                if (!merge.fromDefaults) {
                    // If attempts was made via explicit annotation/per-type config override,
                    // should be reported; may or may not result in exception
                    ctxt.reportBadMerge(valueDeser);
                }
                return prop;
            }
            // Anyway; if we get this far, do enable merging
            AnnotatedMember accessor = merge.getter;
            accessor.fixAccess(ctxt.isEnabled(MapperFeature.OVERRIDE_PUBLIC_ACCESS_MODIFIERS));
            if (!(prop instanceof SetterlessProperty)) {
                prop = MergingSettableBeanProperty.construct(prop, accessor);
            }
        }

        // And after this, see if we require non-standard null handling
        NullValueProvider nuller = findValueNullProvider(ctxt, prop, propMetadata);
        if (nuller != null) {
            prop = prop.withNullProvider(nuller);
        }
        return prop;
    }

    /*
    /**********************************************************
    /* Public accessors; null/empty value providers
    /**********************************************************
     */

    @Override
    public AccessPattern getNullAccessPattern() {
        // POJO types do not have custom `null` values
        return AccessPattern.ALWAYS_NULL;
    }

    @Override
    public AccessPattern getEmptyAccessPattern() {
        // Empty values can not be shared
        return AccessPattern.DYNAMIC;
    }
    
    @Override // since 2.9
    public Object getEmptyValue(DeserializationContext ctxt) throws JsonMappingException {
        // alas, need to promote exception, if any:
        try {
            return _valueInstantiator.createUsingDefault(ctxt);
        } catch (IOException e) {
            return ClassUtil.throwAsMappingException(ctxt, e);
        }
    }

    /*
    /**********************************************************
    /* Public accessors; other
    /**********************************************************
     */

    @Override
    public boolean isCachable() { return true; }

    @Override // since 2.9
    public Boolean supportsUpdate(DeserializationConfig config) {
        // although with possible caveats, yes, values can be updated
        // 23-Oct-2016, tatu: Perhaps in future could and should verify from
        //   bean settings...
        return Boolean.TRUE;
    }
    
    @Override
    public Class<?> handledType() {
        return _beanType.getRawClass();
    }

    /**
     * Overridden to return true for those instances that are
     * handling value for which Object Identity handling is enabled
     * (either via value type or referring property).
     */
    @Override
    public ObjectIdReader getObjectIdReader() {
        return _objectIdReader;
    }
    
    public boolean hasProperty(String propertyName) {
        return _beanProperties.find(propertyName) != null;
    }

    public boolean hasViews() {
        return _needViewProcesing;
    }
    
    /**
     * Accessor for checking number of deserialized properties.
     */
    public int getPropertyCount() { 
        return _beanProperties.size();
    }

    @Override
    public Collection<Object> getKnownPropertyNames() {
        ArrayList<Object> names = new ArrayList<Object>();
        for (SettableBeanProperty prop : _beanProperties) {
            names.add(prop.getName());
        }
        return names;
    }

    /**
     * @deprecated Since 2.3, use {@link #handledType()} instead
     */
    @Deprecated
    public final Class<?> getBeanClass() { return _beanType.getRawClass(); }

    @Override
    public JavaType getValueType() { return _beanType; }

    /**
     * Accessor for iterating over properties this deserializer uses; with
     * the exception that properties passed via Creator methods
     * (specifically, "property-based constructor") are not included,
     * but can be accessed separate by calling
     * {@link #creatorProperties}
     */
    public Iterator<SettableBeanProperty> properties()
    {
        if (_beanProperties == null) {
            throw new IllegalStateException("Can only call after BeanDeserializer has been resolved");
        }
        return _beanProperties.iterator();
    }

    /**
     * Accessor for finding properties that represents values to pass
     * through property-based creator method (constructor or
     * factory method)
     * 
     * @since 2.0
     */
    public Iterator<SettableBeanProperty> creatorProperties()
    {
        if (_propertyBasedCreator == null) {
            return Collections.<SettableBeanProperty>emptyList().iterator();
        }
        return _propertyBasedCreator.properties().iterator();
    }

    public SettableBeanProperty findProperty(PropertyName propertyName)
    {
        // TODO: start matching full name?
        return findProperty(propertyName.getSimpleName());
    }
    
    /**
     * Accessor for finding the property with given name, if POJO
     * has one. Name used is the external name, i.e. name used
     * in external data representation (JSON).
     * 
     * @since 2.0
     */
    public SettableBeanProperty findProperty(String propertyName)
    {
        SettableBeanProperty prop = (_beanProperties == null) ?
                null : _beanProperties.find(propertyName);
        if (prop == null && _propertyBasedCreator != null) {
            prop = _propertyBasedCreator.findCreatorProperty(propertyName);
        }
        return prop;
    }

    /**
     * Alternate find method that tries to locate a property with given
     * <code>property index</code>.
     * Note that access by index is not necessarily faster than by name,
     * since properties are not directly indexable; however, for most
     * instances difference is not significant as number of properties
     * is low.
     * 
     * @since 2.3
     */
    public SettableBeanProperty findProperty(int propertyIndex)
    {
        SettableBeanProperty prop = (_beanProperties == null) ?
                null : _beanProperties.find(propertyIndex);
        if (prop == null && _propertyBasedCreator != null) {
            prop = _propertyBasedCreator.findCreatorProperty(propertyIndex);
        }
        return prop;
    }
    
    /**
     * Method needed by {@link BeanDeserializerFactory} to properly link
     * managed- and back-reference pairs.
     */
    @Override
    public SettableBeanProperty findBackReference(String logicalName)
    {
        if (_backRefs == null) {
            return null;
        }
        return _backRefs.get(logicalName);
    }

    @Override // ValueInstantiator.Gettable
    public ValueInstantiator getValueInstantiator() {
        return _valueInstantiator;
    }

    /*
    /**********************************************************
    /* Mutators
    /**********************************************************
     */

    /**
     * Method that can be used to replace an existing property with
     * a modified one.
     *<p>
     * NOTE: only ever use this method if you know what you are doing;
     * incorrect usage can break deserializer.
     *
     * @param original Property to replace
     * @param replacement Property to replace it with
     * 
     * @since 2.1
     */
    public void replaceProperty(SettableBeanProperty original,
            SettableBeanProperty replacement)
    {
        _beanProperties.replace(replacement);
    }

    /*
    /**********************************************************
    /* Partial deserializer implementation
    /**********************************************************
     */

    /**
     * General version used when handling needs more advanced
     * features.
     */
    public abstract Object deserializeFromObject(JsonParser p, DeserializationContext ctxt)
        throws IOException;

    @Override
    public Object deserializeWithType(JsonParser p, DeserializationContext ctxt,
            TypeDeserializer typeDeserializer)
        throws IOException
    {
        // 16-Feb-2012, tatu: ObjectId may be used as well... need to check that first
        if (_objectIdReader != null) {
            // 05-Aug-2013, tatu: May use native Object Id
            if (p.canReadObjectId()) {
                Object id = p.getObjectId();
                if (id != null) {
                    Object ob = typeDeserializer.deserializeTypedFromObject(p, ctxt);
                    return _handleTypedObjectId(p, ctxt, ob, id);
                }
            }
            // or, Object Ids Jackson explicitly sets
            JsonToken t = p.getCurrentToken();
            if (t != null) {
                // Most commonly, a scalar (int id, uuid String, ...)
                if (t.isScalarValue()) {
                    return deserializeFromObjectId(p, ctxt);
                }
                // but, with 2.5+, a simple Object-wrapped value also legal:
                if (t == JsonToken.START_OBJECT) {
                    t = p.nextToken();
                }
                if ((t == JsonToken.FIELD_NAME) && _objectIdReader.maySerializeAsObject()
                        && _objectIdReader.isValidReferencePropertyName(p.getCurrentName(), p)) {
                    return deserializeFromObjectId(p, ctxt);
                }
            }
        }
        // In future could check current token... for now this should be enough:
        return typeDeserializer.deserializeTypedFromObject(p, ctxt);
    }

    /**
     * Offlined method called to handle "native" Object Id that has been read
     * and known to be associated with given deserialized POJO.
     *
     * @since 2.3
     */
    protected Object _handleTypedObjectId(JsonParser p, DeserializationContext ctxt,
            Object pojo, Object rawId)
        throws IOException
    {
        // One more challenge: type of id may not be type of property we are expecting
        // later on; specifically, numeric ids vs Strings.
        JsonDeserializer<Object> idDeser = _objectIdReader.getDeserializer();
        final Object id;

        // Ok, this is bit ridiculous; let's see if conversion is needed:
        if (idDeser.handledType() == rawId.getClass()) {
            // nope: already same type
            id = rawId;
        } else {
            id = _convertObjectId(p, ctxt, rawId, idDeser);
        }

        ReadableObjectId roid = ctxt.findObjectId(id, _objectIdReader.generator, _objectIdReader.resolver);
        roid.bindItem(pojo);
        // also: may need to set a property value as well
        SettableBeanProperty idProp = _objectIdReader.idProperty;
        if (idProp != null) {
            return idProp.setAndReturn(pojo, id);
        }
        return pojo;
    }

    /**
     * Helper method we need to do necessary conversion from whatever native object id
     * type is, into declared type that Jackson internals expect. This may be
     * simple cast (for String ids), or something more complicated; in latter
     * case we may need to create bogus content buffer to allow use of
     * id deserializer.
     *
     * @since 2.3
     */
    @SuppressWarnings("resource") // TokenBuffers don't need close, nor parser thereof
    protected Object _convertObjectId(JsonParser p, DeserializationContext ctxt,
            Object rawId, JsonDeserializer<Object> idDeser) throws IOException
    {
        TokenBuffer buf = new TokenBuffer(p, ctxt);
        if (rawId instanceof String) {
            buf.writeString((String) rawId);
        } else if (rawId instanceof Long) {
            buf.writeNumber(((Long) rawId).longValue());
        } else if (rawId instanceof Integer) {
            buf.writeNumber(((Integer) rawId).intValue());
        } else {
            // should we worry about UUIDs? They should be fine, right?
            // 07-Aug-2014, tatu: Maybe, but not necessarily; had issues with
            //   Smile format; [dataformat-smile#19], possibly related.
            // 01-Sep-2016, tatu: For non-JSON, might want to consider `writeEmbeddedObject`
            //   but that won't work for default impl (JSON and most dataformats)
            buf.writeObject(rawId);
        }
        JsonParser bufParser = buf.asParser();
        bufParser.nextToken();
        return idDeser.deserialize(bufParser, ctxt);
    }

    // NOTE: currently only used by standard BeanDeserializer (not Builder-based)
    /**
     * Alternative deserialization method used when we expect to see Object Id;
     * if so, we will need to ensure that the Id is seen before anything
     * else, to ensure that it is available for solving references,
     * even if JSON itself is not ordered that way. This may require
     * buffering in some cases, but usually just a simple lookup to ensure
     * that ordering is correct.
     */
    protected Object deserializeWithObjectId(JsonParser p, DeserializationContext ctxt) throws IOException {
        return deserializeFromObject(p, ctxt);
    }

    /**
     * Method called in cases where it looks like we got an Object Id
     * to parse and use as a reference.
     */
    protected Object deserializeFromObjectId(JsonParser p, DeserializationContext ctxt) throws IOException
    {
        Object id = _objectIdReader.readObjectReference(p, ctxt);
        ReadableObjectId roid = ctxt.findObjectId(id, _objectIdReader.generator, _objectIdReader.resolver);
        // do we have it resolved?
        Object pojo = roid.resolve();
        if (pojo == null) { // not yet; should wait...
            throw new UnresolvedForwardReference(p,
                    "Could not resolve Object Id ["+id+"] (for "+_beanType+").",
                    p.getCurrentLocation(), roid);
        }
        return pojo;
    }

    protected Object deserializeFromObjectUsingNonDefault(JsonParser p,
            DeserializationContext ctxt) throws IOException
    {
        final JsonDeserializer<Object> delegateDeser = _delegateDeserializer();
        if (delegateDeser != null) {
            return _valueInstantiator.createUsingDelegate(ctxt,
                    delegateDeser.deserialize(p, ctxt));
        }
        if (_propertyBasedCreator != null) {
            return _deserializeUsingPropertyBased(p, ctxt);
        }
        // 25-Jan-2017, tatu: We do not actually support use of Creators for non-static
        //   inner classes -- with one and only one exception; that of default constructor!
        //   -- so let's indicate it
        Class<?> raw = _beanType.getRawClass();
        if (ClassUtil.isNonStaticInnerClass(raw)) {
            return ctxt.handleMissingInstantiator(raw, null, p,
"can only instantiate non-static inner class by using default, no-argument constructor");
        }
        return ctxt.handleMissingInstantiator(raw, getValueInstantiator(), p,
                "can not deserialize from Object value (no delegate- or property-based Creator)");
    }

    protected abstract Object _deserializeUsingPropertyBased(final JsonParser p,
            final DeserializationContext ctxt) throws IOException;

    public Object deserializeFromNumber(JsonParser p, DeserializationContext ctxt)
        throws IOException
    {
        // First things first: id Object Id is used, most likely that's it
        if (_objectIdReader != null) {
            return deserializeFromObjectId(p, ctxt);
        }
        final JsonDeserializer<Object> delegateDeser = _delegateDeserializer();
        NumberType nt = p.getNumberType();
        if (nt == NumberType.INT) {
            if (delegateDeser != null) {
                if (!_valueInstantiator.canCreateFromInt()) {
                    Object bean = _valueInstantiator.createUsingDelegate(ctxt,
                            delegateDeser.deserialize(p, ctxt));
                    if (_injectables != null) {
                        injectValues(ctxt, bean);
                    }
                    return bean;
                }
            }
            return _valueInstantiator.createFromInt(ctxt, p.getIntValue());
        }
        if (nt == NumberType.LONG) {
            if (delegateDeser != null) {
                if (!_valueInstantiator.canCreateFromInt()) {
                    Object bean = _valueInstantiator.createUsingDelegate(ctxt,
                            delegateDeser.deserialize(p, ctxt));
                    if (_injectables != null) {
                        injectValues(ctxt, bean);
                    }
                    return bean;
                }
            }
            return _valueInstantiator.createFromLong(ctxt, p.getLongValue());
        }
        // actually, could also be BigInteger, so:
        if (delegateDeser != null) {
            Object bean = _valueInstantiator.createUsingDelegate(ctxt,
                    delegateDeser.deserialize(p, ctxt));
            if (_injectables != null) {
                injectValues(ctxt, bean);
            }
            return bean;
        }
        return ctxt.handleMissingInstantiator(handledType(), getValueInstantiator(), p,
                "no suitable creator method found to deserialize from Number value (%s)",
                p.getNumberValue());
    }

    public Object deserializeFromString(JsonParser p, DeserializationContext ctxt)
        throws IOException
    {
        // First things first: id Object Id is used, most likely that's it
        if (_objectIdReader != null) {
            return deserializeFromObjectId(p, ctxt);
        }
        /* Bit complicated if we have delegating creator; may need to use it,
         * or might not...
         */
        JsonDeserializer<Object> delegateDeser = _delegateDeserializer();
        if (delegateDeser != null) {
            if (!_valueInstantiator.canCreateFromString()) {
                Object bean = _valueInstantiator.createUsingDelegate(ctxt,
                        delegateDeser.deserialize(p, ctxt));
                if (_injectables != null) {
                    injectValues(ctxt, bean);
                }
                return bean;
            }
        }
        return _valueInstantiator.createFromString(ctxt, p.getText());
    }

    /**
     * Method called to deserialize POJO value from a JSON floating-point
     * number.
     */
    public Object deserializeFromDouble(JsonParser p, DeserializationContext ctxt) throws IOException
    {
        NumberType t = p.getNumberType();
        // no separate methods for taking float...
        if ((t == NumberType.DOUBLE) || (t == NumberType.FLOAT)) {
            JsonDeserializer<Object> delegateDeser = _delegateDeserializer();
            if (delegateDeser != null) {
                if (!_valueInstantiator.canCreateFromDouble()) {
                    Object bean = _valueInstantiator.createUsingDelegate(ctxt,
                            delegateDeser.deserialize(p, ctxt));
                    if (_injectables != null) {
                        injectValues(ctxt, bean);
                    }
                    return bean;
                }
            }
            return _valueInstantiator.createFromDouble(ctxt, p.getDoubleValue());
        }
        // actually, could also be BigDecimal, so:
        JsonDeserializer<Object> delegateDeser = _delegateDeserializer();
        if (delegateDeser != null) {
            return _valueInstantiator.createUsingDelegate(ctxt,
                    delegateDeser.deserialize(p, ctxt));
        }
        return ctxt.handleMissingInstantiator(handledType(), getValueInstantiator(), p,
                "no suitable creator method found to deserialize from Number value (%s)",
                p.getNumberValue());
    }

    /**
     * Method called to deserialize POJO value from a JSON boolean value (true, false)
     */
    public Object deserializeFromBoolean(JsonParser p, DeserializationContext ctxt) throws IOException
    {
        JsonDeserializer<Object> delegateDeser = _delegateDeserializer();
        if (delegateDeser != null) {
            if (!_valueInstantiator.canCreateFromBoolean()) {
                Object bean = _valueInstantiator.createUsingDelegate(ctxt,
                        delegateDeser.deserialize(p, ctxt));
                if (_injectables != null) {
                    injectValues(ctxt, bean);
                }
                return bean;
            }
        }
        boolean value = (p.getCurrentToken() == JsonToken.VALUE_TRUE);
        return _valueInstantiator.createFromBoolean(ctxt, value);
    }

    public Object deserializeFromArray(JsonParser p, DeserializationContext ctxt) throws IOException
    {
        // note: can not call `_delegateDeserializer()` since order reversed here:
        JsonDeserializer<Object> delegateDeser = _arrayDelegateDeserializer;
        // fallback to non-array delegate
        if ((delegateDeser != null) || ((delegateDeser = _delegateDeserializer) != null)) {
            Object bean = _valueInstantiator.createUsingArrayDelegate(ctxt,
                    delegateDeser.deserialize(p, ctxt));
            if (_injectables != null) {
                injectValues(ctxt, bean);
            }
            return bean;
        }
        if (ctxt.isEnabled(DeserializationFeature.UNWRAP_SINGLE_VALUE_ARRAYS)) {
            JsonToken t = p.nextToken();
            if (t == JsonToken.END_ARRAY && ctxt.isEnabled(DeserializationFeature.ACCEPT_EMPTY_ARRAY_AS_NULL_OBJECT)) {
                return null;
            }
            final Object value = deserialize(p, ctxt);
            if (p.nextToken() != JsonToken.END_ARRAY) {
                handleMissingEndArrayForSingle(p, ctxt);
            }
            return value;
        }
        if (ctxt.isEnabled(DeserializationFeature.ACCEPT_EMPTY_ARRAY_AS_NULL_OBJECT)) {
            JsonToken t = p.nextToken();
            if (t == JsonToken.END_ARRAY) {
                return null;
            }
            return ctxt.handleUnexpectedToken(handledType(),
                    JsonToken.START_ARRAY, p, null);
        }
        return ctxt.handleUnexpectedToken(handledType(), p);
    }

    public Object deserializeFromEmbedded(JsonParser p, DeserializationContext ctxt)
        throws IOException
    {
        // First things first: id Object Id is used, most likely that's it; specifically,
        // true for UUIDs when written as binary (with Smile, other binary formats)
        if (_objectIdReader != null) {
            return deserializeFromObjectId(p, ctxt);
        }

        // TODO: maybe add support for ValueInstantiator, embedded?
        
        return p.getEmbeddedObject();
    }

    /**
     * @since 2.9
     */
    private final JsonDeserializer<Object> _delegateDeserializer() {
        JsonDeserializer<Object> deser = _delegateDeserializer;
        if (deser == null) {
            deser = _arrayDelegateDeserializer;
        }
        return deser;
    }

    /*
    /**********************************************************
    /* Overridable helper methods
    /**********************************************************
     */

    protected void injectValues(DeserializationContext ctxt, Object bean)
        throws IOException
    {
        for (ValueInjector injector : _injectables) {
            injector.inject(ctxt, bean);
        }
    }
    
    /**
     * Method called to handle set of one or more unknown properties,
     * stored in their entirety in given {@link TokenBuffer}
     * (as field entries, name and value).
     */
    @SuppressWarnings("resource")
    protected Object handleUnknownProperties(DeserializationContext ctxt,
            Object bean, TokenBuffer unknownTokens)
        throws IOException
    {
        // First: add closing END_OBJECT as marker
        unknownTokens.writeEndObject();

        // note: buffer does NOT have starting START_OBJECT
        JsonParser bufferParser = unknownTokens.asParser();
        while (bufferParser.nextToken() != JsonToken.END_OBJECT) {
            String propName = bufferParser.getCurrentName();
            // Unknown: let's call handler method
            bufferParser.nextToken();
            handleUnknownProperty(bufferParser, ctxt, bean, propName);
        }
        return bean;
    }

    /**
     * Helper method called for an unknown property, when using "vanilla"
     * processing.
     */
    protected void handleUnknownVanilla(JsonParser p, DeserializationContext ctxt,
            Object bean, String propName)
        throws IOException
    {
        if (_ignorableProps != null && _ignorableProps.contains(propName)) {
            handleIgnoredProperty(p, ctxt, bean, propName);
        } else if (_anySetter != null) {
            try {
               // should we consider return type of any setter?
                _anySetter.deserializeAndSet(p, ctxt, bean, propName);
            } catch (Exception e) {
                wrapAndThrow(e, bean, propName, ctxt);
            }
        } else {
            // Unknown: let's call handler method
            handleUnknownProperty(p, ctxt, bean, propName);         
        }
    }

    /**
     * Method called when a JSON property is encountered that has not matching
     * setter, any-setter or field, and thus can not be assigned.
     */
    @Override
    protected void handleUnknownProperty(JsonParser p, DeserializationContext ctxt,
            Object beanOrClass, String propName)
        throws IOException
    {
        if (_ignoreAllUnknown) {
            p.skipChildren();
            return;
        }
        if (_ignorableProps != null && _ignorableProps.contains(propName)) {
            handleIgnoredProperty(p, ctxt, beanOrClass, propName);
        }
        // Otherwise use default handling (call handler(s); if not
        // handled, throw exception or skip depending on settings)
        super.handleUnknownProperty(p, ctxt, beanOrClass, propName);
    }

    /**
     * Method called when an explicitly ignored property (one specified with a
     * name to match, either by property annotation or class annotation) is encountered.
     * 
     * @since 2.3
     */
    protected void handleIgnoredProperty(JsonParser p, DeserializationContext ctxt,
            Object beanOrClass, String propName)
        throws IOException
    {
        if (ctxt.isEnabled(DeserializationFeature.FAIL_ON_IGNORED_PROPERTIES)) {
            throw IgnoredPropertyException.from(p, beanOrClass, propName, getKnownPropertyNames());
        }
        p.skipChildren();
    }
    
    /**
     * Method called in cases where we may have polymorphic deserialization
     * case: that is, type of Creator-constructed bean is not the type
     * of deserializer itself. It should be a sub-class or implementation
     * class; either way, we may have more specific deserializer to use
     * for handling it.
     *
     * @param p (optional) If not null, parser that has more properties to handle
     *   (in addition to buffered properties); if null, all properties are passed
     *   in buffer
     */
    @SuppressWarnings("resource")
    protected Object handlePolymorphic(JsonParser p, DeserializationContext ctxt,                                          
            Object bean, TokenBuffer unknownTokens)
        throws IOException
    {  
        // First things first: maybe there is a more specific deserializer available?
        JsonDeserializer<Object> subDeser = _findSubclassDeserializer(ctxt, bean, unknownTokens);
        if (subDeser != null) {
            if (unknownTokens != null) {
                // need to add END_OBJECT marker first
                unknownTokens.writeEndObject();
                JsonParser p2 = unknownTokens.asParser();
                p2.nextToken(); // to get to first data field
                bean = subDeser.deserialize(p2, ctxt, bean);
            }
            // Original parser may also have some leftovers
            if (p != null) {
                bean = subDeser.deserialize(p, ctxt, bean);
            }
            return bean;
        }
        // nope; need to use this deserializer. Unknowns we've seen so far?
        if (unknownTokens != null) {
            bean = handleUnknownProperties(ctxt, bean, unknownTokens);
        }
        // and/or things left to process via main parser?
        if (p != null) {
            bean = deserialize(p, ctxt, bean);
        }
        return bean;
    }
    
    /**
     * Helper method called to (try to) locate deserializer for given sub-type of
     * type that this deserializer handles.
     */
    protected JsonDeserializer<Object> _findSubclassDeserializer(DeserializationContext ctxt,
            Object bean, TokenBuffer unknownTokens)
        throws IOException
    {  
        JsonDeserializer<Object> subDeser;

        // First: maybe we have already created sub-type deserializer?
        synchronized (this) {
            subDeser = (_subDeserializers == null) ? null : _subDeserializers.get(new ClassKey(bean.getClass()));
        }
        if (subDeser != null) {
            return subDeser;
        }
        // If not, maybe we can locate one. First, need provider
        JavaType type = ctxt.constructType(bean.getClass());
        /* 30-Jan-2012, tatu: Ideally we would be passing referring
         *   property; which in theory we could keep track of via
         *   ResolvableDeserializer (if we absolutely must...).
         *   But for now, let's not bother.
         */
//        subDeser = ctxt.findValueDeserializer(type, _property);
        subDeser = ctxt.findRootValueDeserializer(type);
        // Also, need to cache it
        if (subDeser != null) {
            synchronized (this) {
                if (_subDeserializers == null) {
                    _subDeserializers = new HashMap<ClassKey,JsonDeserializer<Object>>();;
                }
                _subDeserializers.put(new ClassKey(bean.getClass()), subDeser);
            }            
        }
        return subDeser;
    }
    
    /*
    /**********************************************************
    /* Helper methods for error reporting
    /**********************************************************
     */

    /**
     * Method that will modify caught exception (passed in as argument)
     * as necessary to include reference information, and to ensure it
     * is a subtype of {@link IOException}, or an unchecked exception.
     *<p>
     * Rules for wrapping and unwrapping are bit complicated; essentially:
     *<ul>
     * <li>Errors are to be passed as is (if uncovered via unwrapping)
     * <li>"Plain" IOExceptions (ones that are not of type
     *   {@link JsonMappingException} are to be passed as is
     *</ul>
     */
    public void wrapAndThrow(Throwable t, Object bean, String fieldName, DeserializationContext ctxt)
        throws IOException
    {
        // [JACKSON-55] Need to add reference information
        throw JsonMappingException.wrapWithPath(throwOrReturnThrowable(t, ctxt), bean, fieldName);
    }

    private Throwable throwOrReturnThrowable(Throwable t, DeserializationContext ctxt) 
        throws IOException
    {
        /* 05-Mar-2009, tatu: But one nasty edge is when we get
         *   StackOverflow: usually due to infinite loop. But that
         *   often gets hidden within an InvocationTargetException...
         */
        while (t instanceof InvocationTargetException && t.getCause() != null) {
            t = t.getCause();
        }
        // Errors to be passed as is
        ClassUtil.throwIfError(t);
        boolean wrap = (ctxt == null) || ctxt.isEnabled(DeserializationFeature.WRAP_EXCEPTIONS);
        // Ditto for IOExceptions; except we may want to wrap JSON exceptions
        if (t instanceof IOException) {
            if (!wrap || !(t instanceof JsonProcessingException)) {
                throw (IOException) t;
            }
        } else if (!wrap) { // [JACKSON-407] -- allow disabling wrapping for unchecked exceptions
            ClassUtil.throwIfRTE(t);
        }
        return t;
    }

    protected Object wrapInstantiationProblem(Throwable t, DeserializationContext ctxt)
        throws IOException
    {
        while (t instanceof InvocationTargetException && t.getCause() != null) {
            t = t.getCause();
        }
        // Errors and "plain" IOExceptions to be passed as is
        ClassUtil.throwIfError(t);
        if (t instanceof IOException) {
            // Since we have no more information to add, let's not actually wrap..
            throw (IOException) t;
        }
        boolean wrap = (ctxt == null) || ctxt.isEnabled(DeserializationFeature.WRAP_EXCEPTIONS);
        if (!wrap) { // [JACKSON-407] -- allow disabling wrapping for unchecked exceptions
            ClassUtil.throwIfRTE(t);
        }
        return ctxt.handleInstantiationProblem(_beanType.getRawClass(), null, t);
    }
}<|MERGE_RESOLUTION|>--- conflicted
+++ resolved
@@ -340,10 +340,6 @@
     public BeanDeserializerBase(BeanDeserializerBase src, Set<String> ignorableProps)
     {
         super(src._beanType);
-<<<<<<< HEAD
-=======
-        _classAnnotations = src._classAnnotations;
->>>>>>> 8de9cef9
         _beanType = src._beanType;
         
         _valueInstantiator = src._valueInstantiator;
@@ -461,22 +457,7 @@
                 // [databind#125]: allow use of converters
                 JsonDeserializer<?> deser = findConvertingDeserializer(ctxt, prop);
                 if (deser == null) {
-<<<<<<< HEAD
-                    deser = findDeserializer(ctxt, prop.getType(), prop);
-                }
-                prop = prop.withValueDeserializer(deser);
-            } else { // may need contextual version
-                JsonDeserializer<Object> deser = prop.getValueDeserializer();
-                /* Important! This is the only place where we actually handle "primary"
-                 * property deserializers -- call is different from other places.
-                 */
-                JsonDeserializer<?> cd = ctxt.handlePrimaryContextualization(deser, prop,
-                        prop.getType());
-                if (cd != deser) {
-                    prop = prop.withValueDeserializer(cd);
-=======
                     deser = ctxt.findNonContextualValueDeserializer(prop.getType());
->>>>>>> 8de9cef9
                 }
                 SettableBeanProperty newProp = prop.withValueDeserializer(deser);
                 _replaceProperty(_beanProperties, creatorProps, prop, newProp);
@@ -506,10 +487,7 @@
                 unwrapped.addProperty(prop);
                 // 12-Dec-2014, tatu: As per [databind#647], we will have problems if
                 //    the original property is left in place. So let's remove it now.
-<<<<<<< HEAD
-=======
                 // 25-Mar-2017, tatu: Wonder if this could be problematic wrt creators?
->>>>>>> 8de9cef9
                 _beanProperties.remove(prop);
                 continue;
             }
