package com.fasterxml.jackson.databind.deser;

import java.io.IOException;
import java.util.*;

import com.fasterxml.jackson.core.*;
import com.fasterxml.jackson.core.sym.FieldNameMatcher;
import com.fasterxml.jackson.databind.*;
import com.fasterxml.jackson.databind.deser.impl.*;
import com.fasterxml.jackson.databind.deser.impl.ReadableObjectId.Referring;
import com.fasterxml.jackson.databind.util.NameTransformer;
import com.fasterxml.jackson.databind.util.TokenBuffer;

/**
 * Deserializer class that can deserialize instances of
 * arbitrary bean objects, usually from JSON Object structs,
 */
public class BeanDeserializer
    extends BeanDeserializerBase
    implements java.io.Serializable
{
    /* TODOs for future versions:
     * 
     * For 2.9?
     *
     * - New method in JsonDeserializer (deserializeNext()) to allow use of more
     *   efficient 'nextXxx()' method `JsonParser` provides.
     *
     * Also: need to ensure efficient impl of those methods for Smile, CBOR
     * at least (in addition to JSON)
     */

    private static final long serialVersionUID = 1L;

    /**
     * Lazily constructed exception used as root cause if reporting problem
     * with creator method that returns <code>null</code> (which is not allowed)
     */
    protected transient Exception _nullFromCreator;

    // @since 3.0
    protected FieldNameMatcher _fieldMatcher;

    // @since 3.0
    protected SettableBeanProperty[] _fieldsByIndex;

    /**
     * State marker we need in order to avoid infinite recursion for some cases
     * (not very clean, alas, but has to do for now)
     */
    protected volatile transient NameTransformer _currentlyTransforming;

    /*
    /**********************************************************
    /* Life-cycle, constructors
    /**********************************************************
     */

    /**
     * Constructor used by {@link BeanDeserializerBuilder}.
     */
    public BeanDeserializer(BeanDeserializerBuilder builder, BeanDescription beanDesc,
            BeanPropertyMap properties, Map<String, SettableBeanProperty> backRefs,
            HashSet<String> ignorableProps, boolean ignoreAllUnknown,
            boolean hasViews)
    {
        super(builder, beanDesc, properties, backRefs,
                ignorableProps, ignoreAllUnknown, hasViews);
    }

    /**
     * Copy-constructor that can be used by sub-classes to allow
     * copy-on-write style copying of settings of an existing instance.
     */
    protected BeanDeserializer(BeanDeserializer src) {
        super(src, src._ignoreAllUnknown);
        _fieldMatcher = src._fieldMatcher;
        _fieldsByIndex = src._fieldsByIndex;
    }

    protected BeanDeserializer(BeanDeserializer src, boolean ignoreAllUnknown) {
        super(src, ignoreAllUnknown);
        _fieldMatcher = src._fieldMatcher;
        _fieldsByIndex = src._fieldsByIndex;
    }

    protected BeanDeserializer(BeanDeserializer src,
            UnwrappedPropertyHandler unwrapHandler, BeanPropertyMap renamedProperties,
            boolean ignoreAllUnknown) {
        super(src, unwrapHandler, renamedProperties, ignoreAllUnknown);
        _fieldMatcher = _beanProperties.getFieldMatcher();
        _fieldsByIndex = _beanProperties.getFieldMatcherProperties();
    }

    public BeanDeserializer(BeanDeserializer src, ObjectIdReader oir) {
        super(src, oir);
        _fieldMatcher = src._fieldMatcher;
        _fieldsByIndex = src._fieldsByIndex;
    }

    public BeanDeserializer(BeanDeserializer src, Set<String> ignorableProps) {
        super(src, ignorableProps);
        _fieldMatcher = src._fieldMatcher;
        _fieldsByIndex = src._fieldsByIndex;
    }

    public BeanDeserializer(BeanDeserializer src, BeanPropertyMap props) {
        super(src, props);
        _fieldMatcher = _beanProperties.getFieldMatcher();
        _fieldsByIndex = _beanProperties.getFieldMatcherProperties();
    }

    /*
    /**********************************************************
    /* Life-cycle, mutant factories
    /**********************************************************
     */

    @Override
    public JsonDeserializer<Object> unwrappingDeserializer(DeserializationContext ctxt,
            NameTransformer transformer)
    {
        // bit kludgy but we don't want to accidentally change type; sub-classes
        // MUST override this method to support unwrapped properties...
        if (getClass() != BeanDeserializer.class) {
            return this;
        }
        // 25-Mar-2017, tatu: Not clean at all, but for [databind#383] we do need
        //   to keep track of accidental recursion...
        if (_currentlyTransforming == transformer) {
            return this;
        }
        _currentlyTransforming = transformer;
        try {
            UnwrappedPropertyHandler uwHandler = _unwrappedPropertyHandler;
            if (uwHandler != null) { // delegate further unwraps, if any
                uwHandler = uwHandler.renameAll(ctxt, transformer);
            }
            // and handle direct unwrapping as well:
            return new BeanDeserializer(this, uwHandler,
                    _beanProperties.renameAll(ctxt, transformer), true);
        } finally { _currentlyTransforming = null; }
    }

    @Override
    public BeanDeserializer withObjectIdReader(ObjectIdReader oir) {
        return new BeanDeserializer(this, oir);
    }

    @Override
    public BeanDeserializer withIgnorableProperties(Set<String> ignorableProps) {
        return new BeanDeserializer(this, ignorableProps);
    }

    @Override
    public BeanDeserializerBase withBeanProperties(BeanPropertyMap props) {
        return new BeanDeserializer(this, props);
    }

    @Override
    protected BeanDeserializerBase asArrayDeserializer() {
        return new BeanAsArrayDeserializer(this, _beanProperties.getPrimaryProperties());
    }

    /*
    /**********************************************************
    /* Life-cycle, initialization
    /**********************************************************
     */

    @Override
    protected void initFieldMatcher(DeserializationContext ctxt) {
        _beanProperties.initMatcher(ctxt.getParserFactory());
        _fieldMatcher = _beanProperties.getFieldMatcher();
        _fieldsByIndex = _beanProperties.getFieldMatcherProperties();
    }

    /*
    /**********************************************************
    /* JsonDeserializer implementation
    /**********************************************************
     */

    /**
     * Main deserialization method for bean-based objects (POJOs).
     */
    @Override
    public Object deserialize(JsonParser p, DeserializationContext ctxt) throws IOException
    {
        // common case first
        if (p.isExpectedStartObjectToken()) {
            if (_vanillaProcessing) {
                return _vanillaDeserialize(p, ctxt);
            }
            // 23-Sep-2015, tatu: This is wrong at some many levels, but for now... it is
            //    what it is, including "expected behavior".
            p.nextToken();
            if (_objectIdReader != null) {
                return deserializeWithObjectId(p, ctxt);
            }
            return deserializeFromObject(p, ctxt);
        }
        return _deserializeOther(p, ctxt, p.currentToken());
    }

    protected final Object _deserializeOther(JsonParser p, DeserializationContext ctxt,
            JsonToken t) throws IOException
    {
        // and then others, generally requiring use of @JsonCreator
<<<<<<< HEAD
        switch (t) {
        case VALUE_STRING:
            return deserializeFromString(p, ctxt);
        case VALUE_NUMBER_INT:
            return deserializeFromNumber(p, ctxt);
        case VALUE_NUMBER_FLOAT:
	    return deserializeFromDouble(p, ctxt);
        case VALUE_EMBEDDED_OBJECT:
            return deserializeFromEmbedded(p, ctxt);
        case VALUE_TRUE:
        case VALUE_FALSE:
            return deserializeFromBoolean(p, ctxt);

        case VALUE_NULL:
            return deserializeFromNull(p, ctxt);
        case START_ARRAY:
            // these only work if there's a (delegating) creator...
            return deserializeFromArray(p, ctxt);
        case FIELD_NAME:
        case END_OBJECT: // added to resolve [JACKSON-319], possible related issues
            if (_vanillaProcessing) {
                return _vanillaDeserialize(p, ctxt, t);
            }
            if (_objectIdReader != null) {
                return deserializeWithObjectId(p, ctxt);
=======
        if (t != null) {
            switch (t) {
            case VALUE_STRING:
                return deserializeFromString(p, ctxt);
            case VALUE_NUMBER_INT:
                return deserializeFromNumber(p, ctxt);
            case VALUE_NUMBER_FLOAT:
                return deserializeFromDouble(p, ctxt);
            case VALUE_EMBEDDED_OBJECT:
                return deserializeFromEmbedded(p, ctxt);
            case VALUE_TRUE:
            case VALUE_FALSE:
                return deserializeFromBoolean(p, ctxt);
            case VALUE_NULL:
                return deserializeFromNull(p, ctxt);
            case START_ARRAY:
                // these only work if there's a (delegating) creator...
                return deserializeFromArray(p, ctxt);
            case FIELD_NAME:
            case END_OBJECT: // added to resolve [JACKSON-319], possible related issues
                if (_vanillaProcessing) {
                    return vanillaDeserialize(p, ctxt, t);
                }
                if (_objectIdReader != null) {
                    return deserializeWithObjectId(p, ctxt);
                }
                return deserializeFromObject(p, ctxt);
            default:
>>>>>>> b87cfc4a
            }
        }
        return ctxt.handleUnexpectedToken(handledType(), p);
    }

    /**
     * Secondary deserialization method, called in cases where POJO
     * instance is created as part of deserialization, potentially
     * after collecting some or all of the properties to set.
     */
    @Override
    public Object deserialize(JsonParser p, DeserializationContext ctxt, Object bean) throws IOException
    {
        // [databind#631]: Assign current value, to be accessible by custom serializers
        p.setCurrentValue(bean);
        if (_injectables != null) {
            injectValues(ctxt, bean);
        }
        if (_unwrappedPropertyHandler != null) {
            return deserializeWithUnwrapped(p, ctxt, bean);
        }
        if (_externalTypeIdHandler != null) {
            return deserializeWithExternalTypeId(p, ctxt, bean);
        }
        String propName;

        // 23-Mar-2010, tatu: In some cases, we start with full JSON object too...
        if (p.isExpectedStartObjectToken()) {
            propName = p.nextFieldName();
            if (propName == null) {
                return bean;
            }
        } else if (p.hasTokenId(JsonTokenId.ID_FIELD_NAME)) {
            propName = p.currentName();
        } else {
            return bean;
        }
        if (_needViewProcesing) {
            Class<?> view = ctxt.getActiveView();
            if (view != null) {
                return deserializeWithView(p, ctxt, bean, view);
            }
        }
        // May or may not be interned...
        int ix = _fieldMatcher.matchName(propName);
        while (ix >= 0) {
            p.nextToken();
            SettableBeanProperty prop = _fieldsByIndex[ix];
            try {
                prop.deserializeAndSet(p, ctxt, bean);
            } catch (Exception e) {
                throw wrapAndThrow(e, bean, prop.getName(), ctxt);
            }
            ix = p.nextFieldName(_fieldMatcher);
        }
        if (ix != FieldNameMatcher.MATCH_END_OBJECT) {
            if (ix == FieldNameMatcher.MATCH_UNKNOWN_NAME) {
                return _vanillaDeserializeWithUnknown(p, ctxt, bean,
                        p.currentName());
            }
            return _handleUnexpectedWithin(p, ctxt, bean);
        }
        return bean;
    }

    /*
    /**********************************************************
    /* Concrete deserialization methods
    /**********************************************************
     */

    /**
     * Streamlined version that is only used when no "special"
     * features are enabled, and when current logical token
     * is {@link JsonToken#START_OBJECT} (or equivalent).
     */
    private final Object _vanillaDeserialize(JsonParser p, DeserializationContext ctxt)
        throws IOException
    {
        final Object bean = _valueInstantiator.createUsingDefault(ctxt);
        // [databind#631]: Assign current value, to be accessible by custom serializers
        p.setCurrentValue(bean);

        int ix = p.nextFieldName(_fieldMatcher);
        while (ix >= 0) {
            p.nextToken();
            SettableBeanProperty prop = _fieldsByIndex[ix];
            try {
                prop.deserializeAndSet(p, ctxt, bean);
            } catch (Exception e) {
                wrapAndThrow(e, bean, prop.getName(), ctxt);
            }
            // Elem #2
            ix = p.nextFieldName(_fieldMatcher);
            if (ix < 0) {
                break;
            }
            p.nextToken();
            prop = _fieldsByIndex[ix];
            try {
                prop.deserializeAndSet(p, ctxt, bean);
            } catch (Exception e) {
                wrapAndThrow(e, bean, prop.getName(), ctxt);
            }
            // Elem #3
            ix = p.nextFieldName(_fieldMatcher);
            if (ix < 0) {
                break;
            }
            p.nextToken();
            prop = _fieldsByIndex[ix];
            try {
                prop.deserializeAndSet(p, ctxt, bean);
            } catch (Exception e) {
                wrapAndThrow(e, bean, prop.getName(), ctxt);
            }
            // Elem #4
            ix = p.nextFieldName(_fieldMatcher);
            if (ix < 0) {
                break;
            }
            p.nextToken();
            prop = _fieldsByIndex[ix];
            try {
                prop.deserializeAndSet(p, ctxt, bean);
            } catch (Exception e) {
                wrapAndThrow(e, bean, prop.getName(), ctxt);
            }
            ix = p.nextFieldName(_fieldMatcher);
        }
        if (ix != FieldNameMatcher.MATCH_END_OBJECT) {
            if (ix == FieldNameMatcher.MATCH_UNKNOWN_NAME) {
                return _vanillaDeserializeWithUnknown(p, ctxt, bean,
                        p.currentName());
            }
            return _handleUnexpectedWithin(p, ctxt, bean);
        }
        return bean;
    }

    /**
     * Streamlined version that is only used when no "special"
     * features are enabled.
     */
    private final Object _vanillaDeserialize(JsonParser p,
    		DeserializationContext ctxt, JsonToken t)
        throws IOException
    {
        final Object bean = _valueInstantiator.createUsingDefault(ctxt);
        // [databind#631]: Assign current value, to be accessible by custom serializers
        p.setCurrentValue(bean);

        if (t != JsonToken.FIELD_NAME) {
            return bean;
        }
        int ix = p.currentFieldName(_fieldMatcher);
        while (ix >= 0) { // minor unrolling here (by-2), less likely on critical path
            SettableBeanProperty prop = _fieldsByIndex[ix];
            p.nextToken();
            try {
                prop.deserializeAndSet(p, ctxt, bean);
            } catch (Exception e) {
                throw wrapAndThrow(e, bean, p.currentName(), ctxt);
            }

            // Elem #2
            ix = p.nextFieldName(_fieldMatcher);
            if (ix < 0) {
                break;
            }
            prop = _fieldsByIndex[ix];
            p.nextToken();
            try {
                prop.deserializeAndSet(p, ctxt, bean);
            } catch (Exception e) {
                throw wrapAndThrow(e, bean, p.currentName(), ctxt);
            }
            ix = p.nextFieldName(_fieldMatcher);
        }
        if (ix != FieldNameMatcher.MATCH_END_OBJECT) {
            if (ix == FieldNameMatcher.MATCH_UNKNOWN_NAME) {
                return _vanillaDeserializeWithUnknown(p, ctxt, bean,
                        p.currentName());
            }
            return _handleUnexpectedWithin(p, ctxt, bean);
        }
        return bean;
    }

    private final Object _vanillaDeserializeWithUnknown(JsonParser p,
            DeserializationContext ctxt, Object bean, String propName) throws IOException
    {
        p.nextToken();
        handleUnknownVanilla(p, ctxt, bean, propName);

        while (true) {
            int ix = p.nextFieldName(_fieldMatcher);
            if (ix >= 0) { // normal case
                p.nextToken();
                try {
                    _fieldsByIndex[ix].deserializeAndSet(p, ctxt, bean);
                } catch (Exception e) {
                    wrapAndThrow(e, bean, p.currentName(), ctxt);
                }
                continue;
            }
            if (ix == FieldNameMatcher.MATCH_END_OBJECT) {
                return bean;
            }
            if (ix != FieldNameMatcher.MATCH_UNKNOWN_NAME) {
                return _handleUnexpectedWithin(p, ctxt, bean);
            }
            p.nextToken();
            handleUnknownVanilla(p, ctxt, bean, p.currentName());
        }
    }        

    /**
     * General version used when handling needs more advanced features.
     */
    @Override
    public Object deserializeFromObject(JsonParser p, DeserializationContext ctxt) throws IOException
    {
        /* 09-Dec-2014, tatu: As per [databind#622], we need to allow Object Id references
         *   to come in as JSON Objects as well; but for now assume they will
         *   be simple, single-property references, which means that we can
         *   recognize them without having to buffer anything.
         *   Once again, if we must, we can do more complex handling with buffering,
         *   but let's only do that if and when that becomes necessary.
         */
        if (_objectIdReader != null && _objectIdReader.maySerializeAsObject()) {
            if (p.hasTokenId(JsonTokenId.ID_FIELD_NAME)
                    && _objectIdReader.isValidReferencePropertyName(p.currentName(), p)) {
                return deserializeFromObjectId(p, ctxt);
            }
        }
        if (_nonStandardCreation) {
            if (_unwrappedPropertyHandler != null) {
                return deserializeWithUnwrapped(p, ctxt);
            }
            if (_externalTypeIdHandler != null) {
                return deserializeWithExternalTypeId(p, ctxt);
            }
            Object bean = deserializeFromObjectUsingNonDefault(p, ctxt);
            if (_injectables != null) {
                injectValues(ctxt, bean);
            }
            // 27-May-2014, tatu: I don't think view processing would work
            //   at this point, so commenting it out; but leaving in place
            //   just in case I forgot something fundamental...
            /*
            if (_needViewProcesing) {
                Class<?> view = ctxt.getActiveView();
                if (view != null) {
                    return deserializeWithView(p, ctxt, bean, view);
                }
            }
            */
            return bean;
        }
        final Object bean = _valueInstantiator.createUsingDefault(ctxt);
        // [databind#631]: Assign current value, to be accessible by custom deserializers
        p.setCurrentValue(bean);
        if (p.canReadObjectId()) {
            Object id = p.getObjectId();
            if (id != null) {
                _handleTypedObjectId(p, ctxt, bean, id);
            }
        }
        if (_injectables != null) {
            injectValues(ctxt, bean);
        }
        if (!p.hasTokenId(JsonTokenId.ID_FIELD_NAME)) {
            // should we check what exactly it is... ?
            return bean;
        }
        if (_needViewProcesing) {
            Class<?> view = ctxt.getActiveView();
            if (view != null) {
                return deserializeWithView(p, ctxt, bean, view);
            }
        }
        for (int ix = p.currentFieldName(_fieldMatcher); ; ix = p.nextFieldName(_fieldMatcher)) {
            if (ix >= 0) { // normal case
                p.nextToken();
                try {
                    _fieldsByIndex[ix].deserializeAndSet(p, ctxt, bean);
                } catch (Exception e) {
                    throw wrapAndThrow(e, bean, p.currentName(), ctxt);
                }
                continue;
            }
            if (ix == FieldNameMatcher.MATCH_END_OBJECT) {
                return bean;
            }
            if (ix != FieldNameMatcher.MATCH_UNKNOWN_NAME) {
                return _handleUnexpectedWithin(p, ctxt, bean);
            }
            p.nextToken();
            handleUnknownVanilla(p, ctxt, bean, p.currentName());
        }
    }

    /**
     * Method called to deserialize bean using "property-based creator":
     * this means that a non-default constructor or factory method is
     * called, and then possibly other setters. The trick is that
     * values for creator method need to be buffered, first; and
     * due to non-guaranteed ordering possibly some other properties
     * as well.
     */
    @Override
    @SuppressWarnings("resource")
    protected Object _deserializeUsingPropertyBased(final JsonParser p, final DeserializationContext ctxt)
        throws IOException
    {
        final PropertyBasedCreator creator = _propertyBasedCreator;
        PropertyValueBuffer buffer = creator.startBuilding(p, ctxt, _objectIdReader);
        TokenBuffer unknown = null;
        final Class<?> activeView = _needViewProcesing ? ctxt.getActiveView() : null;

        JsonToken t = p.currentToken();
        List<BeanReferring> referrings = null;
        for (; t == JsonToken.FIELD_NAME; t = p.nextToken()) {
            String propName = p.currentName();
            p.nextToken(); // to point to value
            // Object Id property?
            if (buffer.readIdProperty(propName)) {
                continue;
            }
            // creator property?
            SettableBeanProperty creatorProp = creator.findCreatorProperty(propName);
            if (creatorProp != null) {
                // Last creator property to set?
                Object value;
                if ((activeView != null) && !creatorProp.visibleInView(activeView)) {
                    p.skipChildren();
                    continue;
                }
                value = _deserializeWithErrorWrapping(p, ctxt, creatorProp);
                if (buffer.assignParameter(creatorProp, value)) {
                    p.nextToken(); // to move to following FIELD_NAME/END_OBJECT
                    Object bean;
                    try {
                        bean = creator.build(ctxt, buffer);
                    } catch (Exception e) {
                        bean = wrapInstantiationProblem(e, ctxt);
                    }
                    if (bean == null) {
                        return ctxt.handleInstantiationProblem(handledType(), null,
                                _creatorReturnedNullException());
                    }
                    // [databind#631]: Assign current value, to be accessible by custom serializers
                    p.setCurrentValue(bean);

                    //  polymorphic?
                    if (bean.getClass() != _beanType.getRawClass()) {
                        return handlePolymorphic(p, ctxt, bean, unknown);
                    }
                    if (unknown != null) { // nope, just extra unknown stuff...
                        bean = handleUnknownProperties(ctxt, bean, unknown);
                    }
                    // or just clean?
                    return deserialize(p, ctxt, bean);
                }
                continue;
            }
            // regular property? needs buffering
            int ix = _fieldMatcher.matchName(propName);
            if (ix >= 0) {
                SettableBeanProperty prop = _fieldsByIndex[ix];
                try {
                    buffer.bufferProperty(prop, _deserializeWithErrorWrapping(p, ctxt, prop));
                } catch (UnresolvedForwardReference reference) {
                    // 14-Jun-2016, tatu: As per [databind#1261], looks like we need additional
                    //    handling of forward references here. Not exactly sure why existing
                    //    facilities did not cover, but this does appear to solve the problem
                    BeanReferring referring = handleUnresolvedReference(ctxt,
                            prop, buffer, reference);
                    if (referrings == null) {
                        referrings = new ArrayList<BeanReferring>();
                    }
                    referrings.add(referring);
                }
                continue;
            }
            // Things marked as ignorable should not be passed to any setter
            if (_ignorableProps != null && _ignorableProps.contains(propName)) {
                handleIgnoredProperty(p, ctxt, handledType(), propName);
                continue;
            }
            // "any property"?
            if (_anySetter != null) {
                try {
                    buffer.bufferAnyProperty(_anySetter, propName, _anySetter.deserialize(p, ctxt));
                } catch (Exception e) {
                    throw wrapAndThrow(e, _beanType.getRawClass(), propName, ctxt);
                }
                continue;
            }
            // Ok then, let's collect the whole field; name and value
            if (unknown == null) {
                unknown = new TokenBuffer(p, ctxt);
            }
            unknown.writeFieldName(propName);
            unknown.copyCurrentStructure(p);
        }

        // We hit END_OBJECT, so:
        Object bean;
        try {
            bean =  creator.build(ctxt, buffer);
        } catch (Exception e) {
            wrapInstantiationProblem(e, ctxt);
            bean = null; // never gets here
        }
        if (referrings != null) {
            for (BeanReferring referring : referrings) {
               referring.setBean(bean);
            }
        }
        if (unknown != null) {
            // polymorphic?
            if (bean.getClass() != _beanType.getRawClass()) {
                return handlePolymorphic(null, ctxt, bean, unknown);
            }
            // no, just some extra unknown properties
            return handleUnknownProperties(ctxt, bean, unknown);
        }
        return bean;
    }

    /**
     * @since 2.8
     */
    private BeanReferring handleUnresolvedReference(DeserializationContext ctxt,
            SettableBeanProperty prop, PropertyValueBuffer buffer,
            UnresolvedForwardReference reference)
        throws JsonMappingException
    {
        BeanReferring referring = new BeanReferring(ctxt, reference,
                prop.getType(), buffer, prop);
        reference.getRoid().appendReferring(referring);
        return referring;
    }

    protected final Object _deserializeWithErrorWrapping(JsonParser p,
            DeserializationContext ctxt, SettableBeanProperty prop)
        throws IOException
    {
        try {
            return prop.deserialize(p, ctxt);
        } catch (Exception e) {
            throw wrapAndThrow(e, _beanType.getRawClass(), prop.getName(), ctxt);
        }
    }

    /**
     * Helper method called for rare case of pointing to {@link JsonToken#VALUE_NULL}
     * token. While this is most often an erroneous condition, there is one specific
     * case with XML handling where polymorphic type with no properties is exposed
     * as such, and should be handled same as empty Object.
     */
    protected Object deserializeFromNull(JsonParser p, DeserializationContext ctxt)
        throws IOException
    {
        // 17-Dec-2015, tatu: Highly specialized case, mainly to support polymorphic
        //   "empty" POJOs deserialized from XML, where empty XML tag synthesizes a
        //   `VALUE_NULL` tokens
        if (p.canSynthesizeNulls()) {
            @SuppressWarnings("resource")
            TokenBuffer tb = new TokenBuffer(p, ctxt);
            tb.writeEndObject();
            JsonParser p2 = tb.asParser(ctxt, p);
            p2.nextToken(); // to point to END_OBJECT
            // note: don't have ObjectId to consider at this point, so:
            Object ob = _vanillaProcessing ? _vanillaDeserialize(p2, ctxt, JsonToken.END_OBJECT)
                    : deserializeFromObject(p2, ctxt);
            p2.close();
            return ob;
        }
        return ctxt.handleUnexpectedToken(handledType(), p);
    }

    /*
    /**********************************************************
    /* Deserializing when we have to consider an active View
    /**********************************************************
     */

    protected final Object deserializeWithView(JsonParser p, DeserializationContext ctxt,
            Object bean, Class<?> activeView)
        throws IOException
    {
        for (int ix = p.currentFieldName(_fieldMatcher); ; ix = p.nextFieldName(_fieldMatcher)) {
            if (ix >= 0) {
                p.nextToken();
                SettableBeanProperty prop = _fieldsByIndex[ix];
                if (!prop.visibleInView(activeView)) {
                    p.skipChildren();
                    continue;
                }
                try {
                    prop.deserializeAndSet(p, ctxt, bean);
                } catch (Exception e) {
                    wrapAndThrow(e, bean, p.currentName(), ctxt);
                }
                continue;
            }
            if (ix != FieldNameMatcher.MATCH_END_OBJECT) {
                if (ix != FieldNameMatcher.MATCH_UNKNOWN_NAME) {
                    return _handleUnexpectedWithin(p, ctxt, bean);
                }
                p.nextToken();
                handleUnknownVanilla(p, ctxt, bean, p.currentName());
                continue;
            }
            return bean;
        }
    }

    /*
    /**********************************************************
    /* Handling for cases where we have "unwrapped" values
    /**********************************************************
     */

    /**
     * Method called when there are declared "unwrapped" properties
     * which need special handling
     */
    @SuppressWarnings("resource")
    protected Object deserializeWithUnwrapped(JsonParser p, DeserializationContext ctxt)
        throws IOException
    {
        if (_delegateDeserializer != null) {
            return _valueInstantiator.createUsingDelegate(ctxt, _delegateDeserializer.deserialize(p, ctxt));
        }
        if (_propertyBasedCreator != null) {
            return deserializeUsingPropertyBasedWithUnwrapped(p, ctxt);
        }
        TokenBuffer tokens = new TokenBuffer(p, ctxt);
        tokens.writeStartObject();
        final Object bean = _valueInstantiator.createUsingDefault(ctxt);

        // [databind#631]: Assign current value, to be accessible by custom serializers
        p.setCurrentValue(bean);

        if (_injectables != null) {
            injectValues(ctxt, bean);
        }
        final Class<?> activeView = _needViewProcesing ? ctxt.getActiveView() : null;

        for (int ix = p.currentFieldName(_fieldMatcher); ; ix = p.nextFieldName(_fieldMatcher)) {
            if (ix >= 0) { // common case
                p.nextToken();
                SettableBeanProperty prop = _fieldsByIndex[ix];
                if ((activeView != null) && !prop.visibleInView(activeView)) {
                    p.skipChildren();
                    continue;
                }
                try {
                    prop.deserializeAndSet(p, ctxt, bean);
                } catch (Exception e) {
                    throw wrapAndThrow(e, bean, prop.getName(), ctxt);
                }
                continue;
            }
            if (ix == FieldNameMatcher.MATCH_END_OBJECT) {
                break;
            }
            if (ix == FieldNameMatcher.MATCH_ODD_TOKEN) {
                return _handleUnexpectedWithin(p, ctxt, bean);
            }
            final String propName = p.currentName();
            p.nextToken();
            // Things marked as ignorable should not be passed to any setter
            if (_ignorableProps != null && _ignorableProps.contains(propName)) {
                handleIgnoredProperty(p, ctxt, bean, propName);
                continue;
            }
            // 29-Nov-2016, tatu: probably should try to avoid sending content
            //    both to any setter AND buffer... but, for now, the only thing
            //    we can do.
            // how about any setter? We'll get copies but...
            if (_anySetter == null) {
                // but... others should be passed to unwrapped property deserializers
                tokens.writeFieldName(propName);
                tokens.copyCurrentStructure(p);
                continue;
            }
            // Need to copy to a separate buffer first
            TokenBuffer b2 = TokenBuffer.asCopyOfValue(p);
            tokens.writeFieldName(propName);
            tokens.append(b2);
            try {
                _anySetter.deserializeAndSet(b2.asParserOnFirstToken(), ctxt, bean, propName);
            } catch (Exception e) {
                throw wrapAndThrow(e, bean, propName, ctxt);
            }
        }
        tokens.writeEndObject();
        _unwrappedPropertyHandler.processUnwrapped(p, ctxt, bean, tokens);
        return bean;
    }

    @SuppressWarnings("resource")
    protected Object deserializeWithUnwrapped(JsonParser p, DeserializationContext ctxt,
            Object bean)
        throws IOException
    {
        JsonToken t = p.currentToken();
        if (t == JsonToken.START_OBJECT) {
            t = p.nextToken();
        }
        TokenBuffer tokens = new TokenBuffer(p, ctxt);
        tokens.writeStartObject();
        final Class<?> activeView = _needViewProcesing ? ctxt.getActiveView() : null;
        for (int ix = p.currentFieldName(_fieldMatcher); ; ix = p.nextFieldName(_fieldMatcher)) {
            if (ix >= 0) { // common case
                p.nextToken();
                SettableBeanProperty prop = _fieldsByIndex[ix];
                if ((activeView != null) && !prop.visibleInView(activeView)) {
                    p.skipChildren();
                    continue;
                }
                try {
                    prop.deserializeAndSet(p, ctxt, bean);
                } catch (Exception e) {
                    throw wrapAndThrow(e, bean, prop.getName(), ctxt);
                }
                continue;
            }
            if (ix == FieldNameMatcher.MATCH_END_OBJECT) {
                break;
            }
            if (ix == FieldNameMatcher.MATCH_ODD_TOKEN) {
                return _handleUnexpectedWithin(p, ctxt, bean);
            }
            final String propName = p.currentName();
            p.nextToken();
            if ((_ignorableProps != null) && _ignorableProps.contains(propName)) {
                handleIgnoredProperty(p, ctxt, bean, propName);
                continue;
            }
            // 29-Nov-2016, tatu: probably should try to avoid sending content
            //    both to any setter AND buffer... but, for now, the only thing
            //    we can do.
            // how about any setter? We'll get copies but...
            if (_anySetter == null) {
                // but... others should be passed to unwrapped property deserializers
                tokens.writeFieldName(propName);
                tokens.copyCurrentStructure(p);
            } else {
                // Need to copy to a separate buffer first
                TokenBuffer b2 = TokenBuffer.asCopyOfValue(p);
                tokens.writeFieldName(propName);
                tokens.append(b2);
                try {
                    _anySetter.deserializeAndSet(b2.asParserOnFirstToken(), ctxt, bean, propName);
                } catch (Exception e) {
                    throw wrapAndThrow(e, bean, propName, ctxt);
                }
            }
        }
        tokens.writeEndObject();
        _unwrappedPropertyHandler.processUnwrapped(p, ctxt, bean, tokens);
        return bean;
    }

    @SuppressWarnings("resource")
    protected Object deserializeUsingPropertyBasedWithUnwrapped(JsonParser p, DeserializationContext ctxt)
        throws IOException
    {
        // 01-Dec-2016, tatu: Note: This IS legal to call, but only when unwrapped
        //    value itself is NOT passed via `CreatorProperty` (which isn't supported).
        //    Ok however to pass via setter or field.
        
        final PropertyBasedCreator creator = _propertyBasedCreator;
        PropertyValueBuffer buffer = creator.startBuilding(p, ctxt, _objectIdReader);

        TokenBuffer tokens = new TokenBuffer(p, ctxt);
        tokens.writeStartObject();

        JsonToken t = p.currentToken();
        for (; t == JsonToken.FIELD_NAME; t = p.nextToken()) {
            String propName = p.currentName();
            p.nextToken(); // to point to value
            // creator property?
            SettableBeanProperty creatorProp = creator.findCreatorProperty(propName);
            if (creatorProp != null) {
                // Last creator property to set?
                if (buffer.assignParameter(creatorProp,
                        _deserializeWithErrorWrapping(p, ctxt, creatorProp))) {
                    t = p.nextToken(); // to move to following FIELD_NAME/END_OBJECT
                    Object bean;
                    try {
                        bean = creator.build(ctxt, buffer);
                    } catch (Exception e) {
                        bean = wrapInstantiationProblem(e, ctxt);
                    }
                    // [databind#631]: Assign current value, to be accessible by custom serializers
                    p.setCurrentValue(bean);
                    // if so, need to copy all remaining tokens into buffer
                    while (t == JsonToken.FIELD_NAME) {
                        p.nextToken(); // to skip name
                        tokens.copyCurrentStructure(p);
                        t = p.nextToken();
                    }
                    tokens.writeEndObject();
                    if (bean.getClass() != _beanType.getRawClass()) {
                        // !!! 08-Jul-2011, tatu: Could probably support; but for now
                        //   it's too complicated, so bail out
                        ctxt.reportInputMismatch(creatorProp,
                                "Cannot create polymorphic instances with unwrapped values");
                        return null;
                    }
                    return _unwrappedPropertyHandler.processUnwrapped(p, ctxt, bean, tokens);
                }
                continue;
            }
            // Object Id property?
            if (buffer.readIdProperty(propName)) {
                continue;
            }
            // regular property? needs buffering
            int ix = _fieldMatcher.matchName(propName);
            if (ix >= 0) {
                SettableBeanProperty prop = _fieldsByIndex[ix];
                buffer.bufferProperty(prop, _deserializeWithErrorWrapping(p, ctxt, prop));
                continue;
            }
            // Things marked as ignorable should not be passed to any setter
            if (_ignorableProps != null && _ignorableProps.contains(propName)) {
                handleIgnoredProperty(p, ctxt, handledType(), propName);
                continue;
            }
            // 29-Nov-2016, tatu: probably should try to avoid sending content
            //    both to any setter AND buffer... but, for now, the only thing
            //    we can do.
            // how about any setter? We'll get copies but...
            if (_anySetter == null) {
                // but... others should be passed to unwrapped property deserializers
                tokens.writeFieldName(propName);
                tokens.copyCurrentStructure(p);
            } else {
                // Need to copy to a separate buffer first
                TokenBuffer b2 = TokenBuffer.asCopyOfValue(p);
                tokens.writeFieldName(propName);
                tokens.append(b2);
                try {
                    buffer.bufferAnyProperty(_anySetter, propName,
                            _anySetter.deserialize(b2.asParserOnFirstToken(), ctxt));
                } catch (Exception e) {
                    throw wrapAndThrow(e, _beanType.getRawClass(), propName, ctxt);
                }
            }
        }

        // We hit END_OBJECT, so:
        Object bean;
        try {
            bean = creator.build(ctxt, buffer);
        } catch (Exception e) {
            wrapInstantiationProblem(e, ctxt);
            return null; // never gets here
        }
        return _unwrappedPropertyHandler.processUnwrapped(p, ctxt, bean, tokens);
    }

    /*
    /**********************************************************
    /* Handling for cases where we have property/-ies with
    /* external type id
    /**********************************************************
     */

    protected Object deserializeWithExternalTypeId(JsonParser p, DeserializationContext ctxt)
        throws IOException
    {
        if (_propertyBasedCreator != null) {
            return deserializeUsingPropertyBasedWithExternalTypeId(p, ctxt);
        }
        if (_delegateDeserializer != null) {
            /* 24-Nov-2015, tatu: Use of delegating creator needs to have precedence, and basically
             *   external type id handling just has to be ignored, as they would relate to target
             *   type and not delegate type. Whether this works as expected is another story, but
             *   there's no other way to really mix these conflicting features.
             */
            return _valueInstantiator.createUsingDelegate(ctxt,
                    _delegateDeserializer.deserialize(p, ctxt));
        }

        return deserializeWithExternalTypeId(p, ctxt, _valueInstantiator.createUsingDefault(ctxt));
    }

    protected Object deserializeWithExternalTypeId(JsonParser p, DeserializationContext ctxt,
            Object bean)
        throws IOException
    {
        final Class<?> activeView = _needViewProcesing ? ctxt.getActiveView() : null;
        final ExternalTypeHandler ext = _externalTypeIdHandler.start();

        for (int ix = p.currentFieldName(_fieldMatcher); ; ix = p.nextFieldName(_fieldMatcher)) {
            if (ix >= 0) { // normal case
                SettableBeanProperty prop = _fieldsByIndex[ix];
                JsonToken t = p.nextToken();
                // [JACKSON-831]: may have property AND be used as external type id:
                if (t.isScalarValue()) {
                    ext.handleTypePropertyValue(p, ctxt, p.currentName(), bean);
                }
                if (activeView != null && !prop.visibleInView(activeView)) {
                    p.skipChildren();
                    continue;
                }
                try {
                    prop.deserializeAndSet(p, ctxt, bean);
                } catch (Exception e) {
                    throw wrapAndThrow(e, bean, prop.getName(), ctxt);
                }
                continue;
            }
            if (ix == FieldNameMatcher.MATCH_END_OBJECT) {
                break;
            }
            if (ix != FieldNameMatcher.MATCH_UNKNOWN_NAME) {
                return _handleUnexpectedWithin(p, ctxt, bean);
            }
            // ignorable things should be ignored
            final String propName = p.currentName();
            p.nextToken();
            if ((_ignorableProps != null) && _ignorableProps.contains(propName)) {
                handleIgnoredProperty(p, ctxt, bean, propName);
                continue;
            }
            // but others are likely to be part of external type id thingy...
            if (ext.handlePropertyValue(p, ctxt, propName, bean)) {
                continue;
            }
            // if not, the usual fallback handling:
            if (_anySetter != null) {
                try {
                    _anySetter.deserializeAndSet(p, ctxt, bean, propName);
                } catch (Exception e) {
                    throw wrapAndThrow(e, bean, propName, ctxt);
                }
                continue;
            }
            // Unknown: let's call handler method
            handleUnknownProperty(p, ctxt, bean, p.currentName());
        }
        // and when we get this far, let's try finalizing the deal:
        return ext.complete(p, ctxt, bean);
    }

    @SuppressWarnings("resource")
    protected Object deserializeUsingPropertyBasedWithExternalTypeId(JsonParser p, DeserializationContext ctxt)
        throws IOException
    {
        final ExternalTypeHandler ext = _externalTypeIdHandler.start();
        final PropertyBasedCreator creator = _propertyBasedCreator;
        PropertyValueBuffer buffer = creator.startBuilding(p, ctxt, _objectIdReader);

        TokenBuffer tokens = new TokenBuffer(p, ctxt);
        tokens.writeStartObject();

        for (JsonToken t = p.currentToken(); t == JsonToken.FIELD_NAME; t = p.nextToken()) {
            String propName = p.currentName();
            p.nextToken(); // to point to value
            // creator property?
            SettableBeanProperty creatorProp = creator.findCreatorProperty(propName);
            if (creatorProp != null) {
                // first: let's check to see if this might be part of value with external type id:
                // 11-Sep-2015, tatu: Important; do NOT pass buffer as last arg, but null,
                //   since it is not the bean
                if (ext.handlePropertyValue(p, ctxt, propName, null)) {
                    ;
                } else {
                    // Last creator property to set?
                    if (buffer.assignParameter(creatorProp, _deserializeWithErrorWrapping(p, ctxt, creatorProp))) {
                        t = p.nextToken(); // to move to following FIELD_NAME/END_OBJECT
                        Object bean;
                        try {
                            bean = creator.build(ctxt, buffer);
                        } catch (Exception e) {
                            throw wrapAndThrow(e, _beanType.getRawClass(), propName, ctxt);
                        }
                        // if so, need to copy all remaining tokens into buffer
                        while (t == JsonToken.FIELD_NAME) {
                            p.nextToken(); // to skip name
                            tokens.copyCurrentStructure(p);
                            t = p.nextToken();
                        }
                        if (bean.getClass() != _beanType.getRawClass()) {
                            // !!! 08-Jul-2011, tatu: Could theoretically support; but for now
                            //   it's too complicated, so bail out
                            return ctxt.reportBadDefinition(_beanType, String.format(
                                    "Cannot create polymorphic instances with external type ids (%s -> %s)",
                                    _beanType, bean.getClass()));
                        }
                        return ext.complete(p, ctxt, bean);
                    }
                }
                continue;
            }
            // Object Id property?
            if (buffer.readIdProperty(propName)) {
                continue;
            }
            // regular property? needs buffering
            int ix = _fieldMatcher.matchName(propName);
            if (ix >= 0) {
                SettableBeanProperty prop = _fieldsByIndex[ix];
                buffer.bufferProperty(prop, prop.deserialize(p, ctxt));
                continue;
            }
            // external type id (or property that depends on it)?
            if (ext.handlePropertyValue(p, ctxt, propName, null)) {
                continue;
            }
            // Things marked as ignorable should not be passed to any setter
            if (_ignorableProps != null && _ignorableProps.contains(propName)) {
                handleIgnoredProperty(p, ctxt, handledType(), propName);
                continue;
            }
            // "any property"?
            if (_anySetter != null) {
                buffer.bufferAnyProperty(_anySetter, propName,
                        _anySetter.deserialize(p, ctxt));
            }
        }

        // We hit END_OBJECT; resolve the pieces:
        try {
            return ext.complete(p, ctxt, buffer, creator);
        } catch (Exception e) {
            return wrapInstantiationProblem(e, ctxt);
        }
    }

    /**
     * Helper method for getting a lazily construct exception to be reported
     * to {@link DeserializationContext#handleInstantiationProblem(Class, Object, Throwable)}.
     */
    protected Exception _creatorReturnedNullException() {
        if (_nullFromCreator == null) {
            _nullFromCreator = new NullPointerException("JSON Creator returned null");
        }
        return _nullFromCreator;
    }

    /**
     * Method called if an unexpected token (other then <code>FIELD_NAME</code>)
     * is found after POJO has been instantiated and partially bound.
     *
     * @since 3.0
     */
    protected Object _handleUnexpectedWithin(JsonParser p,
            DeserializationContext ctxt, Object bean) throws IOException
    {
        return ctxt.handleUnexpectedToken(handledType(), p);
    }

    static class BeanReferring extends Referring
    {
        private final DeserializationContext _context;
        private final SettableBeanProperty _prop;
        private Object _bean;

        BeanReferring(DeserializationContext ctxt, UnresolvedForwardReference ref,
                JavaType valueType, PropertyValueBuffer buffer, SettableBeanProperty prop)
        {
            super(ref, valueType);
            _context = ctxt;
            _prop = prop;
        }

        public void setBean(Object bean) {
            _bean = bean;
        }

        @Override
        public void handleResolvedForwardReference(Object id, Object value) throws IOException
        {
            if (_bean == null) {
                _context.reportInputMismatch(_prop,
"Cannot resolve ObjectId forward reference using property '%s' (of type %s): Bean not yet resolved",
_prop.getName(), _prop.getDeclaringClass().getName());
        }
            _prop.set(_bean, value);
        }
    }
}<|MERGE_RESOLUTION|>--- conflicted
+++ resolved
@@ -207,33 +207,6 @@
             JsonToken t) throws IOException
     {
         // and then others, generally requiring use of @JsonCreator
-<<<<<<< HEAD
-        switch (t) {
-        case VALUE_STRING:
-            return deserializeFromString(p, ctxt);
-        case VALUE_NUMBER_INT:
-            return deserializeFromNumber(p, ctxt);
-        case VALUE_NUMBER_FLOAT:
-	    return deserializeFromDouble(p, ctxt);
-        case VALUE_EMBEDDED_OBJECT:
-            return deserializeFromEmbedded(p, ctxt);
-        case VALUE_TRUE:
-        case VALUE_FALSE:
-            return deserializeFromBoolean(p, ctxt);
-
-        case VALUE_NULL:
-            return deserializeFromNull(p, ctxt);
-        case START_ARRAY:
-            // these only work if there's a (delegating) creator...
-            return deserializeFromArray(p, ctxt);
-        case FIELD_NAME:
-        case END_OBJECT: // added to resolve [JACKSON-319], possible related issues
-            if (_vanillaProcessing) {
-                return _vanillaDeserialize(p, ctxt, t);
-            }
-            if (_objectIdReader != null) {
-                return deserializeWithObjectId(p, ctxt);
-=======
         if (t != null) {
             switch (t) {
             case VALUE_STRING:
@@ -255,14 +228,13 @@
             case FIELD_NAME:
             case END_OBJECT: // added to resolve [JACKSON-319], possible related issues
                 if (_vanillaProcessing) {
-                    return vanillaDeserialize(p, ctxt, t);
+                    return _vanillaDeserialize(p, ctxt, t);
                 }
                 if (_objectIdReader != null) {
                     return deserializeWithObjectId(p, ctxt);
                 }
                 return deserializeFromObject(p, ctxt);
             default:
->>>>>>> b87cfc4a
             }
         }
         return ctxt.handleUnexpectedToken(handledType(), p);
