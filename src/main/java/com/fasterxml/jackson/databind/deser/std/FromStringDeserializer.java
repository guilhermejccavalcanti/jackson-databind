package com.fasterxml.jackson.databind.deser.std;

import java.io.*;
import java.net.InetAddress;
import java.net.InetSocketAddress;
import java.net.MalformedURLException;
import java.net.URI;
import java.net.URL;
import java.nio.charset.Charset;
import java.util.Currency;
import java.util.Locale;
import java.util.TimeZone;
import java.util.regex.Pattern;

import com.fasterxml.jackson.core.*;
<<<<<<< HEAD
import com.fasterxml.jackson.databind.*;
=======
import com.fasterxml.jackson.core.util.VersionUtil;
import com.fasterxml.jackson.databind.DeserializationContext;
import com.fasterxml.jackson.databind.JavaType;
import com.fasterxml.jackson.databind.JsonMappingException;
>>>>>>> 9a083ad5
import com.fasterxml.jackson.databind.exc.InvalidFormatException;
import com.fasterxml.jackson.databind.util.ClassUtil;

/**
 * Base class for simple deserializers that serialize values from String
 * representation: this includes JSON Strings and other Scalar values that
 * can be coerced into text, like Numbers and Booleans).
 * Simple JSON String values are trimmed using {@link java.lang.String#trim}.
 * Partial deserializer implementation will try to first access current token as
 * a String, calls {@link #_deserialize(String,DeserializationContext)} and
 * returns return value.
 * If this does not work (current token not a simple scalar type), attempts
 * are made so that:
 *<ul>
 * <li>Embedded values ({@link JsonToken#VALUE_EMBEDDED_OBJECT}) are returned as-is
 *    if they are of compatible type
 *  </li>
 * <li>Arrays may be "unwrapped" if (and only if) {@link DeserializationFeature#UNWRAP_SINGLE_VALUE_ARRAYS}
 *    is enabled, and array contains just a single scalar value that can be deserialized
 *    (for example, JSON Array with single JSON String element).
 *  </li>
 * </ul>
 *<p>
 * Special handling includes:
 * <ul>
 * <li>Null values ({@link JsonToken#VALUE_NULL}) are handled by returning value
 *   returned by {@link JsonDeserializer#getNullValue(DeserializationContext)}: default
 *   implementation simply returns Java `null` but this may be overridden.
 *  </li>
 * <li>Empty String (after trimming) will result in {@link #_deserializeFromEmptyString}
 *   getting called, and return value being returned as deserialization: default implementation
 *   simply returns `null`.
 *  </li>
 * </ul>
 */
@SuppressWarnings("serial")
public abstract class FromStringDeserializer<T> extends StdScalarDeserializer<T>
{
    public static Class<?>[] types() {
        return new Class<?>[] {
            File.class,
            URL.class,
            URI.class,
            Class.class,
            JavaType.class,
            Currency.class,
            Pattern.class,
            Locale.class,
            Charset.class,
            TimeZone.class,
            InetAddress.class,
            InetSocketAddress.class,
            StringBuilder.class,
        };
    }
    
    /*
    /**********************************************************
    /* Deserializer implementations
    /**********************************************************
     */
    
    protected FromStringDeserializer(Class<?> vc) {
        super(vc);
    }

    /**
     * Factory method for trying to find a deserializer for one of supported
     * types that have simple from-String serialization.
     */
    public static Std findDeserializer(Class<?> rawType)
    {
        int kind = 0;
        if (rawType == File.class) {
            kind = Std.STD_FILE;
        } else if (rawType == URL.class) {
            kind = Std.STD_URL;
        } else if (rawType == URI.class) {
            kind = Std.STD_URI;
        } else if (rawType == Class.class) {
            kind = Std.STD_CLASS;
        } else if (rawType == JavaType.class) {
            kind = Std.STD_JAVA_TYPE;
        } else if (rawType == Currency.class) {
            kind = Std.STD_CURRENCY;
        } else if (rawType == Pattern.class) {
            kind = Std.STD_PATTERN;
        } else if (rawType == Locale.class) {
            kind = Std.STD_LOCALE;
        } else if (rawType == Charset.class) {
            kind = Std.STD_CHARSET;
        } else if (rawType == TimeZone.class) {
            kind = Std.STD_TIME_ZONE;
        } else if (rawType == InetAddress.class) {
            kind = Std.STD_INET_ADDRESS;
        } else if (rawType == InetSocketAddress.class) {
            kind = Std.STD_INET_SOCKET_ADDRESS;
        } else if (rawType == StringBuilder.class) {
            kind = Std.STD_STRING_BUILDER;
        } else {
            return null;
        }
        return new Std(rawType, kind);
    }
    
    /*
    /**********************************************************
    /* Deserializer implementations
    /**********************************************************
     */

    @SuppressWarnings("unchecked")
    @Override
    public T deserialize(JsonParser p, DeserializationContext ctxt) throws IOException
    {
        // Let's get textual value, possibly via coercion from other scalar types
        String text = p.getValueAsString();
        if (text != null) { // has String representation
            if (text.length() == 0 || (text = text.trim()).length() == 0) {
                // Usually should become null; but not always
                return _deserializeFromEmptyString();
            }
            Exception cause = null;
            try {
<<<<<<< HEAD
                T result = _deserialize(text, ctxt);
                if (result != null) {
                    return result;
                }
            } catch (IllegalArgumentException | MalformedURLException e) {
                cause = e;
=======
                // 19-May-2017, tatu: Used to require non-null result (assuming `null`
                //    indicated error; but that seems wrong. Should be able to return
                //    `null` as value.
                return _deserialize(text, ctxt);
            } catch (IllegalArgumentException iae) {
                cause = iae;
            } catch (MalformedURLException me) {
                cause = me;
>>>>>>> 9a083ad5
            }
            String msg = "not a valid textual representation";
            if (cause != null) {
                String m2 = cause.getMessage();
                if (m2 != null) {
                    msg = msg + ", problem: "+m2;
                }
            }
            // 05-May-2016, tatu: Unlike most usage, this seems legit, so...
            JsonMappingException e = ctxt.weirdStringException(text, _valueClass, msg);
            if (cause != null) {
                e.initCause(cause);
            }
            throw e;
            // nothing to do here, yet? We'll fail anyway
        }
        JsonToken t = p.getCurrentToken();
        // [databind#381]
        if (t == JsonToken.START_ARRAY) {
            return _deserializeFromArray(p, ctxt);
        }
        if (t == JsonToken.VALUE_EMBEDDED_OBJECT) {
            // Trivial cases; null to null, instance of type itself returned as is
            Object ob = p.getEmbeddedObject();
            if (ob == null) {
                return null;
            }
            if (_valueClass.isAssignableFrom(ob.getClass())) {
                return (T) ob;
            }
            return _deserializeEmbedded(ob, ctxt);
        }
        return (T) ctxt.handleUnexpectedToken(_valueClass, p);
    }
        
    protected abstract T _deserialize(String value, DeserializationContext ctxt) throws IOException;

    protected T _deserializeEmbedded(Object ob, DeserializationContext ctxt) throws IOException {
        // default impl: error out
        ctxt.reportInputMismatch(this,
                "Don't know how to convert embedded Object of type %s into %s",
                ob.getClass().getName(), _valueClass.getName());
        return null;
    }

    protected T _deserializeFromEmptyString() throws IOException {
        return null;
    }

    /*
    /**********************************************************
    /* A general-purpose implementation
    /**********************************************************
     */

    /**
     * "Chameleon" deserializer that works on simple types that are deserialized
     * from a simple String.
     * 
     * @since 2.4
     */
    public static class Std extends FromStringDeserializer<Object>
    {
        private static final long serialVersionUID = 1;

        public final static int STD_FILE = 1;
        public final static int STD_URL = 2;
        public final static int STD_URI = 3;
        public final static int STD_CLASS = 4;
        public final static int STD_JAVA_TYPE = 5;
        public final static int STD_CURRENCY = 6;
        public final static int STD_PATTERN = 7;
        public final static int STD_LOCALE = 8;
        public final static int STD_CHARSET = 9;
        public final static int STD_TIME_ZONE = 10;
        public final static int STD_INET_ADDRESS = 11;
        public final static int STD_INET_SOCKET_ADDRESS = 12;
        public final static int STD_STRING_BUILDER = 13;

        protected final int _kind;
        
        protected Std(Class<?> valueType, int kind) {
            super(valueType);
            _kind = kind;
        }

        @Override
        protected Object _deserialize(String value, DeserializationContext ctxt) throws IOException
        {
            switch (_kind) {
            case STD_FILE:
                return new File(value);
            case STD_URL:
                return new URL(value);
            case STD_URI:
                return URI.create(value);
            case STD_CLASS:
                try {
                    return ctxt.findClass(value);
                } catch (Exception e) {
                    return ctxt.handleInstantiationProblem(_valueClass, value,
                            ClassUtil.getRootCause(e));
                }
            case STD_JAVA_TYPE:
                return ctxt.getTypeFactory().constructFromCanonical(value);
            case STD_CURRENCY:
                // will throw IAE if unknown:
                return Currency.getInstance(value);
            case STD_PATTERN:
                // will throw IAE (or its subclass) if malformed
                return Pattern.compile(value);
            case STD_LOCALE:
                {
                    int ix = _firstHyphenOrUnderscore(value);
                    if (ix < 0) { // single argument
                        return new Locale(value);
                    }
                    String first = value.substring(0, ix);
                    value = value.substring(ix+1);
                    ix = _firstHyphenOrUnderscore(value);
                    if (ix < 0) { // two pieces
                        return new Locale(first, value);
                    }
                    String second = value.substring(0, ix);
                    return new Locale(first, second, value.substring(ix+1));
                }
            case STD_CHARSET:
                return Charset.forName(value);
            case STD_TIME_ZONE:
                return TimeZone.getTimeZone(value);
            case STD_INET_ADDRESS:
                return InetAddress.getByName(value);
            case STD_INET_SOCKET_ADDRESS:
                if (value.startsWith("[")) {
                    // bracketed IPv6 (with port number)

                    int i = value.lastIndexOf(']');
                    if (i == -1) {
                        throw new InvalidFormatException(ctxt.getParser(),
                                "Bracketed IPv6 address must contain closing bracket",
                                value, InetSocketAddress.class);
                    }

                    int j = value.indexOf(':', i);
                    int port = j > -1 ? Integer.parseInt(value.substring(j + 1)) : 0;
                    return new InetSocketAddress(value.substring(0, i + 1), port);
                }
                int ix = value.indexOf(':');
                if (ix >= 0 && value.indexOf(':', ix + 1) < 0) {
                    // host:port
                    int port = Integer.parseInt(value.substring(ix+1));
                    return new InetSocketAddress(value.substring(0, ix), port);
                }
                // host or unbracketed IPv6, without port number
                return new InetSocketAddress(value, 0);
            case STD_STRING_BUILDER:
                return new StringBuilder(value);
            }
            VersionUtil.throwInternal();
            return null;
        }

        @Override
        protected Object _deserializeFromEmptyString() throws IOException {
            // As per [databind#398], URI requires special handling
            if (_kind == STD_URI) {
                return URI.create("");
            }
            // As per [databind#1123], Locale too
            if (_kind == STD_LOCALE) {
                return Locale.ROOT;
            }
            if (_kind == STD_STRING_BUILDER) {
                return new StringBuilder();
            }
            return super._deserializeFromEmptyString();
        }

        protected int _firstHyphenOrUnderscore(String str)
        {
            for (int i = 0, end = str.length(); i < end; ++i) {
                char c = str.charAt(i);
                if (c == '_' || c == '-') {
                    return i;
                }
            }
            return -1;
        }
    }
}<|MERGE_RESOLUTION|>--- conflicted
+++ resolved
@@ -13,14 +13,8 @@
 import java.util.regex.Pattern;
 
 import com.fasterxml.jackson.core.*;
-<<<<<<< HEAD
+import com.fasterxml.jackson.core.util.VersionUtil;
 import com.fasterxml.jackson.databind.*;
-=======
-import com.fasterxml.jackson.core.util.VersionUtil;
-import com.fasterxml.jackson.databind.DeserializationContext;
-import com.fasterxml.jackson.databind.JavaType;
-import com.fasterxml.jackson.databind.JsonMappingException;
->>>>>>> 9a083ad5
 import com.fasterxml.jackson.databind.exc.InvalidFormatException;
 import com.fasterxml.jackson.databind.util.ClassUtil;
 
@@ -145,23 +139,12 @@
             }
             Exception cause = null;
             try {
-<<<<<<< HEAD
-                T result = _deserialize(text, ctxt);
-                if (result != null) {
-                    return result;
-                }
-            } catch (IllegalArgumentException | MalformedURLException e) {
-                cause = e;
-=======
                 // 19-May-2017, tatu: Used to require non-null result (assuming `null`
                 //    indicated error; but that seems wrong. Should be able to return
                 //    `null` as value.
                 return _deserialize(text, ctxt);
-            } catch (IllegalArgumentException iae) {
-                cause = iae;
-            } catch (MalformedURLException me) {
-                cause = me;
->>>>>>> 9a083ad5
+            } catch (IllegalArgumentException | MalformedURLException e) {
+                cause = e;
             }
             String msg = "not a valid textual representation";
             if (cause != null) {
