package com.fasterxml.jackson.databind.deser;

import java.lang.reflect.Method;
import java.util.*;
import java.util.concurrent.*;
import java.util.concurrent.atomic.AtomicReference;

import com.fasterxml.jackson.annotation.JsonCreator;
import com.fasterxml.jackson.annotation.JsonIgnoreProperties;
import com.fasterxml.jackson.core.JsonLocation;
import com.fasterxml.jackson.databind.*;
import com.fasterxml.jackson.databind.cfg.DeserializerFactoryConfig;
import com.fasterxml.jackson.databind.cfg.HandlerInstantiator;
import com.fasterxml.jackson.databind.deser.impl.CreatorCollector;
import com.fasterxml.jackson.databind.deser.std.*;
import com.fasterxml.jackson.databind.ext.OptionalHandlerFactory;
import com.fasterxml.jackson.databind.introspect.*;
import com.fasterxml.jackson.databind.jsontype.NamedType;
import com.fasterxml.jackson.databind.jsontype.TypeDeserializer;
import com.fasterxml.jackson.databind.jsontype.TypeResolverBuilder;
import com.fasterxml.jackson.databind.type.*;
import com.fasterxml.jackson.databind.util.*;

/**
 * Abstract factory base class that can provide deserializers for standard
 * JDK classes, including collection classes and simple heuristics for
 * "upcasting" common collection interface types
 * (such as {@link java.util.Collection}).
 *<p>
 * Since all simple deserializers are eagerly instantiated, and there is
 * no additional introspection or customizability of these types,
 * this factory is stateless.
 */
@SuppressWarnings("serial")
public abstract class BasicDeserializerFactory
    extends DeserializerFactory
    implements java.io.Serializable
{
    private final static Class<?> CLASS_OBJECT = Object.class;
    private final static Class<?> CLASS_STRING = String.class;
    private final static Class<?> CLASS_CHAR_BUFFER = CharSequence.class;
    private final static Class<?> CLASS_ITERABLE = Iterable.class;
    private final static Class<?> CLASS_MAP_ENTRY = Map.Entry.class;

    /**
     * We need a placeholder for creator properties that don't have name
     * but are marked with `@JsonWrapped` annotation.
     */
    protected final static PropertyName UNWRAPPED_CREATOR_PARAM_NAME = new PropertyName("@JsonUnwrapped");
    
    /* We do some defaulting for abstract Map classes and
     * interfaces, to avoid having to use exact types or annotations in
     * cases where the most common concrete Maps will do.
     */
    @SuppressWarnings("rawtypes")
    final static HashMap<String, Class<? extends Map>> _mapFallbacks =
        new HashMap<String, Class<? extends Map>>();
    static {
        _mapFallbacks.put(Map.class.getName(), LinkedHashMap.class);
        _mapFallbacks.put(ConcurrentMap.class.getName(), ConcurrentHashMap.class);
        _mapFallbacks.put(SortedMap.class.getName(), TreeMap.class);

        _mapFallbacks.put(java.util.NavigableMap.class.getName(), TreeMap.class);
        _mapFallbacks.put(java.util.concurrent.ConcurrentNavigableMap.class.getName(),
                java.util.concurrent.ConcurrentSkipListMap.class);
    }

    /* We do some defaulting for abstract Collection classes and
     * interfaces, to avoid having to use exact types or annotations in
     * cases where the most common concrete Collection will do.
     */
    @SuppressWarnings("rawtypes")
    final static HashMap<String, Class<? extends Collection>> _collectionFallbacks =
        new HashMap<String, Class<? extends Collection>>();
    static {
        _collectionFallbacks.put(Collection.class.getName(), ArrayList.class);
        _collectionFallbacks.put(List.class.getName(), ArrayList.class);
        _collectionFallbacks.put(Set.class.getName(), HashSet.class);
        _collectionFallbacks.put(SortedSet.class.getName(), TreeSet.class);
        _collectionFallbacks.put(Queue.class.getName(), LinkedList.class);

        // then JDK 1.6 types:
        /* 17-May-2013, tatu: [databind#216] Should be fine to use straight Class references EXCEPT
         *   that some god-forsaken platforms (... looking at you, Android) do not
         *   include these. So, use "soft" references...
         */
        _collectionFallbacks.put("java.util.Deque", LinkedList.class);
        _collectionFallbacks.put("java.util.NavigableSet", TreeSet.class);
    }

    /*
    /**********************************************************
    /* Config
    /**********************************************************
     */
    
    /**
     * Configuration settings for this factory; immutable instance (just like this
     * factory), new version created via copy-constructor (fluent-style)
     */
    protected final DeserializerFactoryConfig _factoryConfig;

    /*
    /**********************************************************
    /* Life cycle
    /**********************************************************
     */

    protected BasicDeserializerFactory(DeserializerFactoryConfig config) {
        _factoryConfig = config;
    }
    
    /**
     * Method for getting current {@link DeserializerFactoryConfig}.
      *<p>
     * Note that since instances are immutable, you can NOT change settings
     * by accessing an instance and calling methods: this will simply create
     * new instance of config object.
     */
    public DeserializerFactoryConfig getFactoryConfig() {
        return _factoryConfig;
    }

    protected abstract DeserializerFactory withConfig(DeserializerFactoryConfig config);
    
    /*
    /********************************************************
    /* Configuration handling: fluent factories
    /********************************************************
     */

    /**
     * Convenience method for creating a new factory instance with additional deserializer
     * provider.
     */
    @Override
    public final DeserializerFactory withAdditionalDeserializers(Deserializers additional) {
        return withConfig(_factoryConfig.withAdditionalDeserializers(additional));
    }

    /**
     * Convenience method for creating a new factory instance with additional
     * {@link KeyDeserializers}.
     */
    @Override
    public final DeserializerFactory withAdditionalKeyDeserializers(KeyDeserializers additional) {
        return withConfig(_factoryConfig.withAdditionalKeyDeserializers(additional));
    }
    
    /**
     * Convenience method for creating a new factory instance with additional
     * {@link BeanDeserializerModifier}.
     */
    @Override
    public final DeserializerFactory withDeserializerModifier(BeanDeserializerModifier modifier) {
        return withConfig(_factoryConfig.withDeserializerModifier(modifier));
    }

    /**
     * Convenience method for creating a new factory instance with additional
     * {@link AbstractTypeResolver}.
     */
    @Override
    public final DeserializerFactory withAbstractTypeResolver(AbstractTypeResolver resolver) {
        return withConfig(_factoryConfig.withAbstractTypeResolver(resolver));
    }

    /**
     * Convenience method for creating a new factory instance with additional
     * {@link ValueInstantiators}.
     */
    @Override
    public final DeserializerFactory withValueInstantiators(ValueInstantiators instantiators) {
        return withConfig(_factoryConfig.withValueInstantiators(instantiators));
    }

    /*
    /**********************************************************
    /* DeserializerFactory impl (partial): type mappings
    /**********************************************************
     */

    @Override
    public JavaType mapAbstractType(DeserializationConfig config, JavaType type) throws JsonMappingException
    {
        // first, general mappings
        while (true) {
            JavaType next = _mapAbstractType2(config, type);
            if (next == null) {
                return type;
            }
            // Should not have to worry about cycles; but better verify since they will invariably occur... :-)
            // (also: guard against invalid resolution to a non-related type)
            Class<?> prevCls = type.getRawClass();
            Class<?> nextCls = next.getRawClass();
            if ((prevCls == nextCls) || !prevCls.isAssignableFrom(nextCls)) {
                throw new IllegalArgumentException("Invalid abstract type resolution from "+type+" to "+next+": latter is not a subtype of former");
            }
            type = next;
        }
    }

    /**
     * Method that will find abstract type mapping for specified type, doing a single
     * lookup through registered abstract type resolvers; will not do recursive lookups.
     */
    private JavaType _mapAbstractType2(DeserializationConfig config, JavaType type)
        throws JsonMappingException
    {
        Class<?> currClass = type.getRawClass();
        if (_factoryConfig.hasAbstractTypeResolvers()) {
            for (AbstractTypeResolver resolver : _factoryConfig.abstractTypeResolvers()) {
                JavaType concrete = resolver.findTypeMapping(config, type);
                if (concrete != null && concrete.getRawClass() != currClass) {
                    return concrete;
                }
            }
        }
        return null;
    }
    
    /*
    /**********************************************************
    /* JsonDeserializerFactory impl (partial): ValueInstantiators
    /**********************************************************
     */

    /**
     * Value instantiator is created both based on creator annotations,
     * and on optional externally provided instantiators (registered through
     * module interface).
     */
    @Override
    public ValueInstantiator findValueInstantiator(DeserializationContext ctxt,
            BeanDescription beanDesc)
        throws JsonMappingException
    {
        final DeserializationConfig config = ctxt.getConfig();

        ValueInstantiator instantiator = null;
        // [JACKSON-633] Check @JsonValueInstantiator before anything else
        AnnotatedClass ac = beanDesc.getClassInfo();
        Object instDef = ctxt.getAnnotationIntrospector().findValueInstantiator(ac);
        if (instDef != null) {
            instantiator = _valueInstantiatorInstance(config, ac, instDef);
        }
        if (instantiator == null) {
            /* Second: see if some of standard Jackson/JDK types might provide value
             * instantiators.
             */
            instantiator = _findStdValueInstantiator(config, beanDesc);
            if (instantiator == null) {
                instantiator = _constructDefaultValueInstantiator(ctxt, beanDesc);
            }
        }
        
        // finally: anyone want to modify ValueInstantiator?
        if (_factoryConfig.hasValueInstantiators()) {
            for (ValueInstantiators insts : _factoryConfig.valueInstantiators()) {
                instantiator = insts.findValueInstantiator(config, beanDesc, instantiator);
                // let's do sanity check; easier to spot buggy handlers
                if (instantiator == null) {
		    ctxt.reportMappingException(
						"Broken registered ValueInstantiators (of type %s): returned null ValueInstantiator",
						insts.getClass().getName());
                }
            }
        }

        // Sanity check: does the chosen instantatior have incomplete creators?
        if (instantiator.getIncompleteParameter() != null) {
            final AnnotatedParameter nonAnnotatedParam = instantiator.getIncompleteParameter();
            final AnnotatedWithParams ctor = nonAnnotatedParam.getOwner();
            throw new IllegalArgumentException("Argument #"+nonAnnotatedParam.getIndex()+" of constructor "+ctor+" has no property name annotation; must have name when multiple-parameter constructor annotated as Creator");
        }

        return instantiator;
    }

    private ValueInstantiator _findStdValueInstantiator(DeserializationConfig config,
            BeanDescription beanDesc)
        throws JsonMappingException
    {
        if (beanDesc.getBeanClass() == JsonLocation.class) {
            return new JsonLocationInstantiator();
        }
        return null;
    }

    /**
     * Method that will construct standard default {@link ValueInstantiator}
     * using annotations (like @JsonCreator) and visibility rules
     */
    protected ValueInstantiator _constructDefaultValueInstantiator(DeserializationContext ctxt,
            BeanDescription beanDesc)
        throws JsonMappingException
    {
        CreatorCollector creators =  new CreatorCollector(beanDesc, ctxt.getConfig());
        AnnotationIntrospector intr = ctxt.getAnnotationIntrospector();
        
        // need to construct suitable visibility checker:
        final DeserializationConfig config = ctxt.getConfig();
        VisibilityChecker<?> vchecker = config.getDefaultVisibilityChecker();
        vchecker = intr.findAutoDetectVisibility(beanDesc.getClassInfo(), vchecker);

        /* 24-Sep-2014, tatu: Tricky part first; need to merge resolved property information
         *  (which has creator parameters sprinkled around) with actual creator
         *  declarations (which are needed to access creator annotation, amongst other things).
         *  Easiest to combine that info first, then pass it to remaining processing.
         */
        /* 15-Mar-2015, tatu: Alas, this won't help with constructors that only have implicit
         *   names. Those will need to be resolved later on.
         */
        Map<AnnotatedWithParams,BeanPropertyDefinition[]> creatorDefs = _findCreatorsFromProperties(ctxt,
                beanDesc);

        /* Important: first add factory methods; then constructors, so
         * latter can override former!
         */
        _addDeserializerFactoryMethods(ctxt, beanDesc, vchecker, intr, creators, creatorDefs);
        // constructors only usable on concrete types:
        if (beanDesc.getType().isConcrete()) {
            _addDeserializerConstructors(ctxt, beanDesc, vchecker, intr, creators, creatorDefs);
        }
        return creators.constructValueInstantiator(config);
    }

    protected Map<AnnotatedWithParams,BeanPropertyDefinition[]> _findCreatorsFromProperties(DeserializationContext ctxt,
            BeanDescription beanDesc) throws JsonMappingException
    {
        Map<AnnotatedWithParams,BeanPropertyDefinition[]> result = Collections.emptyMap();
        for (BeanPropertyDefinition propDef : beanDesc.findProperties()) {
            Iterator<AnnotatedParameter> it = propDef.getConstructorParameters();
            while (it.hasNext()) {
                AnnotatedParameter param = it.next();
                AnnotatedWithParams owner = param.getOwner();
                BeanPropertyDefinition[] defs = result.get(owner);
                final int index = param.getIndex();
                
                if (defs == null) {
                    if (result.isEmpty()) { // since emptyMap is immutable need to create a 'real' one
                        result = new LinkedHashMap<AnnotatedWithParams,BeanPropertyDefinition[]>();
                    }
                    defs = new BeanPropertyDefinition[owner.getParameterCount()];
                    result.put(owner, defs);
                } else {
                    if (defs[index] != null) {
                        throw new IllegalStateException("Conflict: parameter #"+index+" of "+owner
                                +" bound to more than one property; "+defs[index]+" vs "+propDef);
                    }
                }
                defs[index] = propDef;
            }
        }
        return result;
    }
    
    public ValueInstantiator _valueInstantiatorInstance(DeserializationConfig config,
            Annotated annotated, Object instDef)
        throws JsonMappingException
    {
        if (instDef == null) {
            return null;
        }

        ValueInstantiator inst;
        
        if (instDef instanceof ValueInstantiator) {
            return (ValueInstantiator) instDef;
        }
        if (!(instDef instanceof Class)) {
            throw new IllegalStateException("AnnotationIntrospector returned key deserializer definition of type "
                    +instDef.getClass().getName()
                    +"; expected type KeyDeserializer or Class<KeyDeserializer> instead");
        }
        Class<?> instClass = (Class<?>)instDef;
        if (ClassUtil.isBogusClass(instClass)) {
            return null;
        }
        if (!ValueInstantiator.class.isAssignableFrom(instClass)) {
            throw new IllegalStateException("AnnotationIntrospector returned Class "+instClass.getName()
                    +"; expected Class<ValueInstantiator>");
        }
        HandlerInstantiator hi = config.getHandlerInstantiator();
        if (hi != null) {
            inst = hi.valueInstantiatorInstance(config, annotated, instClass);
            if (inst != null) {
                return inst;
            }
        }
        return (ValueInstantiator) ClassUtil.createInstance(instClass,
                config.canOverrideAccessModifiers());
    }

    protected void _addDeserializerConstructors
        (DeserializationContext ctxt, BeanDescription beanDesc, VisibilityChecker<?> vchecker,
         AnnotationIntrospector intr, CreatorCollector creators,
         Map<AnnotatedWithParams,BeanPropertyDefinition[]> creatorParams)
        throws JsonMappingException
    {
        // First things first: the "default constructor" (zero-arg
        // constructor; whether implicit or explicit) is NOT included
        // in list of constructors, so needs to be handled separately.
        AnnotatedConstructor defaultCtor = beanDesc.findDefaultConstructor();
        if (defaultCtor != null) {
            if (!creators.hasDefaultCreator() || _hasCreatorAnnotation(ctxt, defaultCtor)) {
                creators.setDefaultCreator(defaultCtor);
            }
        }

        // may need to keep track for [#725]
        List<AnnotatedConstructor> implicitCtors = null;
        for (AnnotatedConstructor ctor : beanDesc.getConstructors()) {
            JsonCreator.Mode creatorMode = intr.findCreatorAnnotation(ctxt.getConfig(), ctor);
            final boolean isCreator = (creatorMode != null) && (creatorMode != JsonCreator.Mode.DISABLED);
            BeanPropertyDefinition[] propDefs = creatorParams.get(ctor);
            final int argCount = ctor.getParameterCount();

            // some single-arg factory methods (String, number) are auto-detected
            if (argCount == 1) {
                BeanPropertyDefinition argDef = (propDefs == null) ? null : propDefs[0];
                boolean useProps = _checkIfCreatorPropertyBased(intr, ctor, argDef, creatorMode);

                if (useProps) {
                    SettableBeanProperty[] properties = new SettableBeanProperty[1];
                    PropertyName name = (argDef == null) ? null : argDef.getFullName();
                    AnnotatedParameter arg = ctor.getParameter(0);
                    properties[0] = constructCreatorProperty(ctxt, beanDesc, name, 0, arg,
                            intr.findInjectableValueId(arg));
                    creators.addPropertyCreator(ctor, isCreator, properties);
                } else {
                    /*boolean added = */ _handleSingleArgumentConstructor(ctxt, beanDesc, vchecker, intr, creators,
                            ctor, isCreator,
                            vchecker.isCreatorVisible(ctor));
                    // one more thing: sever link to creator property, to avoid possible later
                    // problems with "unresolved" constructor property
                    if (argDef != null) {
                        ((POJOPropertyBuilder) argDef).removeConstructors();
                    }
                }
                // regardless, fully handled
                continue;
            }

            // 2 or more args; all params must have names or be injectable
            // 14-Mar-2015, tatu (2.6): Or, as per [#725], implicit names will also
            //   do, with some constraints. But that will require bit post processing...

            AnnotatedParameter nonAnnotatedParam = null;
            SettableBeanProperty[] properties = new SettableBeanProperty[argCount];
            int explicitNameCount = 0;
            int implicitWithCreatorCount = 0;
            int injectCount = 0;

            for (int i = 0; i < argCount; ++i) {
                final AnnotatedParameter param = ctor.getParameter(i);
                BeanPropertyDefinition propDef = (propDefs == null) ? null : propDefs[i];
                Object injectId = intr.findInjectableValueId(param);
                final PropertyName name = (propDef == null) ? null : propDef.getFullName();

                if (propDef != null && propDef.isExplicitlyNamed()) {
                    ++explicitNameCount;
                    properties[i] = constructCreatorProperty(ctxt, beanDesc, name, i, param, injectId);
                    continue;
                }
                if (injectId != null) {
                    ++injectCount;
                    properties[i] = constructCreatorProperty(ctxt, beanDesc, name, i, param, injectId);
                    continue;
                }
                NameTransformer unwrapper = intr.findUnwrappingNameTransformer(param);
                if (unwrapper != null) {
                    properties[i] = constructCreatorProperty(ctxt, beanDesc, UNWRAPPED_CREATOR_PARAM_NAME, i, param, null);
                    ++explicitNameCount;
                    continue;
                }
                // One more thing: implicit names are ok iff ctor has creator annotation
                if (isCreator && (name != null && !name.isEmpty())) {
                    ++implicitWithCreatorCount;
                    properties[i] = constructCreatorProperty(ctxt, beanDesc, name, i, param, injectId);
                    continue;
                }
                if (nonAnnotatedParam == null) {
                    nonAnnotatedParam = param;
                }
            }

            final int namedCount = explicitNameCount + implicitWithCreatorCount;
            // Ok: if named or injectable, we have more work to do
            if (isCreator || (explicitNameCount > 0) || (injectCount > 0)) {
                // simple case; everything covered:
                if ((namedCount + injectCount) == argCount) {
                    creators.addPropertyCreator(ctor, isCreator, properties);
                    continue;
                }
                if ((explicitNameCount == 0) && ((injectCount + 1) == argCount)) {
                    // Secondary: all but one injectable, one un-annotated (un-named)
                    creators.addDelegatingCreator(ctor, isCreator, properties);
                    continue;
                }
                // otherwise, epic fail?
                // 16-Mar-2015, tatu: due to [#725], need to be more permissive. For now let's
                //    only report problem if there's no implicit name
                PropertyName impl = _findImplicitParamName(nonAnnotatedParam, intr);
                if (impl == null || impl.isEmpty()) {
                    // Let's consider non-static inner class as a special case...
                    int ix = nonAnnotatedParam.getIndex();
                    if ((ix == 0) && ClassUtil.isNonStaticInnerClass(ctor.getDeclaringClass())) {
                        throw new IllegalArgumentException("Non-static inner classes like "
                                +ctor.getDeclaringClass().getName()+" can not use @JsonCreator for constructors");
                    }
                    throw new IllegalArgumentException("Argument #"+ix
                            +" of constructor "+ctor+" has no property name annotation; must have name when multiple-parameter constructor annotated as Creator");
                }
            }
            // [#725]: as a fallback, all-implicit names may work as well
            if (!creators.hasDefaultCreator()) {
                if (implicitCtors == null) {
                    implicitCtors = new LinkedList<AnnotatedConstructor>();
                }
                implicitCtors.add(ctor);
            }
        }
        // last option, as per [#725]: consider implicit-names-only, visible constructor,
        // if just one found
        if ((implicitCtors != null) && !creators.hasDelegatingCreator()
                && !creators.hasPropertyBasedCreator()) {
            _checkImplicitlyNamedConstructors(ctxt, beanDesc, vchecker, intr,
                    creators, implicitCtors);
        }
    }

    protected void _checkImplicitlyNamedConstructors(DeserializationContext ctxt,
            BeanDescription beanDesc, VisibilityChecker<?> vchecker,
            AnnotationIntrospector intr, CreatorCollector creators,
            List<AnnotatedConstructor> implicitCtors) throws JsonMappingException
    {
        AnnotatedConstructor found = null;
        SettableBeanProperty[] foundProps = null;

        // Further checks: (a) must have names for all parameters, (b) only one visible
        // Also, since earlier matching of properties and creators relied on existence of
        // `@JsonCreator` (or equivalent) annotation, we need to do bit more re-inspection...

        main_loop:
        for (AnnotatedConstructor ctor : implicitCtors) {
            if (!vchecker.isCreatorVisible(ctor)) {
                continue;
            }
            // as per earlier notes, only end up here if no properties associated with creator
            final int argCount = ctor.getParameterCount();
            SettableBeanProperty[] properties = new SettableBeanProperty[argCount];
            for (int i = 0; i < argCount; ++i) {
                final AnnotatedParameter param = ctor.getParameter(i);
                final PropertyName name = _findParamName(param, intr);

                // must have name (implicit fine)
                if (name == null || name.isEmpty()) {
                    continue main_loop;
                }
                properties[i] = constructCreatorProperty(ctxt, beanDesc, name, param.getIndex(),
                        param, /*injectId*/ null);
            }
            if (found != null) { // only one allowed
                found = null;
                break;
            }
            found = ctor;
            foundProps = properties;
        }
        // found one and only one visible? Ship it!
        if (found != null) {
            creators.addPropertyCreator(found, /*isCreator*/ false, foundProps);
            BasicBeanDescription bbd = (BasicBeanDescription) beanDesc;
            // Also: add properties, to keep error messages complete wrt known properties...
            for (SettableBeanProperty prop : foundProps) {
                PropertyName pn = prop.getFullName();
                if (!bbd.hasProperty(pn)) {
                    BeanPropertyDefinition newDef = SimpleBeanPropertyDefinition.construct(
                            ctxt.getConfig(), prop.getMember(), pn);
                    bbd.addProperty(newDef);
                }
            }
        }
    }

    protected boolean _handleSingleArgumentConstructor(DeserializationContext ctxt,
            BeanDescription beanDesc, VisibilityChecker<?> vchecker,
            AnnotationIntrospector intr, CreatorCollector creators,
            AnnotatedConstructor ctor, boolean isCreator, boolean isVisible)
        throws JsonMappingException
    {
        // otherwise either 'simple' number, String, or general delegate:
        Class<?> type = ctor.getRawParameterType(0);
        if (type == String.class || type == CharSequence.class) {
            if (isCreator || isVisible) {
                creators.addStringCreator(ctor, isCreator);
            }
            return true;
        }
        if (type == int.class || type == Integer.class) {
            if (isCreator || isVisible) {
                creators.addIntCreator(ctor, isCreator);
            }
            return true;
        }
        if (type == long.class || type == Long.class) {
            if (isCreator || isVisible) {
                creators.addLongCreator(ctor, isCreator);
            }
            return true;
        }
        if (type == double.class || type == Double.class) {
            if (isCreator || isVisible) {
                creators.addDoubleCreator(ctor, isCreator);
            }
            return true;
        }
        if (type == boolean.class || type == Boolean.class) {
            if (isCreator || isVisible) {
                creators.addBooleanCreator(ctor, isCreator);
            }
            return true;
        }
        // Delegating Creator ok iff it has @JsonCreator (etc)
        if (isCreator) {
            creators.addDelegatingCreator(ctor, isCreator, null);
            return true;
        }
        return false;
    }

    protected void _addDeserializerFactoryMethods
        (DeserializationContext ctxt, BeanDescription beanDesc, VisibilityChecker<?> vchecker,
         AnnotationIntrospector intr, CreatorCollector creators,
         Map<AnnotatedWithParams,BeanPropertyDefinition[]> creatorParams)
        throws JsonMappingException
    {
        final DeserializationConfig config = ctxt.getConfig();
        for (AnnotatedMethod factory : beanDesc.getFactoryMethods()) {
            JsonCreator.Mode creatorMode = intr.findCreatorAnnotation(ctxt.getConfig(), factory);
            final boolean isCreator = (creatorMode != null) && (creatorMode != JsonCreator.Mode.DISABLED);
            final int argCount = factory.getParameterCount();
            // zero-arg methods must be annotated; if so, are "default creators" [JACKSON-850]
            if (argCount == 0) {
                if (isCreator) {
                    creators.setDefaultCreator(factory);
                }
                continue;
            }

            final BeanPropertyDefinition[] propDefs = creatorParams.get(factory);
            // some single-arg factory methods (String, number) are auto-detected
            if (argCount == 1) {
                BeanPropertyDefinition argDef = (propDefs == null) ? null : propDefs[0];
                boolean useProps = _checkIfCreatorPropertyBased(intr, factory, argDef, creatorMode);
                if (!useProps) { // not property based but delegating
                    /*boolean added=*/ _handleSingleArgumentFactory(config, beanDesc, vchecker, intr, creators,
                            factory, isCreator);
                    // otherwise just ignored
                    continue;
                }
                // fall through if there's name
            } else {
                // more than 2 args, must have @JsonCreator
                if (!isCreator) {
                    continue;
                }
            }
            // 1 or more args; all params must have name annotations
            AnnotatedParameter nonAnnotatedParam = null;            
            SettableBeanProperty[] properties = new SettableBeanProperty[argCount];
            int implicitNameCount = 0;
            int explicitNameCount = 0;
            int injectCount = 0;
            
            for (int i = 0; i < argCount; ++i) {
                final AnnotatedParameter param = factory.getParameter(i);
                BeanPropertyDefinition propDef = (propDefs == null) ? null : propDefs[i];
                Object injectId = intr.findInjectableValueId(param);
                final PropertyName name = (propDef == null) ? null : propDef.getFullName();

                if (propDef != null && propDef.isExplicitlyNamed()) {
                    ++explicitNameCount;
                    properties[i] = constructCreatorProperty(ctxt, beanDesc, name, i, param, injectId);
                    continue;
                }
                if (injectId != null) {
                    ++injectCount;
                    properties[i] = constructCreatorProperty(ctxt, beanDesc, name, i, param, injectId);
                    continue;
                }
                NameTransformer unwrapper = intr.findUnwrappingNameTransformer(param);
                if (unwrapper != null) {
                    properties[i] = constructCreatorProperty(ctxt, beanDesc, UNWRAPPED_CREATOR_PARAM_NAME, i, param, null);
                    ++implicitNameCount;
                    continue;
                }
                // One more thing: implicit names are ok iff ctor has creator annotation
                if (isCreator) {
                    if (name != null && !name.isEmpty()) {
                        ++implicitNameCount;
                        properties[i] = constructCreatorProperty(ctxt, beanDesc, name, i, param, injectId);
                        continue;
                    }
                }
                /* 25-Sep-2014, tatu: Actually, we may end up "losing" naming due to higher-priority constructor
                 *  (see TestCreators#testConstructorCreator() test). And just to avoid running into that problem,
                 *  let's add one more work around
                 */
                /*
                PropertyName name2 = _findExplicitParamName(param, intr);
                if (name2 != null && !name2.isEmpty()) {
                    // Hmmh. Ok, fine. So what are we to do with it... ?
                    // For now... skip. May need to revisit this, should this become problematic
                    continue main_loop;
                }
                */
                if (nonAnnotatedParam == null) {
                    nonAnnotatedParam = param;
                }
            }
            final int namedCount = explicitNameCount + implicitNameCount;
            
            // Ok: if named or injectable, we have more work to do
            if (isCreator || explicitNameCount > 0 || injectCount > 0) {
                // simple case; everything covered:
                if ((namedCount + injectCount) == argCount) {
                    creators.addPropertyCreator(factory, isCreator, properties);
                } else if ((explicitNameCount == 0) && ((injectCount + 1) == argCount)) {
                    // [712] secondary: all but one injectable, one un-annotated (un-named)
                    creators.addDelegatingCreator(factory, isCreator, properties);
                } else { // otherwise, epic fail
                    throw new IllegalArgumentException("Argument #"+nonAnnotatedParam.getIndex()
                            +" of factory method "+factory+" has no property name annotation; must have name when multiple-parameter constructor annotated as Creator");
                }
            }
        }
    }

    protected boolean _handleSingleArgumentFactory(DeserializationConfig config,
            BeanDescription beanDesc, VisibilityChecker<?> vchecker,
            AnnotationIntrospector intr, CreatorCollector creators,
            AnnotatedMethod factory, boolean isCreator)
        throws JsonMappingException
    {
        Class<?> type = factory.getRawParameterType(0);
        
        if (type == String.class || type == CharSequence.class) {
            if (isCreator || vchecker.isCreatorVisible(factory)) {
                creators.addStringCreator(factory, isCreator);
            }
            return true;
        }
        if (type == int.class || type == Integer.class) {
            if (isCreator || vchecker.isCreatorVisible(factory)) {
                creators.addIntCreator(factory, isCreator);
            }
            return true;
        }
        if (type == long.class || type == Long.class) {
            if (isCreator || vchecker.isCreatorVisible(factory)) {
                creators.addLongCreator(factory, isCreator);
            }
            return true;
        }
        if (type == double.class || type == Double.class) {
            if (isCreator || vchecker.isCreatorVisible(factory)) {
                creators.addDoubleCreator(factory, isCreator);
            }
            return true;
        }
        if (type == boolean.class || type == Boolean.class) {
            if (isCreator || vchecker.isCreatorVisible(factory)) {
                creators.addBooleanCreator(factory, isCreator);
            }
            return true;
        }
        if (isCreator) {
            creators.addDelegatingCreator(factory, isCreator, null);
            return true;
        }
        return false;
    }

    /**
     * Method that will construct a property object that represents
     * a logical property passed via Creator (constructor or static
     * factory method)
     */
    protected SettableBeanProperty constructCreatorProperty(DeserializationContext ctxt,
            BeanDescription beanDesc, PropertyName name, int index,
            AnnotatedParameter param,
            Object injectableValueId)
        throws JsonMappingException
    {
        final DeserializationConfig config = ctxt.getConfig();
        final AnnotationIntrospector intr = ctxt.getAnnotationIntrospector();
        PropertyMetadata metadata;
        {
            if (intr == null) {
                metadata = PropertyMetadata.STD_REQUIRED_OR_OPTIONAL;
            } else {
                Boolean b = intr.hasRequiredMarker(param);
                boolean req = (b != null && b.booleanValue());
                String desc = intr.findPropertyDescription(param);
                Integer idx = intr.findPropertyIndex(param);
                String def = intr.findPropertyDefaultValue(param);
                metadata = PropertyMetadata.construct(req, desc, idx, def);
            }
        }
        JavaType type = resolveMemberAndTypeAnnotations(ctxt, param, param.getType());
        BeanProperty.Std property = new BeanProperty.Std(name, type,
                intr.findWrapperName(param),
                beanDesc.getClassAnnotations(), param, metadata);
        // Type deserializer: either comes from property (and already resolved)
        TypeDeserializer typeDeser = (TypeDeserializer) type.getTypeHandler();
        // or if not, based on type being referenced:
        if (typeDeser == null) {
            typeDeser = findTypeDeserializer(config, type);
        }
        // Note: contextualization of typeDeser _should_ occur in constructor of CreatorProperty
        // so it is not called directly here
        SettableBeanProperty prop = new CreatorProperty(name, type, property.getWrapperName(),
                typeDeser, beanDesc.getClassAnnotations(), param, index, injectableValueId,
                metadata);
        JsonDeserializer<?> deser = findDeserializerFromAnnotation(ctxt, param);
        if (deser == null) {
            deser = type.getValueHandler();
        }
        if (deser != null) {
            // As per [databind#462] need to ensure we contextualize deserializer before passing it on
            deser = ctxt.handlePrimaryContextualization(deser, prop, type);
            prop = prop.withValueDeserializer(deser);
        }
        return prop;
    }

    protected PropertyName _findParamName(AnnotatedParameter param, AnnotationIntrospector intr)
    {
        if (param != null && intr != null) {
            PropertyName name = intr.findNameForDeserialization(param);
            if (name != null) {
                return name;
            }
            // 14-Apr-2014, tatu: Need to also consider possible implicit name
            //  (for JDK8, or via paranamer)

            String str = intr.findImplicitPropertyName(param);
            if (str != null && !str.isEmpty()) {
                return PropertyName.construct(str);
            }
        }
        return null;
    }

    protected PropertyName _findImplicitParamName(AnnotatedParameter param, AnnotationIntrospector intr)
    {
        String str = intr.findImplicitPropertyName(param);
        if (str != null && !str.isEmpty()) {
            return PropertyName.construct(str);
        }
        return null;
    }

    protected boolean _checkIfCreatorPropertyBased(AnnotationIntrospector intr,
            AnnotatedWithParams creator, BeanPropertyDefinition propDef,
            JsonCreator.Mode creatorMode)
    {
        if (creatorMode == JsonCreator.Mode.PROPERTIES) {
            return true;
        }
        if (creatorMode == JsonCreator.Mode.DELEGATING) {
            return false;
        }
        // If explicit name, or inject id, property-based
        if (((propDef != null) && propDef.isExplicitlyNamed())
                || (intr.findInjectableValueId(creator.getParameter(0)) != null)) {
            return true;
        }
        if (propDef != null) {
            // One more thing: if implicit name matches property with a getter
            // or field, we'll consider it property-based as well
            String implName = propDef.getName();
            if (implName != null && !implName.isEmpty()) {
                if (propDef.couldSerialize()) {
                    return true;
                }
            }
        }
        // in absence of everything else, default to delegating
        return false;
    }

    /*
    /**********************************************************
    /* JsonDeserializerFactory impl: array deserializers
    /**********************************************************
     */
        
    @Override
    public JsonDeserializer<?> createArrayDeserializer(DeserializationContext ctxt,
            ArrayType type, final BeanDescription beanDesc)
        throws JsonMappingException
    {
        final DeserializationConfig config = ctxt.getConfig();
        JavaType elemType = type.getContentType();
        
        // Very first thing: is deserializer hard-coded for elements?
        JsonDeserializer<Object> contentDeser = elemType.getValueHandler();
        // Then optional type info: if type has been resolved, we may already know type deserializer:
        TypeDeserializer elemTypeDeser = elemType.getTypeHandler();
        // but if not, may still be possible to find:
        if (elemTypeDeser == null) {
            elemTypeDeser = findTypeDeserializer(config, elemType);
        }
        // 23-Nov-2010, tatu: Custom array deserializer?
        JsonDeserializer<?>  deser = _findCustomArrayDeserializer(type,
                config, beanDesc, elemTypeDeser, contentDeser);
        if (deser == null) {
            if (contentDeser == null) {
                Class<?> raw = elemType.getRawClass();
                if (elemType.isPrimitive()) {
                    return PrimitiveArrayDeserializers.forType(raw);
                } else if (raw == String.class) {
                    return StringArrayDeserializer.instance;
                }
            }
            deser = new ObjectArrayDeserializer(type, contentDeser, elemTypeDeser);
        }
        // and then new with 2.2: ability to post-process it too (Issue#120)
        if (_factoryConfig.hasDeserializerModifiers()) {
            for (BeanDeserializerModifier mod : _factoryConfig.deserializerModifiers()) {
                deser = mod.modifyArrayDeserializer(config, type, beanDesc, deser);
            }
        }
        return deser;
    }

    /*
    /**********************************************************
    /* JsonDeserializerFactory impl: Collection(-like) deserializers
    /**********************************************************
     */

    @Override
    public JsonDeserializer<?> createCollectionDeserializer(DeserializationContext ctxt,
            CollectionType type, BeanDescription beanDesc)
        throws JsonMappingException
    {
        JavaType contentType = type.getContentType();
        // Very first thing: is deserializer hard-coded for elements?
        JsonDeserializer<Object> contentDeser = contentType.getValueHandler();
        final DeserializationConfig config = ctxt.getConfig();

        // Then optional type info: if type has been resolved, we may already know type deserializer:
        TypeDeserializer contentTypeDeser = contentType.getTypeHandler();
        // but if not, may still be possible to find:
        if (contentTypeDeser == null) {
            contentTypeDeser = findTypeDeserializer(config, contentType);
        }
        // 23-Nov-2010, tatu: Custom deserializer?
        JsonDeserializer<?> deser = _findCustomCollectionDeserializer(type,
                config, beanDesc, contentTypeDeser, contentDeser);
        if (deser == null) {
            Class<?> collectionClass = type.getRawClass();
            if (contentDeser == null) { // not defined by annotation
                // One special type: EnumSet:
                if (EnumSet.class.isAssignableFrom(collectionClass)) {
                    deser = new EnumSetDeserializer(contentType, null);
                }
            }
        }

        /* One twist: if we are being asked to instantiate an interface or
         * abstract Collection, we need to either find something that implements
         * the thing, or give up.
         *
         * Note that we do NOT try to guess based on secondary interfaces
         * here; that would probably not work correctly since casts would
         * fail later on (as the primary type is not the interface we'd
         * be implementing)
         */
        if (deser == null) {
            if (type.isInterface() || type.isAbstract()) {
                CollectionType implType = _mapAbstractCollectionType(type, config);
                if (implType == null) {
                    // [databind#292]: Actually, may be fine, but only if polymorphich deser enabled
                    if (type.getTypeHandler() == null) {
                        throw new IllegalArgumentException("Can not find a deserializer for non-concrete Collection type "+type);
                    }
                    deser = AbstractDeserializer.constructForNonPOJO(beanDesc);
                } else {
                    type = implType;
                    // But if so, also need to re-check creators...
                    beanDesc = config.introspectForCreation(type);
                }
            }
            if (deser == null) {
                ValueInstantiator inst = findValueInstantiator(ctxt, beanDesc);
                if (!inst.canCreateUsingDefault()) {
                    // [databind#161]: No default constructor for ArrayBlockingQueue...
                    if (type.getRawClass() == ArrayBlockingQueue.class) {
                        return new ArrayBlockingQueueDeserializer(type, contentDeser, contentTypeDeser, inst);
                    }
                }
                // Can use more optimal deserializer if content type is String, so:
                if (contentType.getRawClass() == String.class) {
                    // no value type deserializer because Strings are one of natural/native types:
                    deser = new StringCollectionDeserializer(type, contentDeser, inst);
                } else {
                    deser = new CollectionDeserializer(type, contentDeser, contentTypeDeser, inst);
                }
            }
        }
        // allow post-processing it too
        if (_factoryConfig.hasDeserializerModifiers()) {
            for (BeanDeserializerModifier mod : _factoryConfig.deserializerModifiers()) {
                deser = mod.modifyCollectionDeserializer(config, type, beanDesc, deser);
            }
        }
        return deser;
    }

    protected CollectionType _mapAbstractCollectionType(JavaType type, DeserializationConfig config)
    {
        Class<?> collectionClass = type.getRawClass();
        collectionClass = _collectionFallbacks.get(collectionClass.getName());
        if (collectionClass == null) {
            return null;
        }
        return (CollectionType) config.constructSpecializedType(type, collectionClass);
    }
    
    // Copied almost verbatim from "createCollectionDeserializer" -- should try to share more code
    @Override
    public JsonDeserializer<?> createCollectionLikeDeserializer(DeserializationContext ctxt,
            CollectionLikeType type, final BeanDescription beanDesc)
        throws JsonMappingException
    {
        JavaType contentType = type.getContentType();
        // Very first thing: is deserializer hard-coded for elements?
        JsonDeserializer<Object> contentDeser = contentType.getValueHandler();
        final DeserializationConfig config = ctxt.getConfig();

        // Then optional type info (1.5): if type has been resolved, we may already know type deserializer:
        TypeDeserializer contentTypeDeser = contentType.getTypeHandler();
        // but if not, may still be possible to find:
        if (contentTypeDeser == null) {
            contentTypeDeser = findTypeDeserializer(config, contentType);
        }
        JsonDeserializer<?> deser = _findCustomCollectionLikeDeserializer(type, config, beanDesc,
                contentTypeDeser, contentDeser);
        if (deser != null) {
            // and then new with 2.2: ability to post-process it too (Issue#120)
            if (_factoryConfig.hasDeserializerModifiers()) {
                for (BeanDeserializerModifier mod : _factoryConfig.deserializerModifiers()) {
                    deser = mod.modifyCollectionLikeDeserializer(config, type, beanDesc, deser);
                }
            }
        }
        return deser;
    }

    /*
    /**********************************************************
    /* JsonDeserializerFactory impl: Map(-like) deserializers
    /**********************************************************
     */

    @Override
    public JsonDeserializer<?> createMapDeserializer(DeserializationContext ctxt,
            MapType type, BeanDescription beanDesc)
        throws JsonMappingException
    {
        final DeserializationConfig config = ctxt.getConfig();
        JavaType keyType = type.getKeyType();
        JavaType contentType = type.getContentType();
        
        // First: is there annotation-specified deserializer for values?
        @SuppressWarnings("unchecked")
        JsonDeserializer<Object> contentDeser = (JsonDeserializer<Object>) contentType.getValueHandler();

        // Ok: need a key deserializer (null indicates 'default' here)
        KeyDeserializer keyDes = (KeyDeserializer) keyType.getValueHandler();
        // Then optional type info; either attached to type, or resolved separately:
        TypeDeserializer contentTypeDeser = contentType.getTypeHandler();
        // but if not, may still be possible to find:
        if (contentTypeDeser == null) {
            contentTypeDeser = findTypeDeserializer(config, contentType);
        }

        // 23-Nov-2010, tatu: Custom deserializer?
        JsonDeserializer<?> deser = _findCustomMapDeserializer(type, config, beanDesc,
                keyDes, contentTypeDeser, contentDeser);

        if (deser == null) {
            // Value handling is identical for all, but EnumMap requires special handling for keys
            Class<?> mapClass = type.getRawClass();
            if (EnumMap.class.isAssignableFrom(mapClass)) {
                Class<?> kt = keyType.getRawClass();
                if (kt == null || !kt.isEnum()) {
                    throw new IllegalArgumentException("Can not construct EnumMap; generic (key) type not available");
                }
                deser = new EnumMapDeserializer(type, null, contentDeser, contentTypeDeser);
            }

            // Otherwise, generic handler works ok.
    
            /* But there is one more twist: if we are being asked to instantiate
             * an interface or abstract Map, we need to either find something
             * that implements the thing, or give up.
             *
             * Note that we do NOT try to guess based on secondary interfaces
             * here; that would probably not work correctly since casts would
             * fail later on (as the primary type is not the interface we'd
             * be implementing)
             */
            if (deser == null) {
                if (type.isInterface() || type.isAbstract()) {
                    @SuppressWarnings("rawtypes")
                    Class<? extends Map> fallback = _mapFallbacks.get(mapClass.getName());
                    if (fallback != null) {
                        mapClass = fallback;
                        type = (MapType) config.constructSpecializedType(type, mapClass);
                        // But if so, also need to re-check creators...
                        beanDesc = config.introspectForCreation(type);
                    } else {
                        // [databind#292]: Actually, may be fine, but only if polymorphic deser enabled
                        if (type.getTypeHandler() == null) {
                            throw new IllegalArgumentException("Can not find a deserializer for non-concrete Map type "+type);
                        }
                        deser = AbstractDeserializer.constructForNonPOJO(beanDesc);
                    }
                }
                if (deser == null) {
                    ValueInstantiator inst = findValueInstantiator(ctxt, beanDesc);
                    // 01-May-2016, tatu: Which base type to use here gets tricky, since
                    //   most often it ought to be `Map` or `EnumMap`, but due to abstract
                    //   mapping it will more likely be concrete type like `HashMap`.
                    //   So, for time being, just pass `Map.class`
                    MapDeserializer md = new MapDeserializer(type, inst, keyDes, contentDeser, contentTypeDeser);
                    JsonIgnoreProperties.Value ignorals = config.getDefaultPropertyIgnorals(Map.class,
                            beanDesc.getClassInfo());
                    Set<String> ignored = (ignorals == null) ? null
                            : ignorals.findIgnoredForDeserialization();
                    md.setIgnorableProperties(ignored);
                    deser = md;
                }
            }
        }
        if (_factoryConfig.hasDeserializerModifiers()) {
            for (BeanDeserializerModifier mod : _factoryConfig.deserializerModifiers()) {
                deser = mod.modifyMapDeserializer(config, type, beanDesc, deser);
            }
        }
        return deser;
    }

    // Copied almost verbatim from "createMapDeserializer" -- should try to share more code
    @Override
    public JsonDeserializer<?> createMapLikeDeserializer(DeserializationContext ctxt,
            MapLikeType type, final BeanDescription beanDesc)
        throws JsonMappingException
    {
        JavaType keyType = type.getKeyType();
        JavaType contentType = type.getContentType();
        final DeserializationConfig config = ctxt.getConfig();
        
        // First: is there annotation-specified deserializer for values?
        @SuppressWarnings("unchecked")
        JsonDeserializer<Object> contentDeser = (JsonDeserializer<Object>) contentType.getValueHandler();
        
        // Ok: need a key deserializer (null indicates 'default' here)
        KeyDeserializer keyDes = (KeyDeserializer) keyType.getValueHandler();
        /* !!! 24-Jan-2012, tatu: NOTE: impls MUST use resolve() to find key deserializer!
        if (keyDes == null) {
            keyDes = p.findKeyDeserializer(config, keyType, property);
        }
        */
        // Then optional type info (1.5); either attached to type, or resolve separately:
        TypeDeserializer contentTypeDeser = contentType.getTypeHandler();
        // but if not, may still be possible to find:
        if (contentTypeDeser == null) {
            contentTypeDeser = findTypeDeserializer(config, contentType);
        }
        JsonDeserializer<?> deser = _findCustomMapLikeDeserializer(type, config,
                beanDesc, keyDes, contentTypeDeser, contentDeser);
        if (deser != null) {
            // and then new with 2.2: ability to post-process it too (Issue#120)
            if (_factoryConfig.hasDeserializerModifiers()) {
                for (BeanDeserializerModifier mod : _factoryConfig.deserializerModifiers()) {
                    deser = mod.modifyMapLikeDeserializer(config, type, beanDesc, deser);
                }
            }
        }
        return deser;
    }

    /*
    /**********************************************************
    /* JsonDeserializerFactory impl: other types
    /**********************************************************
     */
    
    /**
     * Factory method for constructing serializers of {@link Enum} types.
     */
    @Override
    public JsonDeserializer<?> createEnumDeserializer(DeserializationContext ctxt,
            JavaType type, BeanDescription beanDesc)
        throws JsonMappingException
    {
        final DeserializationConfig config = ctxt.getConfig();
        final Class<?> enumClass = type.getRawClass();
        // 23-Nov-2010, tatu: Custom deserializer?
        JsonDeserializer<?> deser = _findCustomEnumDeserializer(enumClass, config, beanDesc);

        if (deser == null) {
            ValueInstantiator valueInstantiator = _constructDefaultValueInstantiator(ctxt, beanDesc);
            SettableBeanProperty[] creatorProps = (valueInstantiator == null) ? null
                    : valueInstantiator.getFromObjectArguments(ctxt.getConfig());
            // May have @JsonCreator for static factory method:
            for (AnnotatedMethod factory : beanDesc.getFactoryMethods()) {
<<<<<<< HEAD
                if (_hasCreatorAnnotation(ctxt, factory)) {
                    int argCount = factory.getParameterCount();
                    if (argCount == 1) {
                        Class<?> returnType = factory.getRawReturnType();
                        // usually should be class, but may be just plain Enum<?> (for Enum.valueOf()?)
                        if (returnType.isAssignableFrom(enumClass)) {
                            deser = EnumDeserializer.deserializerForCreator(config, enumClass, factory, valueInstantiator, creatorProps);
                            break;
                        }
                    } else if (argCount == 0) { // [databind#960]
=======
                if (ctxt.getAnnotationIntrospector().hasCreatorAnnotation(factory)) {
                    if (factory.getParameterCount() == 0) { // [databind#960]
>>>>>>> b1df870b
                        deser = EnumDeserializer.deserializerForNoArgsCreator(config, enumClass, factory);
                        break;
                    }
                    Class<?> returnType = factory.getRawReturnType();
                    // usually should be class, but may be just plain Enum<?> (for Enum.valueOf()?)
                    if (returnType.isAssignableFrom(enumClass)) {
                        deser = EnumDeserializer.deserializerForCreator(config, enumClass, factory, valueInstantiator, creatorProps);
                        break;
                    }
                }
            }
           
            // Need to consider @JsonValue if one found
            if (deser == null) {
                deser = new EnumDeserializer(constructEnumResolver(enumClass,
                        config, beanDesc.findJsonValueMethod()));
            }
        }

        // and then post-process it too
        if (_factoryConfig.hasDeserializerModifiers()) {
            for (BeanDeserializerModifier mod : _factoryConfig.deserializerModifiers()) {
                deser = mod.modifyEnumDeserializer(config, type, beanDesc, deser);
            }
        }
        return deser;
    }

    @Override
    public JsonDeserializer<?> createTreeDeserializer(DeserializationConfig config,
            JavaType nodeType, BeanDescription beanDesc)
        throws JsonMappingException
    {
        @SuppressWarnings("unchecked")
        Class<? extends JsonNode> nodeClass = (Class<? extends JsonNode>) nodeType.getRawClass();
        // 23-Nov-2010, tatu: Custom deserializer?
        JsonDeserializer<?> custom = _findCustomTreeNodeDeserializer(nodeClass, config,
                beanDesc);
        if (custom != null) {
            return custom;
        }
        return JsonNodeDeserializer.getDeserializer(nodeClass);
    }

    @Override
    public JsonDeserializer<?> createReferenceDeserializer(DeserializationContext ctxt,
            ReferenceType type, BeanDescription beanDesc)
        throws JsonMappingException
    {
        JavaType contentType = type.getContentType();
        // Very first thing: is deserializer hard-coded for elements?
        JsonDeserializer<Object> contentDeser = contentType.getValueHandler();
        final DeserializationConfig config = ctxt.getConfig();
        // Then optional type info: if type has been resolved, we may already know type deserializer:
        TypeDeserializer contentTypeDeser = contentType.getTypeHandler();
        if (contentTypeDeser == null) { // or if not, may be able to find:
            contentTypeDeser = findTypeDeserializer(config, contentType);
        }
        JsonDeserializer<?> deser = _findCustomReferenceDeserializer(type, config, beanDesc,
                contentTypeDeser, contentDeser);

        if (deser == null) {
            // Just one referential type as of JDK 1.7 / Java 7: AtomicReference (Java 8 adds Optional)
            if (AtomicReference.class.isAssignableFrom(type.getRawClass())) {
                return new AtomicReferenceDeserializer(type, contentTypeDeser, contentDeser);
            }
        }
        if (deser != null) {
            // and then post-process
            if (_factoryConfig.hasDeserializerModifiers()) {
                for (BeanDeserializerModifier mod : _factoryConfig.deserializerModifiers()) {
                    deser = mod.modifyReferenceDeserializer(config, type, beanDesc, deser);
                }
            }
        }
        return deser;
    }

    /*
    /**********************************************************
    /* JsonDeserializerFactory impl (partial): type deserializers
    /**********************************************************
     */

    @Override
    public TypeDeserializer findTypeDeserializer(DeserializationConfig config,
            JavaType baseType)
        throws JsonMappingException
    {
        BeanDescription bean = config.introspectClassAnnotations(baseType.getRawClass());
        AnnotatedClass ac = bean.getClassInfo();
        AnnotationIntrospector ai = config.getAnnotationIntrospector();
        TypeResolverBuilder<?> b = ai.findTypeResolver(config, ac, baseType);

        /* Ok: if there is no explicit type info handler, we may want to
         * use a default. If so, config object knows what to use.
         */
        Collection<NamedType> subtypes = null;
        if (b == null) {
            b = config.getDefaultTyper(baseType);
            if (b == null) {
                return null;
            }
        } else {
            subtypes = config.getSubtypeResolver().collectAndResolveSubtypesByTypeId(config, ac);
        }
        // May need to figure out default implementation, if none found yet
        // (note: check for abstract type is not 100% mandatory, more of an optimization)
        if ((b.getDefaultImpl() == null) && baseType.isAbstract()) {
            JavaType defaultType = mapAbstractType(config, baseType);
            if (defaultType != null && defaultType.getRawClass() != baseType.getRawClass()) {
                b = b.defaultImpl(defaultType.getRawClass());
            }
        }
        return b.buildTypeDeserializer(config, baseType, subtypes);
    }

    /**
     * Overridable method called after checking all other types.
     * 
     * @since 2.2
     */
    protected JsonDeserializer<?> findOptionalStdDeserializer(DeserializationContext ctxt,
            JavaType type, BeanDescription beanDesc)
        throws JsonMappingException
    {
        return OptionalHandlerFactory.instance.findDeserializer(type, ctxt.getConfig(), beanDesc);
    }
    
    /*
    /**********************************************************
    /* JsonDeserializerFactory impl (partial): key deserializers
    /**********************************************************
     */
    
    @Override
    public KeyDeserializer createKeyDeserializer(DeserializationContext ctxt,
            JavaType type)
        throws JsonMappingException
    {
        final DeserializationConfig config = ctxt.getConfig();
        KeyDeserializer deser = null;
        if (_factoryConfig.hasKeyDeserializers()) {
            BeanDescription beanDesc = config.introspectClassAnnotations(type.getRawClass());
            for (KeyDeserializers d  : _factoryConfig.keyDeserializers()) {
                deser = d.findKeyDeserializer(type, config, beanDesc);
                if (deser != null) {
                    break;
                }
            }
        }
        // the only non-standard thing is this:
        if (deser == null) {
            if (type.isEnumType()) {
                return _createEnumKeyDeserializer(ctxt, type);
            }
            deser = StdKeyDeserializers.findStringBasedKeyDeserializer(config, type);
        }
        
        // and then new with 2.2: ability to post-process it too (Issue#120)
        if (deser != null) {
            if (_factoryConfig.hasDeserializerModifiers()) {
                for (BeanDeserializerModifier mod : _factoryConfig.deserializerModifiers()) {
                    deser = mod.modifyKeyDeserializer(config, type, deser);
                }
            }
        }
        return deser;
    }

    private KeyDeserializer _createEnumKeyDeserializer(DeserializationContext ctxt,
            JavaType type)
        throws JsonMappingException
    {
        final DeserializationConfig config = ctxt.getConfig();
        Class<?> enumClass = type.getRawClass();

        BeanDescription beanDesc = config.introspect(type);
        // 24-Sep-2015, bim: a key deserializer is the preferred thing.
        KeyDeserializer des = findKeyDeserializerFromAnnotation(ctxt, beanDesc.getClassInfo());
        if (des != null) {
            return des;
        } else {
            // 24-Sep-2015, bim: if no key deser, look for enum deserializer first, then a plain deser.
            JsonDeserializer<?> custom = _findCustomEnumDeserializer(enumClass, config, beanDesc);
            if (custom != null) {
                return StdKeyDeserializers.constructDelegatingKeyDeserializer(config, type, custom);
            }
            JsonDeserializer<?> valueDesForKey = findDeserializerFromAnnotation(ctxt, beanDesc.getClassInfo());
            if (valueDesForKey != null) {
                return StdKeyDeserializers.constructDelegatingKeyDeserializer(config, type, valueDesForKey);
            }
        }
        EnumResolver enumRes = constructEnumResolver(enumClass, config, beanDesc.findJsonValueMethod());
        // May have @JsonCreator for static factory method:
        for (AnnotatedMethod factory : beanDesc.getFactoryMethods()) {
            if (_hasCreatorAnnotation(ctxt, factory)) {
                int argCount = factory.getParameterCount();
                if (argCount == 1) {
                    Class<?> returnType = factory.getRawReturnType();
                    // usually should be class, but may be just plain Enum<?> (for Enum.valueOf()?)
                    if (returnType.isAssignableFrom(enumClass)) {
                        // note: mostly copied from 'EnumDeserializer.deserializerForCreator(...)'
                        if (factory.getRawParameterType(0) != String.class) {
                            throw new IllegalArgumentException("Parameter #0 type for factory method ("+factory+") not suitable, must be java.lang.String");
                        }
                        if (config.canOverrideAccessModifiers()) {
                            ClassUtil.checkAndFixAccess(factory.getMember(),
                                    ctxt.isEnabled(MapperFeature.OVERRIDE_PUBLIC_ACCESS_MODIFIERS));
                        }
                        return StdKeyDeserializers.constructEnumKeyDeserializer(enumRes, factory);
                    }
                }
                throw new IllegalArgumentException("Unsuitable method ("+factory+") decorated with @JsonCreator (for Enum type "
                        +enumClass.getName()+")");
            }
        }
        // [JACKSON-749] Also, need to consider @JsonValue, if one found
        return StdKeyDeserializers.constructEnumKeyDeserializer(enumRes);
    }

    /*
    /**********************************************************
    /* Extended API
    /**********************************************************
     */

    /**
     * Method called to create a type information deserializer for values of
     * given non-container property, if one is needed.
     * If not needed (no polymorphic handling configured for property), should return null.
     *<p>
     * Note that this method is only called for non-container bean properties,
     * and not for values in container types or root values (or container properties)
     *
     * @param baseType Declared base type of the value to deserializer (actual
     *    deserializer type will be this type or its subtype)
     * 
     * @return Type deserializer to use for given base type, if one is needed; null if not.
     */
    public TypeDeserializer findPropertyTypeDeserializer(DeserializationConfig config,
            JavaType baseType, AnnotatedMember annotated)
        throws JsonMappingException
    {
        AnnotationIntrospector ai = config.getAnnotationIntrospector();
        TypeResolverBuilder<?> b = ai.findPropertyTypeResolver(config, annotated, baseType);        
        // Defaulting: if no annotations on member, check value class
        if (b == null) {
            return findTypeDeserializer(config, baseType);
        }
        // but if annotations found, may need to resolve subtypes:
        Collection<NamedType> subtypes = config.getSubtypeResolver().collectAndResolveSubtypesByTypeId(
                config, annotated, baseType);
        return b.buildTypeDeserializer(config, baseType, subtypes);
    }
    
    /**
     * Method called to find and create a type information deserializer for values of
     * given container (list, array, map) property, if one is needed.
     * If not needed (no polymorphic handling configured for property), should return null.
     *<p>
     * Note that this method is only called for container bean properties,
     * and not for values in container types or root values (or non-container properties)
     * 
     * @param containerType Type of property; must be a container type
     * @param propertyEntity Field or method that contains container property
     */    
    public TypeDeserializer findPropertyContentTypeDeserializer(DeserializationConfig config,
            JavaType containerType, AnnotatedMember propertyEntity)
        throws JsonMappingException
    {
        AnnotationIntrospector ai = config.getAnnotationIntrospector();
        TypeResolverBuilder<?> b = ai.findPropertyContentTypeResolver(config, propertyEntity, containerType);        
        JavaType contentType = containerType.getContentType();
        // Defaulting: if no annotations on member, check class
        if (b == null) {
            return findTypeDeserializer(config, contentType);
        }
        // but if annotations found, may need to resolve subtypes:
        Collection<NamedType> subtypes = config.getSubtypeResolver().collectAndResolveSubtypesByTypeId(
                config, propertyEntity, contentType);
        return b.buildTypeDeserializer(config, contentType, subtypes);
    }

    /**
     * Helper method called to find one of default serializers for "well-known"
     * platform types: JDK-provided types, and small number of public Jackson
     * API types.
     * 
     * @since 2.2
     */
    public JsonDeserializer<?> findDefaultDeserializer(DeserializationContext ctxt,
            JavaType type, BeanDescription beanDesc)
        throws JsonMappingException
    {
        Class<?> rawType = type.getRawClass();
        // Object ("untyped"), String equivalents:
        if (rawType == CLASS_OBJECT) {
            // 11-Feb-2015, tatu: As per [databind#700] need to be careful wrt non-default Map, List.
            DeserializationConfig config = ctxt.getConfig();
            JavaType lt, mt;
            
            if (_factoryConfig.hasAbstractTypeResolvers()) {
                lt = _findRemappedType(config, List.class);
                mt = _findRemappedType(config, Map.class);
            } else {
                lt = mt = null;
            }
            return new UntypedObjectDeserializer(lt, mt);
        }
        if (rawType == CLASS_STRING || rawType == CLASS_CHAR_BUFFER) {
            return StringDeserializer.instance;
        }
        if (rawType == CLASS_ITERABLE) {
            // [databind#199]: Can and should 'upgrade' to a Collection type:
            TypeFactory tf = ctxt.getTypeFactory();
            JavaType[] tps = tf.findTypeParameters(type, CLASS_ITERABLE);
            JavaType elemType = (tps == null || tps.length != 1) ? TypeFactory.unknownType() : tps[0];
            CollectionType ct = tf.constructCollectionType(Collection.class, elemType);
            // Should we re-introspect beanDesc? For now let's not...
            return createCollectionDeserializer(ctxt, ct, beanDesc);
        }
        if (rawType == CLASS_MAP_ENTRY) {
            // 28-Apr-2015, tatu: TypeFactory does it all for us already so
            JavaType kt = type.containedType(0);
            if (kt == null) {
                kt = TypeFactory.unknownType();
            }
            JavaType vt = type.containedType(1);
            if (vt == null) {
                vt = TypeFactory.unknownType();
            }
            TypeDeserializer vts = (TypeDeserializer) vt.getTypeHandler();
            if (vts == null) {
                vts = findTypeDeserializer(ctxt.getConfig(), vt);
            }
            JsonDeserializer<Object> valueDeser = vt.getValueHandler();
            KeyDeserializer keyDes = (KeyDeserializer) kt.getValueHandler();
            return new MapEntryDeserializer(type, keyDes, valueDeser, vts);
        }
        String clsName = rawType.getName();
        if (rawType.isPrimitive() || clsName.startsWith("java.")) {
            // Primitives/wrappers, other Numbers:
            JsonDeserializer<?> deser = NumberDeserializers.find(rawType, clsName);
            if (deser == null) {
                deser = DateDeserializers.find(rawType, clsName);
            }
            if (deser != null) {
                return deser;
            }
        }
        // and a few Jackson types as well:
        if (rawType == TokenBuffer.class) {
            return new TokenBufferDeserializer();
        }
        JsonDeserializer<?> deser = findOptionalStdDeserializer(ctxt, type, beanDesc);
        if (deser != null) {
            return deser;
        }
        return JdkDeserializers.find(rawType, clsName);
    }

    protected JavaType _findRemappedType(DeserializationConfig config, Class<?> rawType) throws JsonMappingException {
        JavaType type = mapAbstractType(config, config.constructType(rawType));
        return (type == null || type.hasRawClass(rawType)) ? null : type;
    }

    /*
    /**********************************************************
    /* Helper methods, finding custom deserializers
    /**********************************************************
     */

    protected JsonDeserializer<?> _findCustomTreeNodeDeserializer(Class<? extends JsonNode> type,
            DeserializationConfig config, BeanDescription beanDesc)
        throws JsonMappingException
    {
        for (Deserializers d  : _factoryConfig.deserializers()) {
            JsonDeserializer<?> deser = d.findTreeNodeDeserializer(type, config, beanDesc);
            if (deser != null) {
                return deser;
            }
        }
        return null;
    }

    protected JsonDeserializer<?> _findCustomReferenceDeserializer(ReferenceType type,
            DeserializationConfig config, BeanDescription beanDesc,
            TypeDeserializer contentTypeDeserializer, JsonDeserializer<?> contentDeserializer)
        throws JsonMappingException
    {
        for (Deserializers d  : _factoryConfig.deserializers()) {
            JsonDeserializer<?> deser = d.findReferenceDeserializer(type, config, beanDesc,
                    contentTypeDeserializer, contentDeserializer);
            if (deser != null) {
                return deser;
            }
        }
        return null;
    }

    @SuppressWarnings("unchecked")
    protected JsonDeserializer<Object> _findCustomBeanDeserializer(JavaType type,
            DeserializationConfig config, BeanDescription beanDesc)
        throws JsonMappingException
    {
        for (Deserializers d  : _factoryConfig.deserializers()) {
            JsonDeserializer<?> deser = d.findBeanDeserializer(type, config, beanDesc);
            if (deser != null) {
                return (JsonDeserializer<Object>) deser;
            }
        }
        return null;
    }

    protected JsonDeserializer<?> _findCustomArrayDeserializer(ArrayType type,
            DeserializationConfig config, BeanDescription beanDesc,
            TypeDeserializer elementTypeDeserializer, JsonDeserializer<?> elementDeserializer)
        throws JsonMappingException
    {
        for (Deserializers d  : _factoryConfig.deserializers()) {
            JsonDeserializer<?> deser = d.findArrayDeserializer(type, config,
                    beanDesc, elementTypeDeserializer, elementDeserializer);
            if (deser != null) {
                return deser;
            }
        }
        return null;
    }
    
    protected JsonDeserializer<?> _findCustomCollectionDeserializer(CollectionType type,
            DeserializationConfig config, BeanDescription beanDesc,
            TypeDeserializer elementTypeDeserializer, JsonDeserializer<?> elementDeserializer)
        throws JsonMappingException
    {
        for (Deserializers d  : _factoryConfig.deserializers()) {
            JsonDeserializer<?> deser = d.findCollectionDeserializer(type, config, beanDesc,
                    elementTypeDeserializer, elementDeserializer);
            if (deser != null) {
                return deser;
            }
        }
        return null;
    }
    
    protected JsonDeserializer<?> _findCustomCollectionLikeDeserializer(CollectionLikeType type,
            DeserializationConfig config, BeanDescription beanDesc,
            TypeDeserializer elementTypeDeserializer, JsonDeserializer<?> elementDeserializer)
        throws JsonMappingException
    {
        for (Deserializers d  : _factoryConfig.deserializers()) {
            JsonDeserializer<?> deser = d.findCollectionLikeDeserializer(type, config, beanDesc,
                    elementTypeDeserializer, elementDeserializer);
            if (deser != null) {
                return deser;
            }
        }
        return null;
    }

    protected JsonDeserializer<?> _findCustomEnumDeserializer(Class<?> type,
            DeserializationConfig config, BeanDescription beanDesc)
        throws JsonMappingException
    {
        for (Deserializers d  : _factoryConfig.deserializers()) {
            JsonDeserializer<?> deser = d.findEnumDeserializer(type, config, beanDesc);
            if (deser != null) {
                return deser;
            }
        }
        return null;
    }
    
    protected JsonDeserializer<?> _findCustomMapDeserializer(MapType type,
            DeserializationConfig config, BeanDescription beanDesc,
            KeyDeserializer keyDeserializer,
            TypeDeserializer elementTypeDeserializer, JsonDeserializer<?> elementDeserializer)
        throws JsonMappingException
    {
        for (Deserializers d  : _factoryConfig.deserializers()) {
            JsonDeserializer<?> deser = d.findMapDeserializer(type, config, beanDesc,
                    keyDeserializer, elementTypeDeserializer, elementDeserializer);
            if (deser != null) {
                return deser;
            }
        }
        return null;
    }

    protected JsonDeserializer<?> _findCustomMapLikeDeserializer(MapLikeType type,
            DeserializationConfig config, BeanDescription beanDesc,
            KeyDeserializer keyDeserializer,
            TypeDeserializer elementTypeDeserializer, JsonDeserializer<?> elementDeserializer)
        throws JsonMappingException
    {
        for (Deserializers d  : _factoryConfig.deserializers()) {
            JsonDeserializer<?> deser = d.findMapLikeDeserializer(type, config, beanDesc,
                    keyDeserializer, elementTypeDeserializer, elementDeserializer);
            if (deser != null) {
                return deser;
            }
        }
        return null;
    }

    /*
    /**********************************************************
    /* Helper methods, value/content/key type introspection
    /**********************************************************
     */
    
    /**
     * Helper method called to check if a class or method
     * has annotation that tells which class to use for deserialization; and if
     * so, to instantiate, that deserializer to use.
     * Note that deserializer will NOT yet be contextualized so caller needs to
     * take care to call contextualization appropriately.
     * Returns null if no such annotation found.
     */
    protected JsonDeserializer<Object> findDeserializerFromAnnotation(DeserializationContext ctxt,
            Annotated ann)
        throws JsonMappingException
    {
        AnnotationIntrospector intr = ctxt.getAnnotationIntrospector();
        if (intr != null) {
            Object deserDef = intr.findDeserializer(ann);
            if (deserDef != null) {
                return ctxt.deserializerInstance(ann, deserDef);
            }
        }
        return null;
    }

    /**
     * Helper method called to check if a class or method
     * has annotation that tells which class to use for deserialization.
     * Returns null if no such annotation found.
     */
    protected KeyDeserializer findKeyDeserializerFromAnnotation(DeserializationContext ctxt,
            Annotated ann)
            throws JsonMappingException
    {
        AnnotationIntrospector intr = ctxt.getAnnotationIntrospector();
        if (intr != null) {
            Object deserDef = intr.findKeyDeserializer(ann);
            if (deserDef != null) {
                return ctxt.keyDeserializerInstance(ann, deserDef);
            }
        }
        return null;
    }

    /**
     * Helper method used to resolve additional type-related annotation information
     * like type overrides, or handler (serializer, deserializer) overrides,
     * so that from declared field, property or constructor parameter type
     * is used as the base and modified based on annotations, if any.
     * 
     * @since 2.8 Combines functionality of <code>modifyTypeByAnnotation</code>
     *     and <code>resolveType</code>
     */
    protected JavaType resolveMemberAndTypeAnnotations(DeserializationContext ctxt,
            AnnotatedMember member, JavaType type)
        throws JsonMappingException
    {
        AnnotationIntrospector intr = ctxt.getAnnotationIntrospector();
        if (intr == null) {
            return type;
        }

        // First things first: see if we can find annotations on declared
        // type

        if (type.isMapLikeType()) {
            JavaType keyType = type.getKeyType();
            if (keyType != null) {
                Object kdDef = intr.findKeyDeserializer(member);
                KeyDeserializer kd = ctxt.keyDeserializerInstance(member, kdDef);
                if (kd != null) {
                    type = ((MapLikeType) type).withKeyValueHandler(kd);
                    keyType = type.getKeyType(); // just in case it's used below
                }
            }
        }

        if (type.hasContentType()) { // that is, is either container- or reference-type
            Object cdDef = intr.findContentDeserializer(member);
            JsonDeserializer<?> cd = ctxt.deserializerInstance(member, cdDef);
            if (cd != null) {
                type = type.withContentValueHandler(cd);
            }
            TypeDeserializer contentTypeDeser = findPropertyContentTypeDeserializer(
                    ctxt.getConfig(), type, (AnnotatedMember) member);            	
            if (contentTypeDeser != null) {
                type = type.withContentTypeHandler(contentTypeDeser);
            }
        }
        TypeDeserializer valueTypeDeser = findPropertyTypeDeserializer(ctxt.getConfig(),
                    type, (AnnotatedMember) member);
        if (valueTypeDeser != null) {
            type = type.withTypeHandler(valueTypeDeser);
        }

        // Second part: find actual type-override annotations on member, if any

        // 18-Jun-2016, tatu: Should we re-do checks for annotations on refined
        //   subtypes as well? Code pre-2.8 did not do this, but if we get bug
        //   reports may need to consider
        type = intr.refineDeserializationType(ctxt.getConfig(), member, type);
        return type;
    }

    protected EnumResolver constructEnumResolver(Class<?> enumClass,
            DeserializationConfig config, AnnotatedMethod jsonValueMethod)
    {
        if (jsonValueMethod != null) {
            Method accessor = jsonValueMethod.getAnnotated();
            if (config.canOverrideAccessModifiers()) {
                ClassUtil.checkAndFixAccess(accessor, config.isEnabled(MapperFeature.OVERRIDE_PUBLIC_ACCESS_MODIFIERS));
            }
            return EnumResolver.constructUnsafeUsingMethod(enumClass, accessor, config.getAnnotationIntrospector());
        }
        // 14-Mar-2016, tatu: We used to check `DeserializationFeature.READ_ENUMS_USING_TO_STRING`
        //   here, but that won't do: it must be dynamically changeable...
        return EnumResolver.constructUnsafe(enumClass, config.getAnnotationIntrospector());
    }

    /**
     * @since 2.9
     */
    protected boolean _hasCreatorAnnotation(DeserializationContext ctxt,
            Annotated ann) {
        AnnotationIntrospector intr = ctxt.getAnnotationIntrospector();
        if (intr != null) {
            JsonCreator.Mode mode = intr.findCreatorAnnotation(ctxt.getConfig(), ann);
            return (mode != null) && (mode != JsonCreator.Mode.DISABLED); 
        }
        return false;
    }
    
    /*
    /**********************************************************
    /* Deprecated helper methods
    /**********************************************************
     */
    
    /**
     * Method called to see if given method has annotations that indicate
     * a more specific type than what the argument specifies.
     *
     * @deprecated Since 2.8; call {@link #resolveMemberAndTypeAnnotations} instead
     */
    @Deprecated
    protected JavaType modifyTypeByAnnotation(DeserializationContext ctxt,
            Annotated a, JavaType type)
        throws JsonMappingException
    {
        AnnotationIntrospector intr = ctxt.getAnnotationIntrospector();
        if (intr == null) {
            return type;
        }

        // First, deserializers for key/value types?
        /*
        if (type.isMapLikeType()) {
            JavaType keyType = type.getKeyType();
            // 21-Mar-2011, tatu: ... and associated deserializer too (unless already assigned)
            //  (not 100% why or how, but this does seem to get called more than once, which
            //   is not good: for now, let's just avoid errors)
            if (keyType != null && keyType.getValueHandler() == null) {
                Object kdDef = intr.findKeyDeserializer(a);
                KeyDeserializer kd = ctxt.keyDeserializerInstance(a, kdDef);
                if (kd != null) {
                    type = (T) ((MapLikeType) type).withKeyValueHandler(kd);
                    keyType = type.getKeyType(); // just in case it's used below
                }
            }            
        }
        JavaType contentType = type.getContentType();
        if (contentType != null) {
           // ... as well as deserializer for contents:
           if (contentType.getValueHandler() == null) { // as with above, avoid resetting (which would trigger exception)
               Object cdDef = intr.findContentDeserializer(a);
                JsonDeserializer<?> cd = ctxt.deserializerInstance(a, cdDef);
                if (cd != null) {
                    type = (T) type.withContentValueHandler(cd);
                }
            }
        }
        */
        // then: type refinement(s)?
        return intr.refineDeserializationType(ctxt.getConfig(), a, type);
    }

    /**
     * @deprecated since 2.8 call {@link #resolveMemberAndTypeAnnotations} instead.
     */
    @Deprecated // since 2.8
    protected JavaType resolveType(DeserializationContext ctxt,
            BeanDescription beanDesc, JavaType type, AnnotatedMember member)
        throws JsonMappingException
    {
        return resolveMemberAndTypeAnnotations(ctxt, member, type);
    }

    /**
     * @deprecated since 2.8 call <code>findJsonValueMethod</code> on {@link BeanDescription} instead
     */
    @Deprecated // not used, possibly remove as early as 2.9
    protected AnnotatedMethod _findJsonValueFor(DeserializationConfig config, JavaType enumType)
    {
        if (enumType == null) {
            return null;
        }
        BeanDescription beanDesc = config.introspect(enumType);
        return beanDesc.findJsonValueMethod();
    }
}<|MERGE_RESOLUTION|>--- conflicted
+++ resolved
@@ -1222,21 +1222,8 @@
                     : valueInstantiator.getFromObjectArguments(ctxt.getConfig());
             // May have @JsonCreator for static factory method:
             for (AnnotatedMethod factory : beanDesc.getFactoryMethods()) {
-<<<<<<< HEAD
                 if (_hasCreatorAnnotation(ctxt, factory)) {
-                    int argCount = factory.getParameterCount();
-                    if (argCount == 1) {
-                        Class<?> returnType = factory.getRawReturnType();
-                        // usually should be class, but may be just plain Enum<?> (for Enum.valueOf()?)
-                        if (returnType.isAssignableFrom(enumClass)) {
-                            deser = EnumDeserializer.deserializerForCreator(config, enumClass, factory, valueInstantiator, creatorProps);
-                            break;
-                        }
-                    } else if (argCount == 0) { // [databind#960]
-=======
-                if (ctxt.getAnnotationIntrospector().hasCreatorAnnotation(factory)) {
                     if (factory.getParameterCount() == 0) { // [databind#960]
->>>>>>> b1df870b
                         deser = EnumDeserializer.deserializerForNoArgsCreator(config, enumClass, factory);
                         break;
                     }
