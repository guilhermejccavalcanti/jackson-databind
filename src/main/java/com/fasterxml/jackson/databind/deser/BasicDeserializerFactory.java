package com.fasterxml.jackson.databind.deser;

import java.lang.reflect.Method;
import java.util.*;
import java.util.concurrent.*;
import java.util.concurrent.atomic.AtomicReference;

import com.fasterxml.jackson.annotation.JsonCreator;
import com.fasterxml.jackson.core.JsonLocation;
import com.fasterxml.jackson.databind.*;
import com.fasterxml.jackson.databind.cfg.DeserializerFactoryConfig;
import com.fasterxml.jackson.databind.cfg.HandlerInstantiator;
import com.fasterxml.jackson.databind.deser.impl.CreatorCollector;
import com.fasterxml.jackson.databind.deser.std.*;
import com.fasterxml.jackson.databind.ext.OptionalHandlerFactory;
import com.fasterxml.jackson.databind.introspect.*;
import com.fasterxml.jackson.databind.jsontype.NamedType;
import com.fasterxml.jackson.databind.jsontype.TypeDeserializer;
import com.fasterxml.jackson.databind.jsontype.TypeResolverBuilder;
import com.fasterxml.jackson.databind.type.*;
import com.fasterxml.jackson.databind.util.*;

/**
 * Abstract factory base class that can provide deserializers for standard
 * JDK classes, including collection classes and simple heuristics for
 * "upcasting" common collection interface types
 * (such as {@link java.util.Collection}).
 *<p>
 * Since all simple deserializers are eagerly instantiated, and there is
 * no additional introspection or customizability of these types,
 * this factory is stateless.
 */
@SuppressWarnings("serial")
public abstract class BasicDeserializerFactory
    extends DeserializerFactory
    implements java.io.Serializable
{
    private final static Class<?> CLASS_OBJECT = Object.class;
    private final static Class<?> CLASS_STRING = String.class;
    private final static Class<?> CLASS_CHAR_BUFFER = CharSequence.class;
    private final static Class<?> CLASS_ITERABLE = Iterable.class;
    private final static Class<?> CLASS_MAP_ENTRY = Map.Entry.class;

    /**
     * We need a placeholder for creator properties that don't have name
     * but are marked with `@JsonWrapped` annotation.
     */
    protected final static PropertyName UNWRAPPED_CREATOR_PARAM_NAME = new PropertyName("@JsonUnwrapped");
    
    /* We do some defaulting for abstract Map classes and
     * interfaces, to avoid having to use exact types or annotations in
     * cases where the most common concrete Maps will do.
     */
    @SuppressWarnings("rawtypes")
    final static HashMap<String, Class<? extends Map>> _mapFallbacks =
        new HashMap<String, Class<? extends Map>>();
    static {
        _mapFallbacks.put(Map.class.getName(), LinkedHashMap.class);
        _mapFallbacks.put(ConcurrentMap.class.getName(), ConcurrentHashMap.class);
        _mapFallbacks.put(SortedMap.class.getName(), TreeMap.class);

        _mapFallbacks.put(java.util.NavigableMap.class.getName(), TreeMap.class);
        _mapFallbacks.put(java.util.concurrent.ConcurrentNavigableMap.class.getName(),
                java.util.concurrent.ConcurrentSkipListMap.class);
    }

    /* We do some defaulting for abstract Collection classes and
     * interfaces, to avoid having to use exact types or annotations in
     * cases where the most common concrete Collection will do.
     */
    @SuppressWarnings("rawtypes")
    final static HashMap<String, Class<? extends Collection>> _collectionFallbacks =
        new HashMap<String, Class<? extends Collection>>();
    static {
        _collectionFallbacks.put(Collection.class.getName(), ArrayList.class);
        _collectionFallbacks.put(List.class.getName(), ArrayList.class);
        _collectionFallbacks.put(Set.class.getName(), HashSet.class);
        _collectionFallbacks.put(SortedSet.class.getName(), TreeSet.class);
        _collectionFallbacks.put(Queue.class.getName(), LinkedList.class);

        // then JDK 1.6 types:
        /* 17-May-2013, tatu: [databind#216] Should be fine to use straight Class references EXCEPT
         *   that some god-forsaken platforms (... looking at you, Android) do not
         *   include these. So, use "soft" references...
         */
        _collectionFallbacks.put("java.util.Deque", LinkedList.class);
        _collectionFallbacks.put("java.util.NavigableSet", TreeSet.class);
    }

    /*
    /**********************************************************
    /* Config
    /**********************************************************
     */
    
    /**
     * Configuration settings for this factory; immutable instance (just like this
     * factory), new version created via copy-constructor (fluent-style)
     */
    protected final DeserializerFactoryConfig _factoryConfig;

    /*
    /**********************************************************
    /* Life cycle
    /**********************************************************
     */

    protected BasicDeserializerFactory(DeserializerFactoryConfig config) {
        _factoryConfig = config;
    }
    
    /**
     * Method for getting current {@link DeserializerFactoryConfig}.
      *<p>
     * Note that since instances are immutable, you can NOT change settings
     * by accessing an instance and calling methods: this will simply create
     * new instance of config object.
     */
    public DeserializerFactoryConfig getFactoryConfig() {
        return _factoryConfig;
    }

    protected abstract DeserializerFactory withConfig(DeserializerFactoryConfig config);
    
    /*
    /********************************************************
    /* Configuration handling: fluent factories
    /********************************************************
     */

    /**
     * Convenience method for creating a new factory instance with additional deserializer
     * provider.
     */
    @Override
    public final DeserializerFactory withAdditionalDeserializers(Deserializers additional) {
        return withConfig(_factoryConfig.withAdditionalDeserializers(additional));
    }

    /**
     * Convenience method for creating a new factory instance with additional
     * {@link KeyDeserializers}.
     */
    @Override
    public final DeserializerFactory withAdditionalKeyDeserializers(KeyDeserializers additional) {
        return withConfig(_factoryConfig.withAdditionalKeyDeserializers(additional));
    }
    
    /**
     * Convenience method for creating a new factory instance with additional
     * {@link BeanDeserializerModifier}.
     */
    @Override
    public final DeserializerFactory withDeserializerModifier(BeanDeserializerModifier modifier) {
        return withConfig(_factoryConfig.withDeserializerModifier(modifier));
    }

    /**
     * Convenience method for creating a new factory instance with additional
     * {@link AbstractTypeResolver}.
     */
    @Override
    public final DeserializerFactory withAbstractTypeResolver(AbstractTypeResolver resolver) {
        return withConfig(_factoryConfig.withAbstractTypeResolver(resolver));
    }

    /**
     * Convenience method for creating a new factory instance with additional
     * {@link ValueInstantiators}.
     */
    @Override
    public final DeserializerFactory withValueInstantiators(ValueInstantiators instantiators) {
        return withConfig(_factoryConfig.withValueInstantiators(instantiators));
    }

    /*
    /**********************************************************
    /* DeserializerFactory impl (partial): type mappings
    /**********************************************************
     */

    @Override
    public JavaType mapAbstractType(DeserializationConfig config, JavaType type) throws JsonMappingException
    {
        // first, general mappings
        while (true) {
            JavaType next = _mapAbstractType2(config, type);
            if (next == null) {
                return type;
            }
            // Should not have to worry about cycles; but better verify since they will invariably occur... :-)
            // (also: guard against invalid resolution to a non-related type)
            Class<?> prevCls = type.getRawClass();
            Class<?> nextCls = next.getRawClass();
            if ((prevCls == nextCls) || !prevCls.isAssignableFrom(nextCls)) {
                throw new IllegalArgumentException("Invalid abstract type resolution from "+type+" to "+next+": latter is not a subtype of former");
            }
            type = next;
        }
    }

    /**
     * Method that will find abstract type mapping for specified type, doing a single
     * lookup through registered abstract type resolvers; will not do recursive lookups.
     */
    private JavaType _mapAbstractType2(DeserializationConfig config, JavaType type)
        throws JsonMappingException
    {
        Class<?> currClass = type.getRawClass();
        if (_factoryConfig.hasAbstractTypeResolvers()) {
            for (AbstractTypeResolver resolver : _factoryConfig.abstractTypeResolvers()) {
                JavaType concrete = resolver.findTypeMapping(config, type);
                if (concrete != null && concrete.getRawClass() != currClass) {
                    return concrete;
                }
            }
        }
        return null;
    }
    
    /*
    /**********************************************************
    /* JsonDeserializerFactory impl (partial): ValueInstantiators
    /**********************************************************
     */

    /**
     * Value instantiator is created both based on creator annotations,
     * and on optional externally provided instantiators (registered through
     * module interface).
     */
    @Override
    public ValueInstantiator findValueInstantiator(DeserializationContext ctxt,
            BeanDescription beanDesc)
        throws JsonMappingException
    {
        final DeserializationConfig config = ctxt.getConfig();

        ValueInstantiator instantiator = null;
        // [JACKSON-633] Check @JsonValueInstantiator before anything else
        AnnotatedClass ac = beanDesc.getClassInfo();
        Object instDef = ctxt.getAnnotationIntrospector().findValueInstantiator(ac);
        if (instDef != null) {
            instantiator = _valueInstantiatorInstance(config, ac, instDef);
        }
        if (instantiator == null) {
            /* Second: see if some of standard Jackson/JDK types might provide value
             * instantiators.
             */
            instantiator = _findStdValueInstantiator(config, beanDesc);
            if (instantiator == null) {
                instantiator = _constructDefaultValueInstantiator(ctxt, beanDesc);
            }
        }
        
        // finally: anyone want to modify ValueInstantiator?
        if (_factoryConfig.hasValueInstantiators()) {
            for (ValueInstantiators insts : _factoryConfig.valueInstantiators()) {
                instantiator = insts.findValueInstantiator(config, beanDesc, instantiator);
                // let's do sanity check; easier to spot buggy handlers
                if (instantiator == null) {
                    throw JsonMappingException.from(ctxt.getParser(),
                            "Broken registered ValueInstantiators (of type "+insts.getClass().getName()+"): returned null ValueInstantiator");
                }
            }
        }

        // Sanity check: does the chosen instantatior have incomplete creators?
        if (instantiator.getIncompleteParameter() != null) {
            final AnnotatedParameter nonAnnotatedParam = instantiator.getIncompleteParameter();
            final AnnotatedWithParams ctor = nonAnnotatedParam.getOwner();
            throw new IllegalArgumentException("Argument #"+nonAnnotatedParam.getIndex()+" of constructor "+ctor+" has no property name annotation; must have name when multiple-parameter constructor annotated as Creator");
        }

        return instantiator;
    }

    private ValueInstantiator _findStdValueInstantiator(DeserializationConfig config,
            BeanDescription beanDesc)
        throws JsonMappingException
    {
        if (beanDesc.getBeanClass() == JsonLocation.class) {
            return new JsonLocationInstantiator();
        }
        return null;
    }

    /**
     * Method that will construct standard default {@link ValueInstantiator}
     * using annotations (like @JsonCreator) and visibility rules
     */
    protected ValueInstantiator _constructDefaultValueInstantiator(DeserializationContext ctxt,
            BeanDescription beanDesc)
        throws JsonMappingException
    {
        CreatorCollector creators =  new CreatorCollector(beanDesc, ctxt.getConfig());
        AnnotationIntrospector intr = ctxt.getAnnotationIntrospector();
        
        // need to construct suitable visibility checker:
        final DeserializationConfig config = ctxt.getConfig();
        VisibilityChecker<?> vchecker = config.getDefaultVisibilityChecker();
        vchecker = intr.findAutoDetectVisibility(beanDesc.getClassInfo(), vchecker);

        /* 24-Sep-2014, tatu: Tricky part first; need to merge resolved property information
         *  (which has creator parameters sprinkled around) with actual creator
         *  declarations (which are needed to access creator annotation, amongst other things).
         *  Easiest to combine that info first, then pass it to remaining processing.
         */
        /* 15-Mar-2015, tatu: Alas, this won't help with constructors that only have implicit
         *   names. Those will need to be resolved later on.
         */
        Map<AnnotatedWithParams,BeanPropertyDefinition[]> creatorDefs = _findCreatorsFromProperties(ctxt,
                beanDesc);

        /* Important: first add factory methods; then constructors, so
         * latter can override former!
         */
        _addDeserializerFactoryMethods(ctxt, beanDesc, vchecker, intr, creators, creatorDefs);
        // constructors only usable on concrete types:
        if (beanDesc.getType().isConcrete()) {
            _addDeserializerConstructors(ctxt, beanDesc, vchecker, intr, creators, creatorDefs);
        }
        return creators.constructValueInstantiator(config);
    }

    protected Map<AnnotatedWithParams,BeanPropertyDefinition[]> _findCreatorsFromProperties(DeserializationContext ctxt,
            BeanDescription beanDesc) throws JsonMappingException
    {
        Map<AnnotatedWithParams,BeanPropertyDefinition[]> result = Collections.emptyMap();
        for (BeanPropertyDefinition propDef : beanDesc.findProperties()) {
            Iterator<AnnotatedParameter> it = propDef.getConstructorParameters();
            while (it.hasNext()) {
                AnnotatedParameter param = it.next();
                AnnotatedWithParams owner = param.getOwner();
                BeanPropertyDefinition[] defs = result.get(owner);
                final int index = param.getIndex();
                
                if (defs == null) {
                    if (result.isEmpty()) { // since emptyMap is immutable need to create a 'real' one
                        result = new LinkedHashMap<AnnotatedWithParams,BeanPropertyDefinition[]>();
                    }
                    defs = new BeanPropertyDefinition[owner.getParameterCount()];
                    result.put(owner, defs);
                } else {
                    if (defs[index] != null) {
                        throw new IllegalStateException("Conflict: parameter #"+index+" of "+owner
                                +" bound to more than one property; "+defs[index]+" vs "+propDef);
                    }
                }
                defs[index] = propDef;
            }
        }
        return result;
    }
    
    public ValueInstantiator _valueInstantiatorInstance(DeserializationConfig config,
            Annotated annotated, Object instDef)
        throws JsonMappingException
    {
        if (instDef == null) {
            return null;
        }

        ValueInstantiator inst;
        
        if (instDef instanceof ValueInstantiator) {
            return (ValueInstantiator) instDef;
        }
        if (!(instDef instanceof Class)) {
            throw new IllegalStateException("AnnotationIntrospector returned key deserializer definition of type "
                    +instDef.getClass().getName()
                    +"; expected type KeyDeserializer or Class<KeyDeserializer> instead");
        }
        Class<?> instClass = (Class<?>)instDef;
        if (ClassUtil.isBogusClass(instClass)) {
            return null;
        }
        if (!ValueInstantiator.class.isAssignableFrom(instClass)) {
            throw new IllegalStateException("AnnotationIntrospector returned Class "+instClass.getName()
                    +"; expected Class<ValueInstantiator>");
        }
        HandlerInstantiator hi = config.getHandlerInstantiator();
        if (hi != null) {
            inst = hi.valueInstantiatorInstance(config, annotated, instClass);
            if (inst != null) {
                return inst;
            }
        }
        return (ValueInstantiator) ClassUtil.createInstance(instClass,
                config.canOverrideAccessModifiers());
    }

    protected void _addDeserializerConstructors
        (DeserializationContext ctxt, BeanDescription beanDesc, VisibilityChecker<?> vchecker,
         AnnotationIntrospector intr, CreatorCollector creators,
         Map<AnnotatedWithParams,BeanPropertyDefinition[]> creatorParams)
        throws JsonMappingException
    {
        // First things first: the "default constructor" (zero-arg
        // constructor; whether implicit or explicit) is NOT included
        // in list of constructors, so needs to be handled separately.
        AnnotatedConstructor defaultCtor = beanDesc.findDefaultConstructor();
        if (defaultCtor != null) {
            if (!creators.hasDefaultCreator() || intr.hasCreatorAnnotation(defaultCtor)) {
                creators.setDefaultCreator(defaultCtor);
            }
        }

        // may need to keep track for [#725]
        List<AnnotatedConstructor> implicitCtors = null;
        for (AnnotatedConstructor ctor : beanDesc.getConstructors()) {
            final boolean isCreator = intr.hasCreatorAnnotation(ctor);
            BeanPropertyDefinition[] propDefs = creatorParams.get(ctor);
            final int argCount = ctor.getParameterCount();

            // some single-arg factory methods (String, number) are auto-detected
            if (argCount == 1) {
                BeanPropertyDefinition argDef = (propDefs == null) ? null : propDefs[0];
                boolean useProps = _checkIfCreatorPropertyBased(intr, ctor, argDef);

                if (useProps) {
                    SettableBeanProperty[] properties = new SettableBeanProperty[1];
                    PropertyName name = (argDef == null) ? null : argDef.getFullName();
                    AnnotatedParameter arg = ctor.getParameter(0);
                    properties[0] = constructCreatorProperty(ctxt, beanDesc, name, 0, arg,
                            intr.findInjectableValueId(arg));
                    creators.addPropertyCreator(ctor, isCreator, properties);
                } else {
                    /*boolean added = */ _handleSingleArgumentConstructor(ctxt, beanDesc, vchecker, intr, creators,
                            ctor, isCreator,
                            vchecker.isCreatorVisible(ctor));
                    // one more thing: sever link to creator property, to avoid possible later
                    // problems with "unresolved" constructor property
                    if (argDef != null) {
                        ((POJOPropertyBuilder) argDef).removeConstructors();
                    }
                }
                // regardless, fully handled
                continue;
            }

            // 2 or more args; all params must have names or be injectable
            // 14-Mar-2015, tatu (2.6): Or, as per [#725], implicit names will also
            //   do, with some constraints. But that will require bit post processing...

            AnnotatedParameter nonAnnotatedParam = null;
            SettableBeanProperty[] properties = new SettableBeanProperty[argCount];
            int explicitNameCount = 0;
            int implicitWithCreatorCount = 0;
            int injectCount = 0;

            for (int i = 0; i < argCount; ++i) {
                final AnnotatedParameter param = ctor.getParameter(i);
                BeanPropertyDefinition propDef = (propDefs == null) ? null : propDefs[i];
                Object injectId = intr.findInjectableValueId(param);
                final PropertyName name = (propDef == null) ? null : propDef.getFullName();

                if (propDef != null && propDef.isExplicitlyNamed()) {
                    ++explicitNameCount;
                    properties[i] = constructCreatorProperty(ctxt, beanDesc, name, i, param, injectId);
                    continue;
                }
                if (injectId != null) {
                    ++injectCount;
                    properties[i] = constructCreatorProperty(ctxt, beanDesc, name, i, param, injectId);
                    continue;
                }
                NameTransformer unwrapper = intr.findUnwrappingNameTransformer(param);
                if (unwrapper != null) {
                    properties[i] = constructCreatorProperty(ctxt, beanDesc, UNWRAPPED_CREATOR_PARAM_NAME, i, param, null);
                    ++explicitNameCount;
                    continue;
                }
                // One more thing: implicit names are ok iff ctor has creator annotation
                if (isCreator && (name != null && !name.isEmpty())) {
                    ++implicitWithCreatorCount;
                    properties[i] = constructCreatorProperty(ctxt, beanDesc, name, i, param, injectId);
                    continue;
                }
                if (nonAnnotatedParam == null) {
                    nonAnnotatedParam = param;
                }
            }

            final int namedCount = explicitNameCount + implicitWithCreatorCount;
            // Ok: if named or injectable, we have more work to do
            if (isCreator || (explicitNameCount > 0) || (injectCount > 0)) {
                // simple case; everything covered:
                if ((namedCount + injectCount) == argCount) {
                    creators.addPropertyCreator(ctor, isCreator, properties);
                    continue;
                }
                if ((explicitNameCount == 0) && ((injectCount + 1) == argCount)) {
                    // Secondary: all but one injectable, one un-annotated (un-named)
                    creators.addDelegatingCreator(ctor, isCreator, properties);
                    continue;
                }
                // otherwise, epic fail?
                // 16-Mar-2015, tatu: due to [#725], need to be more permissive. For now let's
                //    only report problem if there's no implicit name
                PropertyName impl = _findImplicitParamName(nonAnnotatedParam, intr);
                if (impl == null || impl.isEmpty()) {
                    // Let's consider non-static inner class as a special case...
                    int ix = nonAnnotatedParam.getIndex();
                    if ((ix == 0) && ClassUtil.isNonStaticInnerClass(ctor.getDeclaringClass())) {
                        throw new IllegalArgumentException("Non-static inner classes like "
                                +ctor.getDeclaringClass().getName()+" can not use @JsonCreator for constructors");
                    }
                    throw new IllegalArgumentException("Argument #"+ix
                            +" of constructor "+ctor+" has no property name annotation; must have name when multiple-parameter constructor annotated as Creator");
                }
            }
            // [#725]: as a fallback, all-implicit names may work as well
            if (!creators.hasDefaultCreator()) {
                if (implicitCtors == null) {
                    implicitCtors = new LinkedList<AnnotatedConstructor>();
                }
                implicitCtors.add(ctor);
            }
        }
        // last option, as per [#725]: consider implicit-names-only, visible constructor,
        // if just one found
        if ((implicitCtors != null) && !creators.hasDelegatingCreator()
                && !creators.hasPropertyBasedCreator()) {
            _checkImplicitlyNamedConstructors(ctxt, beanDesc, vchecker, intr,
                    creators, implicitCtors);
        }
    }

    protected void _checkImplicitlyNamedConstructors(DeserializationContext ctxt,
            BeanDescription beanDesc, VisibilityChecker<?> vchecker,
            AnnotationIntrospector intr, CreatorCollector creators,
            List<AnnotatedConstructor> implicitCtors) throws JsonMappingException
    {
        AnnotatedConstructor found = null;
        SettableBeanProperty[] foundProps = null;

        // Further checks: (a) must have names for all parameters, (b) only one visible
        // Also, since earlier matching of properties and creators relied on existence of
        // `@JsonCreator` (or equivalent) annotation, we need to do bit more re-inspection...

        main_loop:
        for (AnnotatedConstructor ctor : implicitCtors) {
            if (!vchecker.isCreatorVisible(ctor)) {
                continue;
            }
            // as per earlier notes, only end up here if no properties associated with creator
            final int argCount = ctor.getParameterCount();
            SettableBeanProperty[] properties = new SettableBeanProperty[argCount];
            for (int i = 0; i < argCount; ++i) {
                final AnnotatedParameter param = ctor.getParameter(i);
                final PropertyName name = _findParamName(param, intr);

                // must have name (implicit fine)
                if (name == null || name.isEmpty()) {
                    continue main_loop;
                }
                properties[i] = constructCreatorProperty(ctxt, beanDesc, name, param.getIndex(),
                        param, /*injectId*/ null);
            }
            if (found != null) { // only one allowed
                found = null;
                break;
            }
            found = ctor;
            foundProps = properties;
        }
        // found one and only one visible? Ship it!
        if (found != null) {
            creators.addPropertyCreator(found, /*isCreator*/ false, foundProps);
            BasicBeanDescription bbd = (BasicBeanDescription) beanDesc;
            // Also: add properties, to keep error messages complete wrt known properties...
            for (SettableBeanProperty prop : foundProps) {
                PropertyName pn = prop.getFullName();
                if (!bbd.hasProperty(pn)) {
                    BeanPropertyDefinition newDef = SimpleBeanPropertyDefinition.construct(
                            ctxt.getConfig(), prop.getMember(), pn);
                    bbd.addProperty(newDef);
                }
            }
        }
    }

    protected boolean _checkIfCreatorPropertyBased(AnnotationIntrospector intr,
            AnnotatedWithParams creator, BeanPropertyDefinition propDef)
    {
        JsonCreator.Mode mode = intr.findCreatorBinding(creator);

        if (mode == JsonCreator.Mode.PROPERTIES) {
            return true;
        }
        if (mode == JsonCreator.Mode.DELEGATING) {
            return false;
        }
        // If explicit name, or inject id, property-based
        if (((propDef != null) && propDef.isExplicitlyNamed())
                || (intr.findInjectableValueId(creator.getParameter(0)) != null)) {
            return true;
        }
        if (propDef != null) {
            // One more thing: if implicit name matches property with a getter
            // or field, we'll consider it property-based as well
            String implName = propDef.getName();
            if (implName != null && !implName.isEmpty()) {
                if (propDef.couldSerialize()) {
                    return true;
                }
            }
        }
        // in absence of everything else, default to delegating
        return false;
    }
    
    protected boolean _handleSingleArgumentConstructor(DeserializationContext ctxt,
            BeanDescription beanDesc, VisibilityChecker<?> vchecker,
            AnnotationIntrospector intr, CreatorCollector creators,
            AnnotatedConstructor ctor, boolean isCreator, boolean isVisible)
        throws JsonMappingException
    {
        // otherwise either 'simple' number, String, or general delegate:
        Class<?> type = ctor.getRawParameterType(0);
        if (type == String.class || type == CharSequence.class) {
            if (isCreator || isVisible) {
                creators.addStringCreator(ctor, isCreator);
            }
            return true;
        }
        if (type == int.class || type == Integer.class) {
            if (isCreator || isVisible) {
                creators.addIntCreator(ctor, isCreator);
            }
            return true;
        }
        if (type == long.class || type == Long.class) {
            if (isCreator || isVisible) {
                creators.addLongCreator(ctor, isCreator);
            }
            return true;
        }
        if (type == double.class || type == Double.class) {
            if (isCreator || isVisible) {
                creators.addDoubleCreator(ctor, isCreator);
            }
            return true;
        }
        if (type == boolean.class || type == Boolean.class) {
            if (isCreator || isVisible) {
                creators.addBooleanCreator(ctor, isCreator);
            }
            return true;
        }
        // Delegating Creator ok iff it has @JsonCreator (etc)
        if (isCreator) {
            creators.addDelegatingCreator(ctor, isCreator, null);
            return true;
        }
        return false;
    }

    protected void _addDeserializerFactoryMethods
        (DeserializationContext ctxt, BeanDescription beanDesc, VisibilityChecker<?> vchecker,
         AnnotationIntrospector intr, CreatorCollector creators,
         Map<AnnotatedWithParams,BeanPropertyDefinition[]> creatorParams)
        throws JsonMappingException
    {
        final DeserializationConfig config = ctxt.getConfig();
        for (AnnotatedMethod factory : beanDesc.getFactoryMethods()) {
            final boolean isCreator = intr.hasCreatorAnnotation(factory);
            final int argCount = factory.getParameterCount();
            // zero-arg methods must be annotated; if so, are "default creators" [JACKSON-850]
            if (argCount == 0) {
                if (isCreator) {
                    creators.setDefaultCreator(factory);
                }
                continue;
            }

            final BeanPropertyDefinition[] propDefs = creatorParams.get(factory);
            // some single-arg factory methods (String, number) are auto-detected
            if (argCount == 1) {
                BeanPropertyDefinition argDef = (propDefs == null) ? null : propDefs[0];
                boolean useProps = _checkIfCreatorPropertyBased(intr, factory, argDef);
                if (!useProps) { // not property based but delegating
                    /*boolean added=*/ _handleSingleArgumentFactory(config, beanDesc, vchecker, intr, creators,
                            factory, isCreator);
                    // otherwise just ignored
                    continue;
                }
                // fall through if there's name
            } else {
                // more than 2 args, must have @JsonCreator
                if (!isCreator) {
                    continue;
                }
            }
            // 1 or more args; all params must have name annotations
            AnnotatedParameter nonAnnotatedParam = null;            
            SettableBeanProperty[] properties = new SettableBeanProperty[argCount];
            int implicitNameCount = 0;
            int explicitNameCount = 0;
            int injectCount = 0;
            
            for (int i = 0; i < argCount; ++i) {
                final AnnotatedParameter param = factory.getParameter(i);
                BeanPropertyDefinition propDef = (propDefs == null) ? null : propDefs[i];
                Object injectId = intr.findInjectableValueId(param);
                final PropertyName name = (propDef == null) ? null : propDef.getFullName();

                if (propDef != null && propDef.isExplicitlyNamed()) {
                    ++explicitNameCount;
                    properties[i] = constructCreatorProperty(ctxt, beanDesc, name, i, param, injectId);
                    continue;
                }
                if (injectId != null) {
                    ++injectCount;
                    properties[i] = constructCreatorProperty(ctxt, beanDesc, name, i, param, injectId);
                    continue;
                }
                NameTransformer unwrapper = intr.findUnwrappingNameTransformer(param);
                if (unwrapper != null) {
                    properties[i] = constructCreatorProperty(ctxt, beanDesc, UNWRAPPED_CREATOR_PARAM_NAME, i, param, null);
                    ++implicitNameCount;
                    continue;
                }
                // One more thing: implicit names are ok iff ctor has creator annotation
                if (isCreator) {
                    if (name != null && !name.isEmpty()) {
                        ++implicitNameCount;
                        properties[i] = constructCreatorProperty(ctxt, beanDesc, name, i, param, injectId);
                        continue;
                    }
                }
                /* 25-Sep-2014, tatu: Actually, we may end up "losing" naming due to higher-priority constructor
                 *  (see TestCreators#testConstructorCreator() test). And just to avoid running into that problem,
                 *  let's add one more work around
                 */
                /*
                PropertyName name2 = _findExplicitParamName(param, intr);
                if (name2 != null && !name2.isEmpty()) {
                    // Hmmh. Ok, fine. So what are we to do with it... ?
                    // For now... skip. May need to revisit this, should this become problematic
                    continue main_loop;
                }
                */
                if (nonAnnotatedParam == null) {
                    nonAnnotatedParam = param;
                }
            }
            final int namedCount = explicitNameCount + implicitNameCount;
            
            // Ok: if named or injectable, we have more work to do
            if (isCreator || explicitNameCount > 0 || injectCount > 0) {
                // simple case; everything covered:
                if ((namedCount + injectCount) == argCount) {
                    creators.addPropertyCreator(factory, isCreator, properties);
                } else if ((explicitNameCount == 0) && ((injectCount + 1) == argCount)) {
                    // [712] secondary: all but one injectable, one un-annotated (un-named)
                    creators.addDelegatingCreator(factory, isCreator, properties);
                } else { // otherwise, epic fail
                    throw new IllegalArgumentException("Argument #"+nonAnnotatedParam.getIndex()
                            +" of factory method "+factory+" has no property name annotation; must have name when multiple-parameter constructor annotated as Creator");
                }
            }
        }
    }

    protected boolean _handleSingleArgumentFactory(DeserializationConfig config,
            BeanDescription beanDesc, VisibilityChecker<?> vchecker,
            AnnotationIntrospector intr, CreatorCollector creators,
            AnnotatedMethod factory, boolean isCreator)
        throws JsonMappingException
    {
        Class<?> type = factory.getRawParameterType(0);
        
        if (type == String.class || type == CharSequence.class) {
            if (isCreator || vchecker.isCreatorVisible(factory)) {
                creators.addStringCreator(factory, isCreator);
            }
            return true;
        }
        if (type == int.class || type == Integer.class) {
            if (isCreator || vchecker.isCreatorVisible(factory)) {
                creators.addIntCreator(factory, isCreator);
            }
            return true;
        }
        if (type == long.class || type == Long.class) {
            if (isCreator || vchecker.isCreatorVisible(factory)) {
                creators.addLongCreator(factory, isCreator);
            }
            return true;
        }
        if (type == double.class || type == Double.class) {
            if (isCreator || vchecker.isCreatorVisible(factory)) {
                creators.addDoubleCreator(factory, isCreator);
            }
            return true;
        }
        if (type == boolean.class || type == Boolean.class) {
            if (isCreator || vchecker.isCreatorVisible(factory)) {
                creators.addBooleanCreator(factory, isCreator);
            }
            return true;
        }
        if (isCreator) {
            creators.addDelegatingCreator(factory, isCreator, null);
            return true;
        }
        return false;
    }

    /**
     * Method that will construct a property object that represents
     * a logical property passed via Creator (constructor or static
     * factory method)
     */
    protected SettableBeanProperty constructCreatorProperty(DeserializationContext ctxt,
            BeanDescription beanDesc, PropertyName name, int index,
            AnnotatedParameter param,
            Object injectableValueId)
        throws JsonMappingException
    {
        final DeserializationConfig config = ctxt.getConfig();
        final AnnotationIntrospector intr = ctxt.getAnnotationIntrospector();
        PropertyMetadata metadata;
        {
            if (intr == null) {
                metadata = PropertyMetadata.STD_REQUIRED_OR_OPTIONAL;
            } else {
                Boolean b = intr.hasRequiredMarker(param);
                boolean req = (b != null && b.booleanValue());
                String desc = intr.findPropertyDescription(param);
                Integer idx = intr.findPropertyIndex(param);
                String def = intr.findPropertyDefaultValue(param);
                metadata = PropertyMetadata.construct(req, desc, idx, def);
            }
        }
        // 15-Oct-2015, tatu: Not 100% if context needed; removing it does not make any
        //    existing unit tests fail. Still seems like the right thing to do.
        JavaType t0 = beanDesc.resolveType(param.getParameterType());
        BeanProperty.Std property = new BeanProperty.Std(name, t0,
                intr.findWrapperName(param),
                beanDesc.getClassAnnotations(), param, metadata);
        JavaType type = resolveType(ctxt, beanDesc, t0, param);
        if (type != t0) {
            property = property.withType(type);
        }
        // Is there an annotation that specifies exact deserializer?
        JsonDeserializer<?> deser = findDeserializerFromAnnotation(ctxt, param);

        // If yes, we are mostly done:
        type = modifyTypeByAnnotation(ctxt, param, type);

        // Type deserializer: either comes from property (and already resolved)
        TypeDeserializer typeDeser = (TypeDeserializer) type.getTypeHandler();
        // or if not, based on type being referenced:
        if (typeDeser == null) {
            typeDeser = findTypeDeserializer(config, type);
        }
        // Note: contextualization of typeDeser _should_ occur in constructor of CreatorProperty
        // so it is not called directly here
        SettableBeanProperty prop = new CreatorProperty(name, type, property.getWrapperName(),
                typeDeser, beanDesc.getClassAnnotations(), param, index, injectableValueId,
                metadata);
        if (deser != null) {
            // As per [Issue#462] need to ensure we contextualize deserializer before passing it on
            deser = ctxt.handlePrimaryContextualization(deser, prop, type);
            prop = prop.withValueDeserializer(deser);
        }
        return prop;
    }

    protected PropertyName _findParamName(AnnotatedParameter param, AnnotationIntrospector intr)
    {
        if (param != null && intr != null) {
            PropertyName name = intr.findNameForDeserialization(param);
            if (name != null) {
                return name;
            }
            // 14-Apr-2014, tatu: Need to also consider possible implicit name
            //  (for JDK8, or via paranamer)

            String str = intr.findImplicitPropertyName(param);
            if (str != null && !str.isEmpty()) {
                return PropertyName.construct(str);
            }
        }
        return null;
    }

    protected PropertyName _findImplicitParamName(AnnotatedParameter param, AnnotationIntrospector intr)
    {
        String str = intr.findImplicitPropertyName(param);
        if (str != null && !str.isEmpty()) {
            return PropertyName.construct(str);
        }
        return null;
    }

    @Deprecated // in 2.6, remove from 2.7
    protected PropertyName _findExplicitParamName(AnnotatedParameter param, AnnotationIntrospector intr)
    {
        if (param != null && intr != null) {
            return intr.findNameForDeserialization(param);
        }
        return null;
    }

    @Deprecated // in 2.6, remove from 2.7
    protected boolean _hasExplicitParamName(AnnotatedParameter param, AnnotationIntrospector intr)
    {
        if (param != null && intr != null) {
            PropertyName n = intr.findNameForDeserialization(param);
            return (n != null) && n.hasSimpleName();
        }
        return false;
    }

    /*
    /**********************************************************
    /* JsonDeserializerFactory impl: array deserializers
    /**********************************************************
     */
        
    @Override
    public JsonDeserializer<?> createArrayDeserializer(DeserializationContext ctxt,
            ArrayType type, final BeanDescription beanDesc)
        throws JsonMappingException
    {
        final DeserializationConfig config = ctxt.getConfig();
        JavaType elemType = type.getContentType();
        
        // Very first thing: is deserializer hard-coded for elements?
        JsonDeserializer<Object> contentDeser = elemType.getValueHandler();
        // Then optional type info: if type has been resolved, we may already know type deserializer:
        TypeDeserializer elemTypeDeser = elemType.getTypeHandler();
        // but if not, may still be possible to find:
        if (elemTypeDeser == null) {
            elemTypeDeser = findTypeDeserializer(config, elemType);
        }
        // 23-Nov-2010, tatu: Custom array deserializer?
        JsonDeserializer<?>  deser = _findCustomArrayDeserializer(type,
                config, beanDesc, elemTypeDeser, contentDeser);
        if (deser == null) {
            if (contentDeser == null) {
                Class<?> raw = elemType.getRawClass();
                if (elemType.isPrimitive()) {
                    return PrimitiveArrayDeserializers.forType(raw);
                } else if (raw == String.class) {
                    return StringArrayDeserializer.instance;
                }
            }
            deser = new ObjectArrayDeserializer(type, contentDeser, elemTypeDeser);
        }
        // and then new with 2.2: ability to post-process it too (Issue#120)
        if (_factoryConfig.hasDeserializerModifiers()) {
            for (BeanDeserializerModifier mod : _factoryConfig.deserializerModifiers()) {
                deser = mod.modifyArrayDeserializer(config, type, beanDesc, deser);
            }
        }
        return deser;
    }

    /*
    /**********************************************************
    /* JsonDeserializerFactory impl: Collection(-like) deserializers
    /**********************************************************
     */

    @Override
    public JsonDeserializer<?> createCollectionDeserializer(DeserializationContext ctxt,
            CollectionType type, BeanDescription beanDesc)
        throws JsonMappingException
    {
        JavaType contentType = type.getContentType();
        // Very first thing: is deserializer hard-coded for elements?
        JsonDeserializer<Object> contentDeser = contentType.getValueHandler();
        final DeserializationConfig config = ctxt.getConfig();

        // Then optional type info: if type has been resolved, we may already know type deserializer:
        TypeDeserializer contentTypeDeser = contentType.getTypeHandler();
        // but if not, may still be possible to find:
        if (contentTypeDeser == null) {
            contentTypeDeser = findTypeDeserializer(config, contentType);
        }
        // 23-Nov-2010, tatu: Custom deserializer?
        JsonDeserializer<?> deser = _findCustomCollectionDeserializer(type,
                config, beanDesc, contentTypeDeser, contentDeser);
        if (deser == null) {
            Class<?> collectionClass = type.getRawClass();
            if (contentDeser == null) { // not defined by annotation
                // One special type: EnumSet:
                if (EnumSet.class.isAssignableFrom(collectionClass)) {
                    deser = new EnumSetDeserializer(contentType, null);
                }
            }
        }

        /* One twist: if we are being asked to instantiate an interface or
         * abstract Collection, we need to either find something that implements
         * the thing, or give up.
         *
         * Note that we do NOT try to guess based on secondary interfaces
         * here; that would probably not work correctly since casts would
         * fail later on (as the primary type is not the interface we'd
         * be implementing)
         */
        if (deser == null) {
            if (type.isInterface() || type.isAbstract()) {
                CollectionType implType = _mapAbstractCollectionType(type, config);
                if (implType == null) {
                    // [databind#292]: Actually, may be fine, but only if polymorphich deser enabled
                    if (type.getTypeHandler() == null) {
                        throw new IllegalArgumentException("Can not find a deserializer for non-concrete Collection type "+type);
                    }
                    deser = AbstractDeserializer.constructForNonPOJO(beanDesc);
                } else {
                    type = implType;
                    // But if so, also need to re-check creators...
                    beanDesc = config.introspectForCreation(type);
                }
            }
            if (deser == null) {
                ValueInstantiator inst = findValueInstantiator(ctxt, beanDesc);
                if (!inst.canCreateUsingDefault()) {
                    // [databind#161]: No default constructor for ArrayBlockingQueue...
                    if (type.getRawClass() == ArrayBlockingQueue.class) {
                        return new ArrayBlockingQueueDeserializer(type, contentDeser, contentTypeDeser, inst);
                    }
                }
                // Can use more optimal deserializer if content type is String, so:
                if (contentType.getRawClass() == String.class) {
                    // no value type deserializer because Strings are one of natural/native types:
                    deser = new StringCollectionDeserializer(type, contentDeser, inst);
                } else {
                    deser = new CollectionDeserializer(type, contentDeser, contentTypeDeser, inst);
                }
            }
        }
        // allow post-processing it too
        if (_factoryConfig.hasDeserializerModifiers()) {
            for (BeanDeserializerModifier mod : _factoryConfig.deserializerModifiers()) {
                deser = mod.modifyCollectionDeserializer(config, type, beanDesc, deser);
            }
        }
        return deser;
    }

    protected CollectionType _mapAbstractCollectionType(JavaType type, DeserializationConfig config)
    {
        Class<?> collectionClass = type.getRawClass();
        collectionClass = _collectionFallbacks.get(collectionClass.getName());
        if (collectionClass == null) {
            return null;
        }
        return (CollectionType) config.constructSpecializedType(type, collectionClass);
    }
    
    // Copied almost verbatim from "createCollectionDeserializer" -- should try to share more code
    @Override
    public JsonDeserializer<?> createCollectionLikeDeserializer(DeserializationContext ctxt,
            CollectionLikeType type, final BeanDescription beanDesc)
        throws JsonMappingException
    {
        JavaType contentType = type.getContentType();
        // Very first thing: is deserializer hard-coded for elements?
        JsonDeserializer<Object> contentDeser = contentType.getValueHandler();
        final DeserializationConfig config = ctxt.getConfig();

        // Then optional type info (1.5): if type has been resolved, we may already know type deserializer:
        TypeDeserializer contentTypeDeser = contentType.getTypeHandler();
        // but if not, may still be possible to find:
        if (contentTypeDeser == null) {
            contentTypeDeser = findTypeDeserializer(config, contentType);
        }
        JsonDeserializer<?> deser = _findCustomCollectionLikeDeserializer(type, config, beanDesc,
                contentTypeDeser, contentDeser);
        if (deser != null) {
            // and then new with 2.2: ability to post-process it too (Issue#120)
            if (_factoryConfig.hasDeserializerModifiers()) {
                for (BeanDeserializerModifier mod : _factoryConfig.deserializerModifiers()) {
                    deser = mod.modifyCollectionLikeDeserializer(config, type, beanDesc, deser);
                }
            }
        }
        return deser;
    }

    /*
    /**********************************************************
    /* JsonDeserializerFactory impl: Map(-like) deserializers
    /**********************************************************
     */

    @Override
    public JsonDeserializer<?> createMapDeserializer(DeserializationContext ctxt,
            MapType type, BeanDescription beanDesc)
        throws JsonMappingException
    {
        final DeserializationConfig config = ctxt.getConfig();
        JavaType keyType = type.getKeyType();
        JavaType contentType = type.getContentType();
        
        // First: is there annotation-specified deserializer for values?
        @SuppressWarnings("unchecked")
        JsonDeserializer<Object> contentDeser = (JsonDeserializer<Object>) contentType.getValueHandler();
        
        // Ok: need a key deserializer (null indicates 'default' here)
        KeyDeserializer keyDes = (KeyDeserializer) keyType.getValueHandler();
        // Then optional type info (1.5); either attached to type, or resolved separately:
        TypeDeserializer contentTypeDeser = contentType.getTypeHandler();
        // but if not, may still be possible to find:
        if (contentTypeDeser == null) {
            contentTypeDeser = findTypeDeserializer(config, contentType);
        }
        
        // 23-Nov-2010, tatu: Custom deserializer?
        JsonDeserializer<?> deser = _findCustomMapDeserializer(type, config, beanDesc,
                keyDes, contentTypeDeser, contentDeser);

        if (deser == null) {
            // Value handling is identical for all, but EnumMap requires special handling for keys
            Class<?> mapClass = type.getRawClass();
            if (EnumMap.class.isAssignableFrom(mapClass)) {
                Class<?> kt = keyType.getRawClass();
                if (kt == null || !kt.isEnum()) {
                    throw new IllegalArgumentException("Can not construct EnumMap; generic (key) type not available");
                }
                deser = new EnumMapDeserializer(type, null, contentDeser, contentTypeDeser);
            }

            // Otherwise, generic handler works ok.
    
            /* But there is one more twist: if we are being asked to instantiate
             * an interface or abstract Map, we need to either find something
             * that implements the thing, or give up.
             *
             * Note that we do NOT try to guess based on secondary interfaces
             * here; that would probably not work correctly since casts would
             * fail later on (as the primary type is not the interface we'd
             * be implementing)
             */
            if (deser == null) {
                if (type.isInterface() || type.isAbstract()) {
                    @SuppressWarnings("rawtypes")
                    Class<? extends Map> fallback = _mapFallbacks.get(mapClass.getName());
                    if (fallback != null) {
                        mapClass = fallback;
                        type = (MapType) config.constructSpecializedType(type, mapClass);
                        // But if so, also need to re-check creators...
                        beanDesc = config.introspectForCreation(type);
                    } else {
                        // [Issue#292]: Actually, may be fine, but only if polymorphich deser enabled
                        if (type.getTypeHandler() == null) {
                            throw new IllegalArgumentException("Can not find a deserializer for non-concrete Map type "+type);
                        }
                        deser = AbstractDeserializer.constructForNonPOJO(beanDesc);
                    }
                }
                if (deser == null) {
                    ValueInstantiator inst = findValueInstantiator(ctxt, beanDesc);
                    MapDeserializer md = new MapDeserializer(type, inst, keyDes, contentDeser, contentTypeDeser);
                    AnnotationIntrospector ai = config.getAnnotationIntrospector();
                    md.setIgnorableProperties(ai.findPropertiesToIgnore(beanDesc.getClassInfo(), false));
                    deser = md;
                }
            }
        }
        // and then new with 2.2: ability to post-process it too (Issue#120)
        if (_factoryConfig.hasDeserializerModifiers()) {
            for (BeanDeserializerModifier mod : _factoryConfig.deserializerModifiers()) {
                deser = mod.modifyMapDeserializer(config, type, beanDesc, deser);
            }
        }
        return deser;
    }

    // Copied almost verbatim from "createMapDeserializer" -- should try to share more code
    @Override
    public JsonDeserializer<?> createMapLikeDeserializer(DeserializationContext ctxt,
            MapLikeType type, final BeanDescription beanDesc)
        throws JsonMappingException
    {
        JavaType keyType = type.getKeyType();
        JavaType contentType = type.getContentType();
        final DeserializationConfig config = ctxt.getConfig();
        
        // First: is there annotation-specified deserializer for values?
        @SuppressWarnings("unchecked")
        JsonDeserializer<Object> contentDeser = (JsonDeserializer<Object>) contentType.getValueHandler();
        
        // Ok: need a key deserializer (null indicates 'default' here)
        KeyDeserializer keyDes = (KeyDeserializer) keyType.getValueHandler();
        /* !!! 24-Jan-2012, tatu: NOTE: impls MUST use resolve() to find key deserializer!
        if (keyDes == null) {
            keyDes = p.findKeyDeserializer(config, keyType, property);
        }
        */
        // Then optional type info (1.5); either attached to type, or resolve separately:
        TypeDeserializer contentTypeDeser = contentType.getTypeHandler();
        // but if not, may still be possible to find:
        if (contentTypeDeser == null) {
            contentTypeDeser = findTypeDeserializer(config, contentType);
        }
        JsonDeserializer<?> deser = _findCustomMapLikeDeserializer(type, config,
                beanDesc, keyDes, contentTypeDeser, contentDeser);
        if (deser != null) {
            // and then new with 2.2: ability to post-process it too (Issue#120)
            if (_factoryConfig.hasDeserializerModifiers()) {
                for (BeanDeserializerModifier mod : _factoryConfig.deserializerModifiers()) {
                    deser = mod.modifyMapLikeDeserializer(config, type, beanDesc, deser);
                }
            }
        }
        return deser;
    }

    /*
    /**********************************************************
    /* JsonDeserializerFactory impl: other types
    /**********************************************************
     */
    
    /**
     * Factory method for constructing serializers of {@link Enum} types.
     */
    @Override
    public JsonDeserializer<?> createEnumDeserializer(DeserializationContext ctxt,
            JavaType type, BeanDescription beanDesc)
        throws JsonMappingException
    {
        final DeserializationConfig config = ctxt.getConfig();
        final Class<?> enumClass = type.getRawClass();
        // 23-Nov-2010, tatu: Custom deserializer?
        JsonDeserializer<?> deser = _findCustomEnumDeserializer(enumClass, config, beanDesc);
        if (deser == null) {
            // May have @JsonCreator for static factory method:
            for (AnnotatedMethod factory : beanDesc.getFactoryMethods()) {
                if (ctxt.getAnnotationIntrospector().hasCreatorAnnotation(factory)) {
                    int argCount = factory.getParameterCount();
                    if (argCount == 1) {
                        Class<?> returnType = factory.getRawReturnType();
                        // usually should be class, but may be just plain Enum<?> (for Enum.valueOf()?)
                        if (returnType.isAssignableFrom(enumClass)) {
                            deser = EnumDeserializer.deserializerForCreator(config, enumClass, factory);
                            break;
                        }
                    }
                    throw new IllegalArgumentException("Unsuitable method ("+factory+") decorated with @JsonCreator (for Enum type "
                            +enumClass.getName()+")");
                }
            }
            // Need to consider @JsonValue if one found
            if (deser == null) {
                deser = new EnumDeserializer(constructEnumResolver(enumClass,
                        config, beanDesc.findJsonValueMethod()));
            }
        }

        // and then post-process it too
        if (_factoryConfig.hasDeserializerModifiers()) {
            for (BeanDeserializerModifier mod : _factoryConfig.deserializerModifiers()) {
                deser = mod.modifyEnumDeserializer(config, type, beanDesc, deser);
            }
        }
        return deser;
    }

    @Override
    public JsonDeserializer<?> createTreeDeserializer(DeserializationConfig config,
            JavaType nodeType, BeanDescription beanDesc)
        throws JsonMappingException
    {
        @SuppressWarnings("unchecked")
        Class<? extends JsonNode> nodeClass = (Class<? extends JsonNode>) nodeType.getRawClass();
        // 23-Nov-2010, tatu: Custom deserializer?
        JsonDeserializer<?> custom = _findCustomTreeNodeDeserializer(nodeClass, config,
                beanDesc);
        if (custom != null) {
            return custom;
        }
        return JsonNodeDeserializer.getDeserializer(nodeClass);
    }

    @Override
    public JsonDeserializer<?> createReferenceDeserializer(DeserializationContext ctxt,
            ReferenceType type, BeanDescription beanDesc)
        throws JsonMappingException
    {
        JavaType contentType = type.getContentType();
        // Very first thing: is deserializer hard-coded for elements?
        JsonDeserializer<Object> contentDeser = contentType.getValueHandler();
        final DeserializationConfig config = ctxt.getConfig();

        // Then optional type info: if type has been resolved, we may already know type deserializer:
        TypeDeserializer contentTypeDeser = contentType.getTypeHandler();
        if (contentTypeDeser == null) { // or if not, may be able to find:
            contentTypeDeser = findTypeDeserializer(config, contentType);
        }
        JsonDeserializer<?> deser = _findCustomReferenceDeserializer(type, config, beanDesc,
                contentTypeDeser, contentDeser);
        if (deser == null) {
            // Just one referential type as of JDK 1.7 / Java 7: AtomicReference (Java 8 adds Optional)
            if (AtomicReference.class.isAssignableFrom(type.getRawClass())) {
                JavaType referencedType = type.getReferencedType();
                /*
                TypeDeserializer vts = findTypeDeserializer(ctxt.getConfig(), referencedType);
                BeanDescription refdDesc = ctxt.getConfig().introspectClassAnnotations(referencedType);
                JsonDeserializer<?> deser = findDeserializerFromAnnotation(ctxt, refdDesc.getClassInfo());
                */
                return new AtomicReferenceDeserializer(referencedType, contentTypeDeser, deser);
            }
        }
        if (deser != null) {
            // and then post-process
            if (_factoryConfig.hasDeserializerModifiers()) {
                for (BeanDeserializerModifier mod : _factoryConfig.deserializerModifiers()) {
                    deser = mod.modifyReferenceDeserializer(config, type, beanDesc, deser);
                }
            }
        }
        return deser;
    }

    /*
    /**********************************************************
    /* JsonDeserializerFactory impl (partial): type deserializers
    /**********************************************************
     */

    @Override
    public TypeDeserializer findTypeDeserializer(DeserializationConfig config,
            JavaType baseType)
        throws JsonMappingException
    {
        BeanDescription bean = config.introspectClassAnnotations(baseType.getRawClass());
        AnnotatedClass ac = bean.getClassInfo();
        AnnotationIntrospector ai = config.getAnnotationIntrospector();
        TypeResolverBuilder<?> b = ai.findTypeResolver(config, ac, baseType);

        /* Ok: if there is no explicit type info handler, we may want to
         * use a default. If so, config object knows what to use.
         */
        Collection<NamedType> subtypes = null;
        if (b == null) {
            b = config.getDefaultTyper(baseType);
            if (b == null) {
                return null;
            }
        } else {
            subtypes = config.getSubtypeResolver().collectAndResolveSubtypesByTypeId(config, ac);
        }
        // May need to figure out default implementation, if none found yet
        // (note: check for abstract type is not 100% mandatory, more of an optimization)
        if ((b.getDefaultImpl() == null) && baseType.isAbstract()) {
            JavaType defaultType = mapAbstractType(config, baseType);
            if (defaultType != null && defaultType.getRawClass() != baseType.getRawClass()) {
                b = b.defaultImpl(defaultType.getRawClass());
            }
        }
        return b.buildTypeDeserializer(config, baseType, subtypes);
    }

    /**
     * Overridable method called after checking all other types.
     * 
     * @since 2.2
     */
    protected JsonDeserializer<?> findOptionalStdDeserializer(DeserializationContext ctxt,
            JavaType type, BeanDescription beanDesc)
        throws JsonMappingException
    {
        return OptionalHandlerFactory.instance.findDeserializer(type, ctxt.getConfig(), beanDesc);
    }
    
    /*
    /**********************************************************
    /* JsonDeserializerFactory impl (partial): key deserializers
    /**********************************************************
     */
    
    @Override
    public KeyDeserializer createKeyDeserializer(DeserializationContext ctxt,
            JavaType type)
        throws JsonMappingException
    {
        final DeserializationConfig config = ctxt.getConfig();
        KeyDeserializer deser = null;
        if (_factoryConfig.hasKeyDeserializers()) {
            BeanDescription beanDesc = config.introspectClassAnnotations(type.getRawClass());
            for (KeyDeserializers d  : _factoryConfig.keyDeserializers()) {
                deser = d.findKeyDeserializer(type, config, beanDesc);
                if (deser != null) {
                    break;
                }
            }
        }
        // the only non-standard thing is this:
        if (deser == null) {
            if (type.isEnumType()) {
                return _createEnumKeyDeserializer(ctxt, type);
            }
            deser = StdKeyDeserializers.findStringBasedKeyDeserializer(config, type);
        }
        
        // and then new with 2.2: ability to post-process it too (Issue#120)
        if (deser != null) {
            if (_factoryConfig.hasDeserializerModifiers()) {
                for (BeanDeserializerModifier mod : _factoryConfig.deserializerModifiers()) {
                    deser = mod.modifyKeyDeserializer(config, type, deser);
                }
            }
        }
        return deser;
    }

    private KeyDeserializer _createEnumKeyDeserializer(DeserializationContext ctxt,
            JavaType type)
        throws JsonMappingException
    {
        final DeserializationConfig config = ctxt.getConfig();
        Class<?> enumClass = type.getRawClass();

        BeanDescription beanDesc = config.introspect(type);
        // 24-Sep-2015, bim: a key deserializer is the preferred thing.
        KeyDeserializer des = findKeyDeserializerFromAnnotation(ctxt, beanDesc.getClassInfo());
        if (des != null) {
            return des;
        } else {
            // 24-Sep-2015, bim: if no key deser, look for enum deserializer first, then a plain deser.
            JsonDeserializer<?> custom = _findCustomEnumDeserializer(enumClass, config, beanDesc);
            if (custom != null) {
                return StdKeyDeserializers.constructDelegatingKeyDeserializer(config, type, custom);
            }
            JsonDeserializer<?> valueDesForKey = findDeserializerFromAnnotation(ctxt, beanDesc.getClassInfo());
            if (valueDesForKey != null) {
                return StdKeyDeserializers.constructDelegatingKeyDeserializer(config, type, valueDesForKey);
            }
        }
        EnumResolver enumRes = constructEnumResolver(enumClass, config, beanDesc.findJsonValueMethod());
        // May have @JsonCreator for static factory method:
        final AnnotationIntrospector ai = config.getAnnotationIntrospector();
        for (AnnotatedMethod factory : beanDesc.getFactoryMethods()) {
            if (ai.hasCreatorAnnotation(factory)) {
                int argCount = factory.getParameterCount();
                if (argCount == 1) {
                    Class<?> returnType = factory.getRawReturnType();
                    // usually should be class, but may be just plain Enum<?> (for Enum.valueOf()?)
                    if (returnType.isAssignableFrom(enumClass)) {
                        // note: mostly copied from 'EnumDeserializer.deserializerForCreator(...)'
                        if (factory.getRawParameterType(0) != String.class) {
                            throw new IllegalArgumentException("Parameter #0 type for factory method ("+factory+") not suitable, must be java.lang.String");
                        }
                        if (config.canOverrideAccessModifiers()) {
                            ClassUtil.checkAndFixAccess(factory.getMember(),
                                    ctxt.isEnabled(MapperFeature.OVERRIDE_PUBLIC_ACCESS_MODIFIERS));
                        }
                        return StdKeyDeserializers.constructEnumKeyDeserializer(enumRes, factory);
                    }
                }
                throw new IllegalArgumentException("Unsuitable method ("+factory+") decorated with @JsonCreator (for Enum type "
                        +enumClass.getName()+")");
            }
        }
        // [JACKSON-749] Also, need to consider @JsonValue, if one found
        return StdKeyDeserializers.constructEnumKeyDeserializer(enumRes);
    }

    /*
    /**********************************************************
    /* Extended API
    /**********************************************************
     */

    /**
     * Method called to create a type information deserializer for values of
     * given non-container property, if one is needed.
     * If not needed (no polymorphic handling configured for property), should return null.
     *<p>
     * Note that this method is only called for non-container bean properties,
     * and not for values in container types or root values (or container properties)
     *
     * @param baseType Declared base type of the value to deserializer (actual
     *    deserializer type will be this type or its subtype)
     * 
     * @return Type deserializer to use for given base type, if one is needed; null if not.
     */
    public TypeDeserializer findPropertyTypeDeserializer(DeserializationConfig config,
            JavaType baseType, AnnotatedMember annotated)
        throws JsonMappingException
    {
        AnnotationIntrospector ai = config.getAnnotationIntrospector();
        TypeResolverBuilder<?> b = ai.findPropertyTypeResolver(config, annotated, baseType);        
        // Defaulting: if no annotations on member, check value class
        if (b == null) {
            return findTypeDeserializer(config, baseType);
        }
        // but if annotations found, may need to resolve subtypes:
        Collection<NamedType> subtypes = config.getSubtypeResolver().collectAndResolveSubtypesByTypeId(
                config, annotated, baseType);
        return b.buildTypeDeserializer(config, baseType, subtypes);
    }
    
    /**
     * Method called to find and create a type information deserializer for values of
     * given container (list, array, map) property, if one is needed.
     * If not needed (no polymorphic handling configured for property), should return null.
     *<p>
     * Note that this method is only called for container bean properties,
     * and not for values in container types or root values (or non-container properties)
     * 
     * @param containerType Type of property; must be a container type
     * @param propertyEntity Field or method that contains container property
     */    
    public TypeDeserializer findPropertyContentTypeDeserializer(DeserializationConfig config,
            JavaType containerType, AnnotatedMember propertyEntity)
        throws JsonMappingException
    {
        AnnotationIntrospector ai = config.getAnnotationIntrospector();
        TypeResolverBuilder<?> b = ai.findPropertyContentTypeResolver(config, propertyEntity, containerType);        
        JavaType contentType = containerType.getContentType();
        // Defaulting: if no annotations on member, check class
        if (b == null) {
            return findTypeDeserializer(config, contentType);
        }
        // but if annotations found, may need to resolve subtypes:
        Collection<NamedType> subtypes = config.getSubtypeResolver().collectAndResolveSubtypesByTypeId(
                config, propertyEntity, contentType);
        return b.buildTypeDeserializer(config, contentType, subtypes);
    }

    /**
     * Helper method called to find one of default serializers for "well-known"
     * platform types: JDK-provided types, and small number of public Jackson
     * API types.
     * 
     * @since 2.2
     */
    public JsonDeserializer<?> findDefaultDeserializer(DeserializationContext ctxt,
            JavaType type, BeanDescription beanDesc)
        throws JsonMappingException
    {
        Class<?> rawType = type.getRawClass();
        // Object ("untyped"), String equivalents:
        if (rawType == CLASS_OBJECT) {
            // 11-Feb-2015, tatu: As per [databind#700] need to be careful wrt non-default Map, List.
            DeserializationConfig config = ctxt.getConfig();
            JavaType lt, mt;
            
            if (_factoryConfig.hasAbstractTypeResolvers()) {
                lt = _findRemappedType(config, List.class);
                mt = _findRemappedType(config, Map.class);
            } else {
                lt = mt = null;
            }
            return new UntypedObjectDeserializer(lt, mt);
        }
        if (rawType == CLASS_STRING || rawType == CLASS_CHAR_BUFFER) {
            return StringDeserializer.instance;
        }
        if (rawType == CLASS_ITERABLE) {
            // [Issue#199]: Can and should 'upgrade' to a Collection type:
            TypeFactory tf = ctxt.getTypeFactory();
            JavaType[] tps = tf.findTypeParameters(type, CLASS_ITERABLE);
            JavaType elemType = (tps == null || tps.length != 1) ? TypeFactory.unknownType() : tps[0];
            CollectionType ct = tf.constructCollectionType(Collection.class, elemType);
            // Should we re-introspect beanDesc? For now let's not...
            return createCollectionDeserializer(ctxt, ct, beanDesc);
        }
        if (rawType == CLASS_MAP_ENTRY) {
            // 28-Apr-2015, tatu: TypeFactory does it all for us already so
            JavaType kt = type.containedType(0);
            if (kt == null) {
                kt = TypeFactory.unknownType();
            }
            JavaType vt = type.containedType(1);
            if (vt == null) {
                vt = TypeFactory.unknownType();
            }
            TypeDeserializer vts = (TypeDeserializer) vt.getTypeHandler();
            if (vts == null) {
                vts = findTypeDeserializer(ctxt.getConfig(), vt);
            }
            JsonDeserializer<Object> valueDeser = vt.getValueHandler();
            KeyDeserializer keyDes = (KeyDeserializer) kt.getValueHandler();
            return new MapEntryDeserializer(type, keyDes, valueDeser, vts);
        }
        String clsName = rawType.getName();
        if (rawType.isPrimitive() || clsName.startsWith("java.")) {
            // Primitives/wrappers, other Numbers:
            JsonDeserializer<?> deser = NumberDeserializers.find(rawType, clsName);
            if (deser == null) {
                deser = DateDeserializers.find(rawType, clsName);
            }
            if (deser != null) {
                return deser;
            }
        }
        // and a few Jackson types as well:
        if (rawType == TokenBuffer.class) {
            return new TokenBufferDeserializer();
        }
        JsonDeserializer<?> deser = findOptionalStdDeserializer(ctxt, type, beanDesc);
        if (deser != null) {
            return deser;
        }
        return JdkDeserializers.find(rawType, clsName);
    }

    protected JavaType _findRemappedType(DeserializationConfig config, Class<?> rawType) throws JsonMappingException {
        JavaType type = mapAbstractType(config, config.constructType(rawType));
        return (type == null || type.hasRawClass(rawType)) ? null : type;
    }

    /*
    /**********************************************************
    /* Helper methods, finding custom deserializers
    /**********************************************************
     */

    protected JsonDeserializer<?> _findCustomTreeNodeDeserializer(Class<? extends JsonNode> type,
            DeserializationConfig config, BeanDescription beanDesc)
        throws JsonMappingException
    {
        for (Deserializers d  : _factoryConfig.deserializers()) {
            JsonDeserializer<?> deser = d.findTreeNodeDeserializer(type, config, beanDesc);
            if (deser != null) {
                return deser;
            }
        }
        return null;
    }

    protected JsonDeserializer<?> _findCustomReferenceDeserializer(ReferenceType type,
            DeserializationConfig config, BeanDescription beanDesc,
            TypeDeserializer contentTypeDeserializer, JsonDeserializer<?> contentDeserializer)
        throws JsonMappingException
    {
        for (Deserializers d  : _factoryConfig.deserializers()) {
            JsonDeserializer<?> deser = d.findReferenceDeserializer(type, config, beanDesc,
                    contentTypeDeserializer, contentDeserializer);
            if (deser != null) {
                return deser;
            }
        }
        return null;
    }

    @SuppressWarnings("unchecked")
    protected JsonDeserializer<Object> _findCustomBeanDeserializer(JavaType type,
            DeserializationConfig config, BeanDescription beanDesc)
        throws JsonMappingException
    {
        for (Deserializers d  : _factoryConfig.deserializers()) {
            JsonDeserializer<?> deser = d.findBeanDeserializer(type, config, beanDesc);
            if (deser != null) {
                return (JsonDeserializer<Object>) deser;
            }
        }
        return null;
    }

    protected JsonDeserializer<?> _findCustomArrayDeserializer(ArrayType type,
            DeserializationConfig config, BeanDescription beanDesc,
            TypeDeserializer elementTypeDeserializer, JsonDeserializer<?> elementDeserializer)
        throws JsonMappingException
    {
        for (Deserializers d  : _factoryConfig.deserializers()) {
            JsonDeserializer<?> deser = d.findArrayDeserializer(type, config,
                    beanDesc, elementTypeDeserializer, elementDeserializer);
            if (deser != null) {
                return deser;
            }
        }
        return null;
    }
    
    protected JsonDeserializer<?> _findCustomCollectionDeserializer(CollectionType type,
            DeserializationConfig config, BeanDescription beanDesc,
            TypeDeserializer elementTypeDeserializer, JsonDeserializer<?> elementDeserializer)
        throws JsonMappingException
    {
        for (Deserializers d  : _factoryConfig.deserializers()) {
            JsonDeserializer<?> deser = d.findCollectionDeserializer(type, config, beanDesc,
                    elementTypeDeserializer, elementDeserializer);
            if (deser != null) {
                return deser;
            }
        }
        return null;
    }
    
    protected JsonDeserializer<?> _findCustomCollectionLikeDeserializer(CollectionLikeType type,
            DeserializationConfig config, BeanDescription beanDesc,
            TypeDeserializer elementTypeDeserializer, JsonDeserializer<?> elementDeserializer)
        throws JsonMappingException
    {
        for (Deserializers d  : _factoryConfig.deserializers()) {
            JsonDeserializer<?> deser = d.findCollectionLikeDeserializer(type, config, beanDesc,
                    elementTypeDeserializer, elementDeserializer);
            if (deser != null) {
                return deser;
            }
        }
        return null;
    }

    protected JsonDeserializer<?> _findCustomEnumDeserializer(Class<?> type,
            DeserializationConfig config, BeanDescription beanDesc)
        throws JsonMappingException
    {
        for (Deserializers d  : _factoryConfig.deserializers()) {
            JsonDeserializer<?> deser = d.findEnumDeserializer(type, config, beanDesc);
            if (deser != null) {
                return deser;
            }
        }
        return null;
    }
    
    protected JsonDeserializer<?> _findCustomMapDeserializer(MapType type,
            DeserializationConfig config, BeanDescription beanDesc,
            KeyDeserializer keyDeserializer,
            TypeDeserializer elementTypeDeserializer, JsonDeserializer<?> elementDeserializer)
        throws JsonMappingException
    {
        for (Deserializers d  : _factoryConfig.deserializers()) {
            JsonDeserializer<?> deser = d.findMapDeserializer(type, config, beanDesc,
                    keyDeserializer, elementTypeDeserializer, elementDeserializer);
            if (deser != null) {
                return deser;
            }
        }
        return null;
    }

    protected JsonDeserializer<?> _findCustomMapLikeDeserializer(MapLikeType type,
            DeserializationConfig config, BeanDescription beanDesc,
            KeyDeserializer keyDeserializer,
            TypeDeserializer elementTypeDeserializer, JsonDeserializer<?> elementDeserializer)
        throws JsonMappingException
    {
        for (Deserializers d  : _factoryConfig.deserializers()) {
            JsonDeserializer<?> deser = d.findMapLikeDeserializer(type, config, beanDesc,
                    keyDeserializer, elementTypeDeserializer, elementDeserializer);
            if (deser != null) {
                return deser;
            }
        }
        return null;
    }

    /*
    /**********************************************************
    /* Helper methods, value/content/key type introspection
    /**********************************************************
     */
    
    /**
     * Helper method called to check if a class or method
     * has annotation that tells which class to use for deserialization.
     * Returns null if no such annotation found.
     */
    protected JsonDeserializer<Object> findDeserializerFromAnnotation(DeserializationContext ctxt,
            Annotated ann)
        throws JsonMappingException
    {
        Object deserDef = ctxt.getAnnotationIntrospector().findDeserializer(ann);
        if (deserDef == null) {
            return null;
        }
        return ctxt.deserializerInstance(ann, deserDef);
    }

    /**
     * Helper method called to check if a class or method
     * has annotation that tells which class to use for deserialization.
     * Returns null if no such annotation found.
     */
    protected KeyDeserializer findKeyDeserializerFromAnnotation(DeserializationContext ctxt,
                                                                      Annotated ann)
            throws JsonMappingException
    {
        Object deserDef = ctxt.getAnnotationIntrospector().findKeyDeserializer(ann);
        if (deserDef == null) {
            return null;
        }
        return ctxt.keyDeserializerInstance(ann, deserDef);
    }

    /**
     * Method called to see if given method has annotations that indicate
     * a more specific type than what the argument specifies.
     * If annotations are present, they must specify compatible Class;
     * instance of which can be assigned using the method. This means
     * that the Class has to be raw class of type, or its sub-class
     * (or, implementing class if original Class instance is an interface).
     *
     * @param a Method or field that the type is associated with
     * @param type Type of field, or the setter argument
     *
     * @return Original type if no annotations are present; or a more
     *   specific type derived from it if type annotation(s) was found
     *
     * @throws JsonMappingException if invalid annotation is found
     */
    @SuppressWarnings({ "unchecked" })
    protected <T extends JavaType> T modifyTypeByAnnotation(DeserializationContext ctxt,
            Annotated a, T type)
        throws JsonMappingException
    {
        AnnotationIntrospector intr = ctxt.getAnnotationIntrospector();
        if (intr == null) {
            return type;
        }

        // First, deserializers for key/value types?
        if (type.isMapLikeType()) {
            JavaType keyType = type.getKeyType();
            // 21-Mar-2011, tatu: ... and associated deserializer too (unless already assigned)
            //  (not 100% why or how, but this does seem to get called more than once, which
            //   is not good: for now, let's just avoid errors)
            if (keyType != null && keyType.getValueHandler() == null) {
                Object kdDef = intr.findKeyDeserializer(a);
                KeyDeserializer kd = ctxt.keyDeserializerInstance(a, kdDef);
                if (kd != null) {
                    type = (T) ((MapLikeType) type).withKeyValueHandler(kd);
                    keyType = type.getKeyType(); // just in case it's used below
                }
            }            
        }
        JavaType contentType = type.getContentType();
        if (contentType != null) {
           // ... as well as deserializer for contents:
           if (contentType.getValueHandler() == null) { // as with above, avoid resetting (which would trigger exception)
               Object cdDef = intr.findContentDeserializer(a);
                JsonDeserializer<?> cd = ctxt.deserializerInstance(a, cdDef);
                if (cd != null) {
                    type = (T) type.withContentValueHandler(cd);
                }
            }
        }
        // then: type refinement(s)?
        type = (T) intr.refineDeserializationType(ctxt.getConfig(), a, type);
        return type;
    }

    /**
     * Helper method used to resolve method return types and field
     * types. The main trick here is that the containing bean may
     * have type variable binding information (when deserializing
     * using generic type passed as type reference), which is
     * needed in some cases.
     */
    protected JavaType resolveType(DeserializationContext ctxt,
            BeanDescription beanDesc, JavaType type, AnnotatedMember member)
        throws JsonMappingException
    {
        AnnotationIntrospector intr = ctxt.getAnnotationIntrospector();
        if (intr == null) {
            return type;
        }
        
        // Also need to handle keyUsing, contentUsing

        if (type.isMapLikeType()) {
            JavaType keyType = type.getKeyType();
            if (keyType != null) {
                Object kdDef = intr.findKeyDeserializer(member);
                KeyDeserializer kd = ctxt.keyDeserializerInstance(member, kdDef);
                if (kd != null) {
                    type = ((MapLikeType) type).withKeyValueHandler(kd);
                    keyType = type.getKeyType(); // just in case it's used below
                }
            }
        }

        if (type.getContentType() != null) { // container type or reference type
            Object cdDef = intr.findContentDeserializer(member);
            JsonDeserializer<?> cd = ctxt.deserializerInstance(member, cdDef);
            if (cd != null) {
                type = type.withContentValueHandler(cd);
            }
            /* 04-Feb-2010, tatu: Need to figure out JAXB annotations that indicate type
             *    information to use for polymorphic members; and specifically types for
             *    collection values (contents).
             *    ... but only applies to members (fields, methods), not classes
             */
            if (member instanceof AnnotatedMember) {
            	TypeDeserializer contentTypeDeser = findPropertyContentTypeDeserializer(
            	        ctxt.getConfig(), type, (AnnotatedMember) member);            	
            	if (contentTypeDeser != null) {
            	    type = type.withContentTypeHandler(contentTypeDeser);
            	}
            }
        }
        TypeDeserializer valueTypeDeser;

        if (member instanceof AnnotatedMember) { // JAXB allows per-property annotations
            valueTypeDeser = findPropertyTypeDeserializer(ctxt.getConfig(),
                    type, (AnnotatedMember) member);
        } else { // classes just have Jackson annotations
            // probably only occurs if 'property' is null anyway
            valueTypeDeser = findTypeDeserializer(ctxt.getConfig(), type);
        }
        if (valueTypeDeser != null) {
            type = type.withTypeHandler(valueTypeDeser);
        }
        return type;
    }
    
    protected EnumResolver constructEnumResolver(Class<?> enumClass,
            DeserializationConfig config, AnnotatedMethod jsonValueMethod)
    {
        if (jsonValueMethod != null) {
            Method accessor = jsonValueMethod.getAnnotated();
            if (config.canOverrideAccessModifiers()) {
                ClassUtil.checkAndFixAccess(accessor, config.isEnabled(MapperFeature.OVERRIDE_PUBLIC_ACCESS_MODIFIERS));
            }
            return EnumResolver.constructUnsafeUsingMethod(enumClass, accessor, config.getAnnotationIntrospector());
        }
<<<<<<< HEAD
        // May need to use Enum.toString()
        if (config.isEnabled(DeserializationFeature.READ_ENUMS_USING_TO_STRING)) {
            return EnumResolver.constructUnsafeUsingToString(enumClass, config.getAnnotationIntrospector());
        }
=======
        // 14-Mar-2016, tatu: We used to check `DeserializationFeature.READ_ENUMS_USING_TO_STRING`
        //   here, but that won't do: it must be dynamically changeable...
>>>>>>> 493ba8d8
        return EnumResolver.constructUnsafe(enumClass, config.getAnnotationIntrospector());
    }

    protected AnnotatedMethod _findJsonValueFor(DeserializationConfig config, JavaType enumType)
    {
        if (enumType == null) {
            return null;
        }
        BeanDescription beanDesc = config.introspect(enumType);
        return beanDesc.findJsonValueMethod();
    }
}<|MERGE_RESOLUTION|>--- conflicted
+++ resolved
@@ -1919,15 +1919,8 @@
             }
             return EnumResolver.constructUnsafeUsingMethod(enumClass, accessor, config.getAnnotationIntrospector());
         }
-<<<<<<< HEAD
-        // May need to use Enum.toString()
-        if (config.isEnabled(DeserializationFeature.READ_ENUMS_USING_TO_STRING)) {
-            return EnumResolver.constructUnsafeUsingToString(enumClass, config.getAnnotationIntrospector());
-        }
-=======
         // 14-Mar-2016, tatu: We used to check `DeserializationFeature.READ_ENUMS_USING_TO_STRING`
         //   here, but that won't do: it must be dynamically changeable...
->>>>>>> 493ba8d8
         return EnumResolver.constructUnsafe(enumClass, config.getAnnotationIntrospector());
     }
 
