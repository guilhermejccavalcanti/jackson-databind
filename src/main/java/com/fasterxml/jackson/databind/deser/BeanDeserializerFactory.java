package com.fasterxml.jackson.databind.deser;

import java.util.*;

import com.fasterxml.jackson.annotation.*;

import com.fasterxml.jackson.databind.*;
import com.fasterxml.jackson.databind.annotation.JsonPOJOBuilder;
import com.fasterxml.jackson.databind.cfg.DeserializerFactoryConfig;
import com.fasterxml.jackson.databind.cfg.ConfigOverride;
import com.fasterxml.jackson.databind.deser.impl.*;
import com.fasterxml.jackson.databind.deser.std.ThrowableDeserializer;
import com.fasterxml.jackson.databind.introspect.*;
import com.fasterxml.jackson.databind.jsontype.TypeDeserializer;
import com.fasterxml.jackson.databind.util.ClassUtil;
import com.fasterxml.jackson.databind.util.SimpleBeanPropertyDefinition;

/**
 * Concrete deserializer factory class that adds full Bean deserializer
 * construction logic using class introspection.
 * Note that factories specifically do not implement any form of caching:
 * aside from configuration they are stateless; caching is implemented
 * by other components.
 *<p>
 * Instances of this class are fully immutable as all configuration is
 * done by using "fluent factories" (methods that construct new factory
 * instances with different configuration, instead of modifying instance).
 */
public class BeanDeserializerFactory
    extends BasicDeserializerFactory
    implements java.io.Serializable // since 2.1
{
    private static final long serialVersionUID = 1;

    /**
     * Signature of <b>Throwable.initCause</b> method.
     */
    private final static Class<?>[] INIT_CAUSE_PARAMS = new Class<?>[] { Throwable.class };

    private final static Class<?>[] NO_VIEWS = new Class<?>[0];
    
    /*
    /**********************************************************
    /* Life-cycle
    /**********************************************************
     */
    
    /**
     * Globally shareable thread-safe instance which has no additional custom deserializers
     * registered
     */
    public final static BeanDeserializerFactory instance = new BeanDeserializerFactory(
            new DeserializerFactoryConfig());

    public BeanDeserializerFactory(DeserializerFactoryConfig config) {
        super(config);
    }
    
    /**
     * Method used by module registration functionality, to construct a new bean
     * deserializer factory
     * with different configuration settings.
     */
    @Override
    public DeserializerFactory withConfig(DeserializerFactoryConfig config)
    {
        if (_factoryConfig == config) {
            return this;
        }
        /* 22-Nov-2010, tatu: Handling of subtypes is tricky if we do immutable-with-copy-ctor;
         *    and we pretty much have to here either choose between losing subtype instance
         *    when registering additional deserializers, or losing deserializers.
         *    Instead, let's actually just throw an error if this method is called when subtype
         *    has not properly overridden this method; this to indicate problem as soon as possible.
         */
        if (getClass() != BeanDeserializerFactory.class) {
            throw new IllegalStateException("Subtype of BeanDeserializerFactory ("+getClass().getName()
                    +") has not properly overridden method 'withAdditionalDeserializers': can not instantiate subtype with "
                    +"additional deserializer definitions");
        }
        return new BeanDeserializerFactory(config);
    }
    
    /*
    /**********************************************************
    /* DeserializerFactory API implementation
    /**********************************************************
     */

    /**
     * Method that {@link DeserializerCache}s call to create a new
     * deserializer for types other than Collections, Maps, arrays and
     * enums.
     */
    @Override
    public JsonDeserializer<Object> createBeanDeserializer(DeserializationContext ctxt,
            JavaType type, BeanDescription beanDesc)
        throws JsonMappingException
    {
        final DeserializationConfig config = ctxt.getConfig();
        // We may also have custom overrides:
        JsonDeserializer<Object> custom = _findCustomBeanDeserializer(type, config, beanDesc);
        if (custom != null) {
            return custom;
        }
        /* One more thing to check: do we have an exception type
         * (Throwable or its sub-classes)? If so, need slightly
         * different handling.
         */
        if (type.isThrowable()) {
            return buildThrowableDeserializer(ctxt, type, beanDesc);
        }
        /* Or, for abstract types, may have alternate means for resolution
         * (defaulting, materialization)
         */
        // 29-Nov-2015, tatu: Also, filter out calls to primitive types, they are
        //    not something we could materialize anything for
        if (type.isAbstract() && !type.isPrimitive()) {
            // Let's make it possible to materialize abstract types.
            JavaType concreteType = materializeAbstractType(ctxt, type, beanDesc);
            if (concreteType != null) {
                /* important: introspect actual implementation (abstract class or
                 * interface doesn't have constructors, for one)
                 */
                beanDesc = config.introspect(concreteType);
                return buildBeanDeserializer(ctxt, concreteType, beanDesc);
            }
        }

        // Otherwise, may want to check handlers for standard types, from superclass:
        @SuppressWarnings("unchecked")
        JsonDeserializer<Object> deser = (JsonDeserializer<Object>) findStdDeserializer(ctxt, type, beanDesc);
        if (deser != null) {
            return deser;
        }

        // Otherwise: could the class be a Bean class? If not, bail out
        if (!isPotentialBeanType(type.getRawClass())) {
            return null;
        }
        // Use generic bean introspection to build deserializer
        return buildBeanDeserializer(ctxt, type, beanDesc);
    }

    @Override
    public JsonDeserializer<Object> createBuilderBasedDeserializer(
    		DeserializationContext ctxt, JavaType valueType, BeanDescription beanDesc,
    		Class<?> builderClass)
        throws JsonMappingException
    {
    	// First: need a BeanDescription for builder class
    	JavaType builderType = ctxt.constructType(builderClass);
    	BeanDescription builderDesc = ctxt.getConfig().introspectForBuilder(builderType);
    	return buildBuilderBasedDeserializer(ctxt, valueType, builderDesc);
    }
    
    /**
     * Method called by {@link BeanDeserializerFactory} to see if there might be a standard
     * deserializer registered for given type.
     */
    protected JsonDeserializer<?> findStdDeserializer(DeserializationContext ctxt,
            JavaType type, BeanDescription beanDesc)
        throws JsonMappingException
    {
        // note: we do NOT check for custom deserializers here, caller has already
        // done that
        JsonDeserializer<?> deser = findDefaultDeserializer(ctxt, type, beanDesc);
        // Also: better ensure these are post-processable?
        if (deser != null) {
            if (_factoryConfig.hasDeserializerModifiers()) {
                for (BeanDeserializerModifier mod : _factoryConfig.deserializerModifiers()) {
                    deser = mod.modifyDeserializer(ctxt.getConfig(), beanDesc, deser);
                }
            }
        }
        return deser;
    }
    
    protected JavaType materializeAbstractType(DeserializationContext ctxt,
            JavaType type, BeanDescription beanDesc)
        throws JsonMappingException
    {
        // May have multiple resolvers, call in precedence order until one returns non-null
        for (AbstractTypeResolver r : _factoryConfig.abstractTypeResolvers()) {
            JavaType concrete = r.resolveAbstractType(ctxt.getConfig(), beanDesc);
            if (concrete != null) {
                return concrete;
            }
        }
        return null;
    }

    /*
    /**********************************************************
    /* Public construction method beyond DeserializerFactory API:
    /* can be called from outside as well as overridden by
    /* sub-classes
    /**********************************************************
     */

    /**
     * Method that is to actually build a bean deserializer instance.
     * All basic sanity checks have been done to know that what we have
     * may be a valid bean type, and that there are no default simple
     * deserializers.
     */
    @SuppressWarnings("unchecked")
    public JsonDeserializer<Object> buildBeanDeserializer(DeserializationContext ctxt,
            JavaType type, BeanDescription beanDesc)
        throws JsonMappingException
    {
        // First: check what creators we can use, if any
        ValueInstantiator valueInstantiator;
        /* 04-Jun-2015, tatu: To work around [databind#636], need to catch the
         *    issue, defer; this seems like a reasonable good place for now.
         *   Note, however, that for non-Bean types (Collections, Maps) this
         *   probably won't work and needs to be added elsewhere.
         */
        try {
            valueInstantiator = findValueInstantiator(ctxt, beanDesc);
        } catch (NoClassDefFoundError error) {
            return new NoClassDefFoundDeserializer<Object>(error);
        }
        BeanDeserializerBuilder builder = constructBeanDeserializerBuilder(ctxt, beanDesc);
        builder.setValueInstantiator(valueInstantiator);
         // And then setters for deserializing from JSON Object
        addBeanProps(ctxt, beanDesc, builder);
        addObjectIdReader(ctxt, beanDesc, builder);

        // managed/back reference fields/setters need special handling... first part
        addReferenceProperties(ctxt, beanDesc, builder);
        addInjectables(ctxt, beanDesc, builder);
        
        final DeserializationConfig config = ctxt.getConfig();
        // [JACKSON-440]: update builder now that all information is in?
        if (_factoryConfig.hasDeserializerModifiers()) {
            for (BeanDeserializerModifier mod : _factoryConfig.deserializerModifiers()) {
                builder = mod.updateBuilder(config, beanDesc, builder);
            }
        }
        JsonDeserializer<?> deserializer;

        /* 19-Mar-2012, tatu: This check used to be done earlier; but we have to defer
         *   it a bit to collect information on ObjectIdReader, for example.
         */
        if (type.isAbstract() && !valueInstantiator.canInstantiate()) {
            deserializer = builder.buildAbstract();
        } else {
            deserializer = builder.build();
        }

        // [JACKSON-440]: may have modifier(s) that wants to modify or replace serializer we just built:
        if (_factoryConfig.hasDeserializerModifiers()) {
            for (BeanDeserializerModifier mod : _factoryConfig.deserializerModifiers()) {
                deserializer = mod.modifyDeserializer(config, beanDesc, deserializer);
            }
        }
        return (JsonDeserializer<Object>) deserializer;
    }
    
    /**
     * Method for constructing a bean deserializer that uses specified
     * intermediate Builder for binding data, and construction of the
     * value instance.
     * Note that implementation is mostly copied from the regular
     * BeanDeserializer build method.
     */
    @SuppressWarnings("unchecked")
    protected JsonDeserializer<Object> buildBuilderBasedDeserializer(
    		DeserializationContext ctxt, JavaType valueType, BeanDescription builderDesc)
        throws JsonMappingException
    {
    	// Creators, anyone? (to create builder itself)
        ValueInstantiator valueInstantiator = findValueInstantiator(ctxt, builderDesc);
        final DeserializationConfig config = ctxt.getConfig();
        BeanDeserializerBuilder builder = constructBeanDeserializerBuilder(ctxt, builderDesc);
        builder.setValueInstantiator(valueInstantiator);
         // And then "with methods" for deserializing from JSON Object
        addBeanProps(ctxt, builderDesc, builder);
        addObjectIdReader(ctxt, builderDesc, builder);
        
        // managed/back reference fields/setters need special handling... first part
        addReferenceProperties(ctxt, builderDesc, builder);
        addInjectables(ctxt, builderDesc, builder);

        JsonPOJOBuilder.Value builderConfig = builderDesc.findPOJOBuilderConfig();
        final String buildMethodName = (builderConfig == null) ?
                "build" : builderConfig.buildMethodName;
        
        // and lastly, find build method to use:
        AnnotatedMethod buildMethod = builderDesc.findMethod(buildMethodName, null);
        if (buildMethod != null) { // note: can't yet throw error; may be given build method
            if (config.canOverrideAccessModifiers()) {
            	ClassUtil.checkAndFixAccess(buildMethod.getMember(), config.isEnabled(MapperFeature.OVERRIDE_PUBLIC_ACCESS_MODIFIERS));
            }
        }
        builder.setPOJOBuilder(buildMethod, builderConfig);
        // this may give us more information...
        if (_factoryConfig.hasDeserializerModifiers()) {
            for (BeanDeserializerModifier mod : _factoryConfig.deserializerModifiers()) {
                builder = mod.updateBuilder(config, builderDesc, builder);
            }
        }
        JsonDeserializer<?> deserializer = builder.buildBuilderBased(
        		valueType, buildMethodName);

        // [JACKSON-440]: may have modifier(s) that wants to modify or replace serializer we just built:
        if (_factoryConfig.hasDeserializerModifiers()) {
            for (BeanDeserializerModifier mod : _factoryConfig.deserializerModifiers()) {
                deserializer = mod.modifyDeserializer(config, builderDesc, deserializer);
            }
        }
        return (JsonDeserializer<Object>) deserializer;
    }
    
    protected void addObjectIdReader(DeserializationContext ctxt,
            BeanDescription beanDesc, BeanDeserializerBuilder builder)
        throws JsonMappingException
    {
        ObjectIdInfo objectIdInfo = beanDesc.getObjectIdInfo();
        if (objectIdInfo == null) {
            return;
        }
        Class<?> implClass = objectIdInfo.getGeneratorType();
        JavaType idType;
        SettableBeanProperty idProp;
        ObjectIdGenerator<?> gen;

        ObjectIdResolver resolver = ctxt.objectIdResolverInstance(beanDesc.getClassInfo(), objectIdInfo);

        // Just one special case: Property-based generator is trickier
        if (implClass == ObjectIdGenerators.PropertyGenerator.class) { // most special one, needs extra work
            PropertyName propName = objectIdInfo.getPropertyName();
            idProp = builder.findProperty(propName);
            if (idProp == null) {
                throw new IllegalArgumentException("Invalid Object Id definition for "
                        +beanDesc.getBeanClass().getName()+": can not find property with name '"+propName+"'");
            }
            idType = idProp.getType();
            gen = new PropertyBasedObjectIdGenerator(objectIdInfo.getScope());
        } else {
            JavaType type = ctxt.constructType(implClass);
            idType = ctxt.getTypeFactory().findTypeParameters(type, ObjectIdGenerator.class)[0];
            idProp = null;
            gen = ctxt.objectIdGeneratorInstance(beanDesc.getClassInfo(), objectIdInfo);
        }
        // also: unlike with value deserializers, let's just resolve one we need here
        JsonDeserializer<?> deser = ctxt.findRootValueDeserializer(idType);
        builder.setObjectIdReader(ObjectIdReader.construct(idType,
                objectIdInfo.getPropertyName(), gen, deser, idProp, resolver));
    }
    
    @SuppressWarnings("unchecked")
    public JsonDeserializer<Object> buildThrowableDeserializer(DeserializationContext ctxt,
            JavaType type, BeanDescription beanDesc)
        throws JsonMappingException
    {
        final DeserializationConfig config = ctxt.getConfig();
        // first: construct like a regular bean deserializer...
        BeanDeserializerBuilder builder = constructBeanDeserializerBuilder(ctxt, beanDesc);
        builder.setValueInstantiator(findValueInstantiator(ctxt, beanDesc));

        addBeanProps(ctxt, beanDesc, builder);
        // (and assume there won't be any back references)

        // But then let's decorate things a bit
        /* To resolve [JACKSON-95], need to add "initCause" as setter
         * for exceptions (sub-classes of Throwable).
         */
        AnnotatedMethod am = beanDesc.findMethod("initCause", INIT_CAUSE_PARAMS);
        if (am != null) { // should never be null
            SimpleBeanPropertyDefinition propDef = SimpleBeanPropertyDefinition.construct(ctxt.getConfig(), am,
                    new PropertyName("cause"));
            SettableBeanProperty prop = constructSettableProperty(ctxt, beanDesc, propDef,
                    am.getParameterType(0));
            if (prop != null) {
                /* 21-Aug-2011, tatus: We may actually have found 'cause' property
                 *   to set... but let's replace it just in case,
                 *   otherwise can end up with odd errors.
                 */
                builder.addOrReplaceProperty(prop, true);
            }
        }

        // And also need to ignore "localizedMessage"
        builder.addIgnorable("localizedMessage");
        // Java 7 also added "getSuppressed", skip if we have such data:
        builder.addIgnorable("suppressed");
        /* As well as "message": it will be passed via constructor,
         * as there's no 'setMessage()' method
        */
        builder.addIgnorable("message");

        // update builder now that all information is in?
        if (_factoryConfig.hasDeserializerModifiers()) {
            for (BeanDeserializerModifier mod : _factoryConfig.deserializerModifiers()) {
                builder = mod.updateBuilder(config, beanDesc, builder);
            }
        }
        JsonDeserializer<?> deserializer = builder.build();
        
        /* At this point it ought to be a BeanDeserializer; if not, must assume
         * it's some other thing that can handle deserialization ok...
         */
        if (deserializer instanceof BeanDeserializer) {
            deserializer = new ThrowableDeserializer((BeanDeserializer) deserializer);
        }

        // may have modifier(s) that wants to modify or replace serializer we just built:
        if (_factoryConfig.hasDeserializerModifiers()) {
            for (BeanDeserializerModifier mod : _factoryConfig.deserializerModifiers()) {
                deserializer = mod.modifyDeserializer(config, beanDesc, deserializer);
            }
        }
        return (JsonDeserializer<Object>) deserializer;
    }

    /*
    /**********************************************************
    /* Helper methods for Bean deserializer construction,
    /* overridable by sub-classes
    /**********************************************************
     */

    /**
     * Overridable method that constructs a {@link BeanDeserializerBuilder}
     * which is used to accumulate information needed to create deserializer
     * instance.
     */
    protected BeanDeserializerBuilder constructBeanDeserializerBuilder(DeserializationContext ctxt,
            BeanDescription beanDesc) {
        return new BeanDeserializerBuilder(beanDesc, ctxt.getConfig());
    }
    
    /**
     * Method called to figure out settable properties for the
     * bean deserializer to use.
     *<p>
     * Note: designed to be overridable, and effort is made to keep interface
     * similar between versions.
     */
    protected void addBeanProps(DeserializationContext ctxt,
            BeanDescription beanDesc, BeanDeserializerBuilder builder)
        throws JsonMappingException
    {
        final SettableBeanProperty[] creatorProps =
                builder.getValueInstantiator().getFromObjectArguments(ctxt.getConfig());
        final boolean isConcrete = !beanDesc.getType().isAbstract();
        
        // Things specified as "ok to ignore"?
<<<<<<< HEAD
        // 01-May-2016, tatu: Which base type to use here gets tricky, since
        //   it may often make most sense to use general type for overrides,
        //   but what we have here may be more specific impl type. But for now
        //   just use it as is.
        JsonIgnoreProperties.Value ignorals = ctxt.getConfig()
                .getDefaultPropertyIgnorals(beanDesc.getBeanClass(),
                        beanDesc.getClassInfo());
        Set<String> ignored;
        
        if (ignorals != null) {
            boolean ignoreAny = ignorals.getIgnoreUnknown();
            builder.setIgnoreUnknownProperties(ignoreAny);
            // Or explicit/implicit definitions?
            ignored = ignorals.getIgnored();
            for (String propName : ignored) {
                builder.addIgnorable(propName);
=======
        AnnotationIntrospector intr = ctxt.getAnnotationIntrospector();
        if (intr != null) {
            Boolean B = intr.findIgnoreUnknownProperties(beanDesc.getClassInfo());
            if (B != null) {
                builder.setIgnoreUnknownProperties(B.booleanValue());
>>>>>>> 4c597236
            }
        } else {
            ignored = Collections.emptySet();
        }

        // Also, do we have a fallback "any" setter?
        AnnotatedMethod anySetter = beanDesc.findAnySetter();
        if (anySetter != null) {
            builder.setAnySetter(constructAnySetter(ctxt, beanDesc, anySetter));
        }
        // NOTE: we do NOT add @JsonIgnore'd properties into blocked ones if there's any-setter
        // Implicit ones via @JsonIgnore and equivalent?
        if (anySetter == null) {
            Collection<String> ignored2 = beanDesc.getIgnoredPropertyNames();
            if (ignored2 != null) {
                for (String propName : ignored2) {
                    // allow ignoral of similarly named JSON property, but do not force;
                    // latter means NOT adding this to 'ignored':
                    builder.addIgnorable(propName);
                }
            }
        }
        final boolean useGettersAsSetters = (ctxt.isEnabled(MapperFeature.USE_GETTERS_AS_SETTERS)
                && ctxt.isEnabled(MapperFeature.AUTO_DETECT_GETTERS));

        // Ok: let's then filter out property definitions
        List<BeanPropertyDefinition> propDefs = filterBeanProps(ctxt,
                beanDesc, builder, beanDesc.findProperties(), ignored);

        // After which we can let custom code change the set
        if (_factoryConfig.hasDeserializerModifiers()) {
            for (BeanDeserializerModifier mod : _factoryConfig.deserializerModifiers()) {
                propDefs = mod.updateProperties(ctxt.getConfig(), beanDesc, propDefs);
            }
        }
        
        // At which point we still have all kinds of properties; not all with mutators:
        for (BeanPropertyDefinition propDef : propDefs) {
            SettableBeanProperty prop = null;
            /* 18-Oct-2013, tatu: Although constructor parameters have highest precedence,
             *   we need to do linkage (as per [databind#318]), and so need to start with
             *   other types, and only then create constructor parameter, if any.
             */
            if (propDef.hasSetter()) {
                JavaType propertyType = propDef.getSetter().getParameterType(0);
                prop = constructSettableProperty(ctxt, beanDesc, propDef, propertyType);
            } else if (propDef.hasField()) {
                JavaType propertyType = propDef.getField().getType();
                prop = constructSettableProperty(ctxt, beanDesc, propDef, propertyType);
            } else if (useGettersAsSetters && propDef.hasGetter()) {
                /* May also need to consider getters
                 * for Map/Collection properties; but with lowest precedence
                 */
                AnnotatedMethod getter = propDef.getGetter();
                // should only consider Collections and Maps, for now?
                Class<?> rawPropertyType = getter.getRawType();
                if (Collection.class.isAssignableFrom(rawPropertyType)
                        || Map.class.isAssignableFrom(rawPropertyType)) {
                    prop = constructSetterlessProperty(ctxt, beanDesc, propDef);
                }
            }
            // 25-Sep-2014, tatu: No point in finding constructor parameters for abstract types
            //   (since they are never used anyway)
            if (isConcrete && propDef.hasConstructorParameter()) {
                /* [JACKSON-700] If property is passed via constructor parameter, we must
                 *   handle things in special way. Not sure what is the most optimal way...
                 *   for now, let's just call a (new) method in builder, which does nothing.
                 */
                // but let's call a method just to allow custom builders to be aware...
                final String name = propDef.getName();
                CreatorProperty cprop = null;
                if (creatorProps != null) {
                    for (SettableBeanProperty cp : creatorProps) {
                        if (name.equals(cp.getName()) && (cp instanceof CreatorProperty)) {
                            cprop = (CreatorProperty) cp;
                            break;
                        }
                    }
                }
                if (cprop == null) {
                    ctxt.reportMappingException("Could not find creator property with name '%s' (in class %s)",
                            name, beanDesc.getBeanClass().getName());
                    continue;
                }
                if (prop != null) {
                    cprop.setFallbackSetter(prop);
                }
                prop = cprop;
                builder.addCreatorProperty(cprop);
                continue;
            }

            if (prop != null) {
                Class<?>[] views = propDef.findViews();
                if (views == null) {
                    // one more twist: if default inclusion disabled, need to force empty set of views
                    if (!ctxt.isEnabled(MapperFeature.DEFAULT_VIEW_INCLUSION)) {
                        views = NO_VIEWS;
                    }
                }
                // one more thing before adding to builder: copy any metadata
                prop.setViews(views);
                builder.addProperty(prop);
            }
        }
    }
    
    /**
     * Helper method called to filter out explicit ignored properties,
     * as well as properties that have "ignorable types".
     * Note that this will not remove properties that have no
     * setters.
     */
    protected List<BeanPropertyDefinition> filterBeanProps(DeserializationContext ctxt,
            BeanDescription beanDesc, BeanDeserializerBuilder builder,
            List<BeanPropertyDefinition> propDefsIn,
            Set<String> ignored)
        throws JsonMappingException
    {
        ArrayList<BeanPropertyDefinition> result = new ArrayList<BeanPropertyDefinition>(
                Math.max(4, propDefsIn.size()));
        HashMap<Class<?>,Boolean> ignoredTypes = new HashMap<Class<?>,Boolean>();
        // These are all valid setters, but we do need to introspect bit more
        for (BeanPropertyDefinition property : propDefsIn) {
            String name = property.getName();
            if (ignored.contains(name)) { // explicit ignoral using @JsonIgnoreProperties needs to block entries
                continue;
            }
            if (!property.hasConstructorParameter()) { // never skip constructor params
                Class<?> rawPropertyType = null;
                if (property.hasSetter()) {
                    rawPropertyType = property.getSetter().getRawParameterType(0);
                } else if (property.hasField()) {
                    rawPropertyType = property.getField().getRawType();
                }

                // Some types are declared as ignorable as well
                if ((rawPropertyType != null)
                        && isIgnorableType(ctxt.getConfig(), beanDesc, rawPropertyType, ignoredTypes)) {
                    // important: make ignorable, to avoid errors if value is actually seen
                    builder.addIgnorable(name);
                    continue;
                }
            }
            result.add(property);
        }
        return result;
    }

    /**
     * Method that will find if bean has any managed- or back-reference properties,
     * and if so add them to bean, to be linked during resolution phase.
     */
    protected void addReferenceProperties(DeserializationContext ctxt,
            BeanDescription beanDesc, BeanDeserializerBuilder builder)
        throws JsonMappingException
    {
        // and then back references, not necessarily found as regular properties
        Map<String,AnnotatedMember> refs = beanDesc.findBackReferenceProperties();
        if (refs != null) {
            for (Map.Entry<String, AnnotatedMember> en : refs.entrySet()) {
                String name = en.getKey();
                AnnotatedMember m = en.getValue();
                JavaType type;
                if (m instanceof AnnotatedMethod) {
                    type = ((AnnotatedMethod) m).getParameterType(0);
                } else {
                    type = m.getType();
                }
                SimpleBeanPropertyDefinition propDef = SimpleBeanPropertyDefinition.construct(
                		ctxt.getConfig(), m);
                builder.addBackReferenceProperty(name, constructSettableProperty(
                        ctxt, beanDesc, propDef, type));
            }
        }
    }

    /**
     * Method called locate all members used for value injection (if any),
     * constructor {@link com.fasterxml.jackson.databind.deser.impl.ValueInjector} instances, and add them to builder.
     */
    protected void addInjectables(DeserializationContext ctxt,
            BeanDescription beanDesc, BeanDeserializerBuilder builder)
        throws JsonMappingException
    {
        Map<Object, AnnotatedMember> raw = beanDesc.findInjectables();
        if (raw != null) {
            boolean fixAccess = ctxt.canOverrideAccessModifiers();
            boolean forceAccess = fixAccess && ctxt.isEnabled(MapperFeature.OVERRIDE_PUBLIC_ACCESS_MODIFIERS);
            for (Map.Entry<Object, AnnotatedMember> entry : raw.entrySet()) {
                AnnotatedMember m = entry.getValue();
                if (fixAccess) {
                    m.fixAccess(forceAccess); // to ensure we can call it
                }
                builder.addInjectable(PropertyName.construct(m.getName()),
                        m.getType(),
                        beanDesc.getClassAnnotations(), m, entry.getKey());
            }
        }
    }

    /**
     * Method called to construct fallback {@link SettableAnyProperty}
     * for handling unknown bean properties, given a method that
     * has been designated as such setter.
     */
    protected SettableAnyProperty constructAnySetter(DeserializationContext ctxt,
            BeanDescription beanDesc, AnnotatedMethod setter)
        throws JsonMappingException
    {
        if (ctxt.canOverrideAccessModifiers()) {
            setter.fixAccess(ctxt.isEnabled(MapperFeature.OVERRIDE_PUBLIC_ACCESS_MODIFIERS)); // to ensure we can call it
        }
        // we know it's a 2-arg method, second arg is the value
        JavaType type = setter.getParameterType(1);
        BeanProperty.Std property = new BeanProperty.Std(PropertyName.construct(setter.getName()),
                type, null, beanDesc.getClassAnnotations(), setter,
                PropertyMetadata.STD_OPTIONAL);
        type = resolveType(ctxt, beanDesc, type, setter);

        /* AnySetter can be annotated with @JsonDeserialize (etc) just like a
         * regular setter... so let's see if those are used.
         * Returns null if no annotations, in which case binding will
         * be done at a later point.
         */
        JsonDeserializer<Object> deser = findDeserializerFromAnnotation(ctxt, setter);
        /* Otherwise, method may specify more specific (sub-)class for
         * value (no need to check if explicit deser was specified):
         */
        type = modifyTypeByAnnotation(ctxt, setter, type);
        if (deser == null) {
            deser = type.getValueHandler();
        }
        TypeDeserializer typeDeser = type.getTypeHandler();
        return new SettableAnyProperty(property, setter, type,
                deser, typeDeser);
    }

    /**
     * Method that will construct a regular bean property setter using
     * the given setter method.
     *
     * @return Property constructed, if any; or null to indicate that
     *   there should be no property based on given definitions.
     */
    protected SettableBeanProperty constructSettableProperty(DeserializationContext ctxt,
            BeanDescription beanDesc, BeanPropertyDefinition propDef,
            JavaType propType0)
        throws JsonMappingException
    {
        // need to ensure method is callable (for non-public)
        AnnotatedMember mutator = propDef.getNonConstructorMutator();
        if (ctxt.canOverrideAccessModifiers()) {
            mutator.fixAccess(ctxt.isEnabled(MapperFeature.OVERRIDE_PUBLIC_ACCESS_MODIFIERS));
        }
        // note: this works since we know there's exactly one argument for methods
        BeanProperty.Std property = new BeanProperty.Std(propDef.getFullName(),
                propType0, propDef.getWrapperName(),
                beanDesc.getClassAnnotations(), mutator, propDef.getMetadata());
        JavaType type = resolveType(ctxt, beanDesc, propType0, mutator);
        // did type change?
        if (type != propType0) {
            property = property.withType(type);
        }

        /* First: does the Method specify the deserializer to use?
         * If so, let's use it.
         */
        JsonDeserializer<Object> propDeser = findDeserializerFromAnnotation(ctxt, mutator);
        type = modifyTypeByAnnotation(ctxt, mutator, type);
        TypeDeserializer typeDeser = type.getTypeHandler();
        SettableBeanProperty prop;
        if (mutator instanceof AnnotatedMethod) {
            prop = new MethodProperty(propDef, type, typeDeser,
                beanDesc.getClassAnnotations(), (AnnotatedMethod) mutator);
        } else {
            prop = new FieldProperty(propDef, type, typeDeser,
                    beanDesc.getClassAnnotations(), (AnnotatedField) mutator);
        }
        if (propDeser != null) {
            prop = prop.withValueDeserializer(propDeser);
        }
        // [JACKSON-235]: need to retain name of managed forward references:
        AnnotationIntrospector.ReferenceProperty ref = propDef.findReferenceType();
        if (ref != null && ref.isManagedReference()) {
            prop.setManagedReferenceName(ref.getName());
        }
        ObjectIdInfo objectIdInfo = propDef.findObjectIdInfo();
        if(objectIdInfo != null){
            prop.setObjectIdInfo(objectIdInfo);
        }
        return prop;
    }

    /**
     * Method that will construct a regular bean property setter using
     * the given setter method.
     */
    protected SettableBeanProperty constructSetterlessProperty(DeserializationContext ctxt,
            BeanDescription beanDesc, BeanPropertyDefinition propDef)
        throws JsonMappingException
    {
        final AnnotatedMethod getter = propDef.getGetter();
        // need to ensure it is callable now:
        if (ctxt.canOverrideAccessModifiers()) {
            getter.fixAccess(ctxt.isEnabled(MapperFeature.OVERRIDE_PUBLIC_ACCESS_MODIFIERS));
        }
        JavaType type = getter.getType();
        // First: does the Method specify the deserializer to use? If so, let's use it.
        JsonDeserializer<Object> propDeser = findDeserializerFromAnnotation(ctxt, getter);
        type = modifyTypeByAnnotation(ctxt, getter, type);
        // As per [Issue#501], need full resolution:
        type = resolveType(ctxt, beanDesc, type, getter);
        TypeDeserializer typeDeser = type.getTypeHandler();
        SettableBeanProperty prop = new SetterlessProperty(propDef, type, typeDeser,
                beanDesc.getClassAnnotations(), getter);
        if (propDeser != null) {
            prop = prop.withValueDeserializer(propDeser);
        }
        return prop;
    }

    /*
    /**********************************************************
    /* Helper methods for Bean deserializer, other
    /**********************************************************
     */

    /**
     * Helper method used to skip processing for types that we know
     * can not be (i.e. are never consider to be) beans: 
     * things like primitives, Arrays, Enums, and proxy types.
     *<p>
     * Note that usually we shouldn't really be getting these sort of
     * types anyway; but better safe than sorry.
     */
    protected boolean isPotentialBeanType(Class<?> type)
    {
        String typeStr = ClassUtil.canBeABeanType(type);
        if (typeStr != null) {
            throw new IllegalArgumentException("Can not deserialize Class "+type.getName()+" (of type "+typeStr+") as a Bean");
        }
        if (ClassUtil.isProxyType(type)) {
            throw new IllegalArgumentException("Can not deserialize Proxy class "+type.getName()+" as a Bean");
        }
        /* also: can't deserialize some local classes: static are ok; in-method not;
         * other non-static inner classes are ok
         */
        typeStr = ClassUtil.isLocalType(type, true);
        if (typeStr != null) {
            throw new IllegalArgumentException("Can not deserialize Class "+type.getName()+" (of type "+typeStr+") as a Bean");
        }
        return true;
    }

    /**
     * Helper method that will check whether given raw type is marked as always ignorable
     * (for purpose of ignoring properties with type)
     */
    protected boolean isIgnorableType(DeserializationConfig config, BeanDescription beanDesc,
            Class<?> type, Map<Class<?>,Boolean> ignoredTypes)
    {
        Boolean status = ignoredTypes.get(type);
        if (status != null) {
            return status.booleanValue();
        }
        // 21-Apr-2016, tatu: For 2.8, can specify config overrides
        ConfigOverride override = config.findConfigOverride(type);
        if (override != null) {
            status = override.getIsIgnoredType();
        }
        if (status == null) {
            BeanDescription desc = config.introspectClassAnnotations(type);
            status = config.getAnnotationIntrospector().isIgnorableType(desc.getClassInfo());
            // We default to 'false', i.e. not ignorable
            if (status == null) {
                status = Boolean.FALSE;
            }
        }
        ignoredTypes.put(type, status);
        return status.booleanValue();
    }
}<|MERGE_RESOLUTION|>--- conflicted
+++ resolved
@@ -447,8 +447,6 @@
                 builder.getValueInstantiator().getFromObjectArguments(ctxt.getConfig());
         final boolean isConcrete = !beanDesc.getType().isAbstract();
         
-        // Things specified as "ok to ignore"?
-<<<<<<< HEAD
         // 01-May-2016, tatu: Which base type to use here gets tricky, since
         //   it may often make most sense to use general type for overrides,
         //   but what we have here may be more specific impl type. But for now
@@ -457,7 +455,7 @@
                 .getDefaultPropertyIgnorals(beanDesc.getBeanClass(),
                         beanDesc.getClassInfo());
         Set<String> ignored;
-        
+
         if (ignorals != null) {
             boolean ignoreAny = ignorals.getIgnoreUnknown();
             builder.setIgnoreUnknownProperties(ignoreAny);
@@ -465,13 +463,6 @@
             ignored = ignorals.getIgnored();
             for (String propName : ignored) {
                 builder.addIgnorable(propName);
-=======
-        AnnotationIntrospector intr = ctxt.getAnnotationIntrospector();
-        if (intr != null) {
-            Boolean B = intr.findIgnoreUnknownProperties(beanDesc.getClassInfo());
-            if (B != null) {
-                builder.setIgnoreUnknownProperties(B.booleanValue());
->>>>>>> 4c597236
             }
         } else {
             ignored = Collections.emptySet();
