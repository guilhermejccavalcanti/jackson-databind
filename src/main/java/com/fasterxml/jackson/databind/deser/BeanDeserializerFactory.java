--- conflicted
+++ resolved
@@ -12,11 +12,8 @@
 import com.fasterxml.jackson.databind.deser.std.ThrowableDeserializer;
 import com.fasterxml.jackson.databind.introspect.*;
 import com.fasterxml.jackson.databind.jsontype.TypeDeserializer;
-<<<<<<< HEAD
-=======
 import com.fasterxml.jackson.databind.jsontype.impl.SubTypeValidator;
 import com.fasterxml.jackson.databind.util.ArrayBuilders;
->>>>>>> 67439539
 import com.fasterxml.jackson.databind.util.ClassUtil;
 import com.fasterxml.jackson.databind.util.SimpleBeanPropertyDefinition;
 
@@ -43,53 +40,6 @@
     private final static Class<?>[] INIT_CAUSE_PARAMS = new Class<?>[] { Throwable.class };
 
     private final static Class<?>[] NO_VIEWS = new Class<?>[0];
-
-<<<<<<< HEAD
-    /**
-     * Set of well-known "nasty classes", deserialization of which is considered dangerous
-     * and should (and is) prevented by default.
-     *
-     * @since 2.8.9
-     */
-    protected final static Set<String> DEFAULT_NO_DESER_CLASS_NAMES;
-    static {
-        Set<String> s = new HashSet<>();
-        // Courtesy of [https://github.com/kantega/notsoserial]:
-        // (and wrt [databind#1599])
-        s.add("org.apache.commons.collections.functors.InvokerTransformer");
-        s.add("org.apache.commons.collections.functors.InstantiateTransformer");
-        s.add("org.apache.commons.collections4.functors.InvokerTransformer");
-        s.add("org.apache.commons.collections4.functors.InstantiateTransformer");
-        s.add("org.codehaus.groovy.runtime.ConvertedClosure");
-        s.add("org.codehaus.groovy.runtime.MethodClosure");
-        s.add("org.springframework.beans.factory.ObjectFactory");
-        s.add("com.sun.org.apache.xalan.internal.xsltc.trax.TemplatesImpl");
-        s.add("org.apache.xalan.xsltc.trax.TemplatesImpl");
-        // [databind#1680]: may or may not be problem, take no chance
-        s.add("com.sun.rowset.JdbcRowSetImpl");
-        // [databind#1737]; JDK provided
-        s.add("java.util.logging.FileHandler");
-        s.add("java.rmi.server.UnicastRemoteObject");
-        // [databind#1737]; 3rd party
-        s.add("org.springframework.aop.support.AbstractBeanFactoryPointcutAdvisor");
-        s.add("org.springframework.beans.factory.config.PropertyPathFactoryBean");
-        s.add("com.mchange.v2.c3p0.JndiRefForwardingDataSource");
-        s.add("com.mchange.v2.c3p0.WrapperConnectionPoolDataSource");
-
-        // [databind#1855]: more 3rd party
-        s.add("org.apache.tomcat.dbcp.dbcp2.BasicDataSource");
-        s.add("com.sun.org.apache.bcel.internal.util.ClassLoader");
-        DEFAULT_NO_DESER_CLASS_NAMES = Collections.unmodifiableSet(s);
-    }
-
-    /**
-     * Set of class names of types that are never to be deserialized.
-     *
-     * @since 2.8.9
-     */
-    protected Set<String> _cfgIllegalClassNames = DEFAULT_NO_DESER_CLASS_NAMES;
-=======
->>>>>>> 67439539
 
     /*
     /**********************************************************
@@ -914,17 +864,6 @@
             BeanDescription beanDesc)
         throws JsonMappingException
     {
-<<<<<<< HEAD
-        // There are certain nasty classes that could cause problems, mostly
-        // via default typing -- catch them here.
-        String full = type.getRawClass().getName();
-
-        if (_cfgIllegalClassNames.contains(full)) {
-            ctxt.reportBadTypeDefinition(beanDesc,
-                    "Illegal type (%s) to deserialize: prevented for security reasons", full);
-        }
-=======
         SubTypeValidator.instance().validateSubType(ctxt, type);
->>>>>>> 67439539
     }
 }