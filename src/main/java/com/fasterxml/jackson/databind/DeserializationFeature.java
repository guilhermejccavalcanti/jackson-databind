package com.fasterxml.jackson.databind;

import com.fasterxml.jackson.databind.cfg.ConfigFeature;

/**
 * Enumeration that defines simple on/off features that affect
 * the way Java objects are deserialized from JSON
 *<p>
 * Note that features can be set both through
 * {@link ObjectMapper} (as sort of defaults) and through
 * {@link ObjectReader}.
 * In first case these defaults must follow "config-then-use" patterns
 * (i.e. defined once, not changed afterwards); all per-call
 * changes must be done using {@link ObjectReader}.
 *<p>
 * Note that features that do not indicate version of inclusion
 * were available in Jackson 2.0 (or earlier); only later additions
 * indicate version of inclusion.
 */
public enum DeserializationFeature implements ConfigFeature
{
    /*
    /******************************************************
    /* Type conversion features
    /******************************************************
     */

    /**
     * Feature that determines whether JSON floating point numbers
     * are to be deserialized into {@link java.math.BigDecimal}s
     * if only generic type description (either {@link Object} or
     * {@link Number}, or within untyped {@link java.util.Map}
     * or {@link java.util.Collection} context) is available.
     * If enabled such values will be deserialized as {@link java.math.BigDecimal}s;
     * if disabled, will be deserialized as {@link Double}s.
     * <p>
     * Feature is disabled by default, meaning that "untyped" floating
     * point numbers will by default be deserialized as {@link Double}s
     * (choice is for performance reason -- BigDecimals are slower than
     * Doubles).
     */
    USE_BIG_DECIMAL_FOR_FLOATS(false),

    /**
     * Feature that determines whether JSON integral (non-floating-point)
     * numbers are to be deserialized into {@link java.math.BigInteger}s
     * if only generic type description (either {@link Object} or
     * {@link Number}, or within untyped {@link java.util.Map}
     * or {@link java.util.Collection} context) is available.
     * If enabled such values will be deserialized as
     * {@link java.math.BigInteger}s;
     * if disabled, will be deserialized as "smallest" available type,
     * which is either {@link Integer}, {@link Long} or
     * {@link java.math.BigInteger}, depending on number of digits.
     * <p>
     * Feature is disabled by default, meaning that "untyped" floating
     * point numbers will by default be deserialized using whatever
     * is the most compact integral type, to optimize efficiency.
     */
    USE_BIG_INTEGER_FOR_INTS(false),

    // [JACKSON-652]
    /**
     * Feature that determines whether JSON Array is mapped to
     * <code>Object[]</code> or <code>List&lt;Object></code> when binding
     * "untyped" objects (ones with nominal type of <code>java.lang.Object</code>).
     * If true, binds as <code>Object[]</code>; if false, as <code>List&lt;Object></code>.
     *<p>
     * Feature is disabled by default, meaning that JSON arrays are bound as
     * {@link java.util.List}s.
     */
    USE_JAVA_ARRAY_FOR_JSON_ARRAY(false),
    
    /**
     * Feature that determines standard deserialization mechanism used for
     * Enum values: if enabled, Enums are assumed to have been serialized  using
     * return value of <code>Enum.toString()</code>;
     * if disabled, return value of <code>Enum.name()</code> is assumed to have been used.
     *<p>
     * Note: this feature should usually have same value
     * as {@link SerializationFeature#WRITE_ENUMS_USING_TO_STRING}.
     *<p>
     * Feature is disabled by default.
     */
    READ_ENUMS_USING_TO_STRING(false),
    
    /*
    /******************************************************
     *  Error handling features
    /******************************************************
     */

    /**
     * Feature that determines whether encountering of unknown
     * properties (ones that do not map to a property, and there is
     * no "any setter" or handler that can handle it)
     * should result in a failure (by throwing a
     * {@link JsonMappingException}) or not.
     * This setting only takes effect after all other handling
     * methods for unknown properties have been tried, and
     * property remains unhandled.
     *<p>
     * Feature is enabled by default (meaning that a
     * {@link JsonMappingException} will be thrown if an unknown property
     * is encountered).
     */
    FAIL_ON_UNKNOWN_PROPERTIES(true),

    /**
     * Feature that determines whether encountering of JSON null
     * is an error when deserializing into Java primitive types
     * (like 'int' or 'double'). If it is, a JsonProcessingException
     * is thrown to indicate this; if not, default value is used
     * (0 for 'int', 0.0 for double, same defaulting as what JVM uses).
     *<p>
     * Feature is disabled by default.
     */
    FAIL_ON_NULL_FOR_PRIMITIVES(false),

    /**
     * Feature that determines whether JSON integer numbers are valid
     * values to be used for deserializing Java enum values.
     * If set to 'false' numbers are acceptable and are used to map to
     * ordinal() of matching enumeration value; if 'true', numbers are
     * not allowed and a {@link JsonMappingException} will be thrown.
     * Latter behavior makes sense if there is concern that accidental
     * mapping from integer values to enums might happen (and when enums
     * are always serialized as JSON Strings)
     *<p>
     * Feature is disabled by default.
     */
    FAIL_ON_NUMBERS_FOR_ENUMS(false),

    /**
     * Feature that determines what happens when type of a polymorphic
     * value (indicated for example by {@link com.fasterxml.jackson.annotation.JsonTypeInfo})
     * can not be found (missing) or resolved (invalid class name, unmappable id);
     * if enabled, an exception ir thrown; if false, null value is used instead.
     *<p>
     * Feature is enabled by default so that exception is thrown for missing or invalid
     * type information.
     * 
     * @since 2.2
     */
    FAIL_ON_INVALID_SUBTYPE(true),

    /**
     * Feature that determines what happens when reading JSON content into tree
     * ({@link com.fasterxml.jackson.core.TreeNode}) and a duplicate key
     * is encountered (property name that was already seen for the JSON Object).
     * If enabled, {@link JsonMappingException} will be thrown; if disabled, no exception
     * is thrown and the new (later) value overwrites the earlier value.
     *<p>
     * Note that this property does NOT affect other aspects of data-binding; that is,
     * no detection is done with respect to POJO properties or {@link java.util.Map}
     * keys. New features may be added to control additional cases.
     *<p>
     * Feature is disabled by default so that no exception is thrown.
     * 
     * @since 2.3
     */
    FAIL_ON_READING_DUP_TREE_KEY(false),

    /**
     * Feature that determines what happens when a property that has been explicitly
     * marked as ignorable is encountered in input: if feature is enabled,
     * {@link JsonMappingException} is thrown; if false, property is quietly skipped.
     *<p>
     * Feature is disabled by default so that no exception is thrown.
     *
     * @since 2.3
     */
    FAIL_ON_IGNORED_PROPERTIES(false),

    /**
     * Feature that determines whether Jackson code should catch
     * and wrap {@link Exception}s (but never {@link Error}s!)
     * to add additional information about
     * location (within input) of problem or not. If enabled,
     * most exceptions will be caught and re-thrown (exception
     * specifically being that {@link java.io.IOException}s may be passed
     * as is, since they are declared as throwable); this can be
     * convenient both in that all exceptions will be checked and
     * declared, and so there is more contextual information.
     * However, sometimes calling application may just want "raw"
     * unchecked exceptions passed as is.
     *<p>
     * Feature is enabled by default.
     */
    WRAP_EXCEPTIONS(true),
    
    /*
    /******************************************************
    /* Structural conversion features
    /******************************************************
     */

    /**
     * Feature that determines whether it is acceptable to coerce non-array
     * (in JSON) values to work with Java collection (arrays, java.util.Collection)
     * types. If enabled, collection deserializers will try to handle non-array
     * values as if they had "implicit" surrounding JSON array.
     * This feature is meant to be used for compatibility/interoperability reasons,
     * to work with packages (such as XML-to-JSON converters) that leave out JSON
     * array in cases where there is just a single element in array.
     *<p>
     * Feature is disabled by default.
     */
    ACCEPT_SINGLE_VALUE_AS_ARRAY(false),
    
    /**
     * Feature that determines whether it is acceptable to coerce single value array (in JSON)
     * values to the corresponding value type.  This is basically the opposite of the {@link #ACCEPT_SINGLE_VALUE_AS_ARRAY}
     * feature.  If more than one value is found in the array, a JsonMappingException is thrown.
     * <p>
<<<<<<< HEAD
     * 
     * Feature is disabled by default
=======
     * Feature is disabled by default.
     * 
>>>>>>> 8221fe16
     * @since 2.4
     */
    UNWRAP_SINGLE_VALUE_ARRAYS(false),

    /**
     * Feature to allow "unwrapping" root-level JSON value, to match setting of
     * {@link SerializationFeature#WRAP_ROOT_VALUE} used for serialization.
     * Will verify that the root JSON value is a JSON Object, and that it has
     * a single property with expected root name. If not, a
     * {@link JsonMappingException} is thrown; otherwise value of the wrapped property
     * will be deserialized as if it was the root value.
     *<p>
     * Feature is disabled by default.
     */
    UNWRAP_ROOT_VALUE(false),

    /*
    /******************************************************
    /* Value conversion features
    /******************************************************
     */
    
    /**
     * Feature that can be enabled to allow JSON empty String
     * value ("") to be bound to POJOs as null.
     * If disabled, standard POJOs can only be bound from JSON null or
     * JSON Object (standard meaning that no custom deserializers or
     * constructors are defined; both of which can add support for other
     * kinds of JSON values); if enable, empty JSON String can be taken
     * to be equivalent of JSON null.
     *<p>
     * Feature is enabled by default.
     */
    ACCEPT_EMPTY_STRING_AS_NULL_OBJECT(false),
    
    /**
     * Feature that allows unknown Enum values to be parsed as null values. 
     * If disabled, unknown Enum values will throw exceptions.
     *<p>
     * Note that in some cases this will basically ignore unknown Enum values;
     * this is the keys for keys of {@link java.util.EnumMap} and values
     * of {@link java.util.EnumSet} (because nulls are not accepted in these
     * cases).
     *<p>
     * Feature is disabled by default.
     * 
     * @since 2.0
     */
    READ_UNKNOWN_ENUM_VALUES_AS_NULL(false),

    /**
     * Feature that controls whether numeric timestamp values are expected
     * to be written using nanosecond timestamps (enabled) or not (disabled),
     * <b>if and only if</b> datatype supports such resolution.
     * Only newer datatypes (such as Java8 Date/Time) support such resolution --
     * older types (pre-Java8 <b>java.util.Date</b> etc) and Joda do not --
     * and this setting <b>has no effect</b> on such types.
     *<p>
     * If disabled, standard millisecond timestamps are assumed.
     * This is the counterpart to {@link SerializationFeature#WRITE_DATE_TIMESTAMPS_AS_NANOSECONDS}.
     *<p>
     * Feature is enabled by default, to support most accurate time values possible.
     * 
     * @since 2.2
     */
    READ_DATE_TIMESTAMPS_AS_NANOSECONDS(true),

    /**
     * Feature that specifies whether context provided {@link java.util.TimeZone}
     * ({@link DeserializationContext#getTimeZone()} should be used to adjust Date/Time
     * values on deserialization, even if value itself contains timezone information.
     * If enabled, contextual <code>TimeZone</code> will essentially override any other
     * TimeZone information; if disabled, it will only be used if value itself does not
     * contain any TimeZone information.
     * 
     * @since 2.2
     */
    ADJUST_DATES_TO_CONTEXT_TIME_ZONE(true),

    /*
    /******************************************************
    /* Other
    /******************************************************
     */

    /**
     * Feature that determines whether {@link ObjectReader} should
     * try to eagerly fetch necessary {@link JsonDeserializer} when
     * possible. This improves performance in cases where similarly
     * configured {@link ObjectReader} instance is used multiple
     * times; and should not significantly affect single-use cases.
     *<p>
     * Note that there should not be any need to normally disable this
     * feature: only consider that if there are actual perceived problems.
     *<p>
     * Feature is enabled by default.
     * 
     * @since 2.1
     */
    EAGER_DESERIALIZER_FETCH(true)
    
    ;

    private final boolean _defaultState;
    
    private DeserializationFeature(boolean defaultState) {
        _defaultState = defaultState;
    }

    @Override
    public boolean enabledByDefault() { return _defaultState; }

    @Override
    public int getMask() { return (1 << ordinal()); }
}<|MERGE_RESOLUTION|>--- conflicted
+++ resolved
@@ -213,13 +213,8 @@
      * values to the corresponding value type.  This is basically the opposite of the {@link #ACCEPT_SINGLE_VALUE_AS_ARRAY}
      * feature.  If more than one value is found in the array, a JsonMappingException is thrown.
      * <p>
-<<<<<<< HEAD
      * 
      * Feature is disabled by default
-=======
-     * Feature is disabled by default.
-     * 
->>>>>>> 8221fe16
      * @since 2.4
      */
     UNWRAP_SINGLE_VALUE_ARRAYS(false),
