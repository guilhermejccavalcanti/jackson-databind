--- conflicted
+++ resolved
@@ -4,7 +4,6 @@
 
 import com.fasterxml.jackson.core.*;
 
-import com.fasterxml.jackson.core.io.CharacterEscapes;
 import com.fasterxml.jackson.databind.*;
 import com.fasterxml.jackson.databind.jsontype.TypeSerializer;
 
@@ -65,33 +64,6 @@
     public void serialize(JsonGenerator gen, SerializerProvider provider)
             throws IOException
     {
-<<<<<<< HEAD
-        CharacterEscapes currentCharacterEscapes = jgen.getCharacterEscapes();
-
-        // NOTE: Escape line-separator characters that break JSONP only if no custom character escapes are set.
-        // If custom escapes are in place JSONP-breaking characters will not be escaped and it is recommended to
-        // add escaping for those (see JsonpCharacterEscapes class).
-        if (currentCharacterEscapes == null) {
-            jgen.setCharacterEscapes(JsonpCharacterEscapes.instance());
-        }
-
-        try {
-            // First, wrapping:
-            jgen.writeRaw(_function);
-            jgen.writeRaw('(');
-            if (_value == null) {
-                provider.defaultSerializeNull(jgen);
-            } else if (_serializationType != null) {
-                provider.findTypedValueSerializer(_serializationType, true, null).serialize(_value, jgen, provider);
-            } else {
-                Class<?> cls = _value.getClass();
-                provider.findTypedValueSerializer(cls, true, null).serialize(_value, jgen, provider);
-            }
-            jgen.writeRaw(')');
-        } finally {
-            jgen.setCharacterEscapes(currentCharacterEscapes);
-        }
-=======
         // First, wrapping:
         gen.writeRaw(_function);
         gen.writeRaw('(');
@@ -120,7 +92,6 @@
             }
         }
         gen.writeRaw(')');
->>>>>>> 513ab6e9
     }
 
     /*
