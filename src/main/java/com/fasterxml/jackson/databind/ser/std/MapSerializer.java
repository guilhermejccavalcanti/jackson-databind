--- conflicted
+++ resolved
@@ -95,7 +95,6 @@
      */
     protected final boolean _sortKeys;
 
-<<<<<<< HEAD
     /**
      * Value that indicates suppression mechanism to use; either one of
      * values of {@link JsonInclude.Include}, or actual object to compare
@@ -104,9 +103,7 @@
      * @since 2.5
      */
     protected final Object _suppressableValue;
-    
-=======
->>>>>>> b3f6f6ca
+
     /*
     /**********************************************************
     /* Life-cycle
